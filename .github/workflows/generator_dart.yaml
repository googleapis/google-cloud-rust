--- conflicted
+++ resolved
@@ -54,42 +54,22 @@
       - uses: actions/checkout@v4
       - uses: dart-lang/setup-dart@v1
 
-<<<<<<< HEAD
-      # Run pub get for the main dart workspace.
-=======
       # Run pub get.
->>>>>>> 7a905f9f
       - run: dart pub get
         working-directory: generator/dart
-      # The google_cloud_language end-to-end example has a separate pubspec.
-      - run: dart pub get
-        working-directory: generator/dart/packages/generated/google_cloud_language/example
 
-<<<<<<< HEAD
-      - name: "analyze hand-written packages"
-=======
       # Analyze code.
       - name: "analyze package:google_cloud_common"
->>>>>>> 7a905f9f
         run: dart analyze
         working-directory: generator/dart/packages/google_cloud_common
       - name: "analyze generated packages"
         run: dart analyze
         working-directory: generator/dart/packages/generated
 
-<<<<<<< HEAD
-      - name: "test package:google_cloud_protobuf"
-        run: dart test
-        working-directory: generator/dart/packages/generated/google_cloud_protobuf
-      - name: "test package:google_cloud_rpc"
-        run: dart test
-        working-directory: generator/dart/packages/generated/google_cloud_rpc
-=======
       # Run tests.
       - name: "test package:google_cloud_common"
         run: dart test
         working-directory: generator/dart/packages/google_cloud_common
       - name: "test package:google_cloud_protobuf"
         run: dart test
-        working-directory: generator/dart/packages/generated/google_cloud_protobuf
->>>>>>> 7a905f9f
+        working-directory: generator/dart/packages/generated/google_cloud_protobuf