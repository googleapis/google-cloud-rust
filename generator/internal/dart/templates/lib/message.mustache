{{!
Copyright 2025 Google LLC

Licensed under the Apache License, Version 2.0 (the "License");
you may not use this file except in compliance with the License.
You may obtain a copy of the License at

    https://www.apache.org/licenses/LICENSE-2.0

Unless required by applicable law or agreed to in writing, software
distributed under the License is distributed on an "AS IS" BASIS,
WITHOUT WARRANTIES OR CONDITIONS OF ANY KIND, either express or implied.
See the License for the specific language governing permissions and
limitations under the License.
}}
{{^IsMap}}

{{#Codec.DocLines}}
{{{.}}}
{{/Codec.DocLines}}
class {{Codec.Name}} extends Message {
  {{#Fields}}
  {{> field}}
  {{/Fields}}

  {{Codec.Name}}({{#Codec.HasFields}}{
  {{#Fields}}
    {{#Codec.Required}}required {{/Codec.Required}}this.{{Codec.Name}},
  {{/Fields}}
  }{{/Codec.HasFields}}){{Codec.ConstructorBody}}

<<<<<<< HEAD
{{#Codec.HasCustomEncoding}}
  factory {{Codec.Name}}.fromJson(String json)=> {{Codec.Name}}Helper.decode(json);
{{/Codec.HasCustomEncoding}}
{{^Codec.HasCustomEncoding}}
  factory {{Codec.Name}}.fromJson(Map<String, dynamic> json) {
    return {{Codec.Name}}(
      {{#Codec.FromJsonLines}}
      {{{.}}}
      {{/Codec.FromJsonLines}}
    );
  }
{{/Codec.HasCustomEncoding}}

  @override
{{#Codec.HasCustomEncoding}}
  Object toJson() => {{Codec.Name}}Helper.encode(this);
{{/Codec.HasCustomEncoding}}
{{^Codec.HasCustomEncoding}}
  Object toJson() {
    return {
      {{#Codec.ToJsonLines}}
      {{{.}}}
      {{/Codec.ToJsonLines}}
    };
  }
{{/Codec.HasCustomEncoding}}
=======
  {{#Codec.HasCustomEncoding}}
  factory {{Codec.Name}}.fromJson(String json) => {{Codec.Name}}Helper.decode(json);
  {{/Codec.HasCustomEncoding}}
  {{^Codec.HasCustomEncoding}}
  factory {{Codec.Name}}.fromJson(Map<String, dynamic> json) {
    return {{Codec.Name}}(
      {{#Fields}}
      {{{Codec.Name}}}: {{{Codec.FromJson}}},
      {{/Fields}}
    );
  }
  {{/Codec.HasCustomEncoding}}

  @override
  {{#Codec.HasCustomEncoding}}
  Object toJson() => {{Codec.Name}}Helper.encode(this);
  {{/Codec.HasCustomEncoding}}
  {{^Codec.HasCustomEncoding}}
  Object toJson() {
    return {
      {{#Fields}}
      {{#Codec.Nullable}}if ({{{Codec.Name}}} != null) {{/Codec.Nullable}}'{{{Codec.Name}}}': {{{Codec.ToJson}}},
      {{/Fields}}
    };
  }
  {{/Codec.HasCustomEncoding}}
>>>>>>> 7a905f9f

  @override
  {{#Codec.HasToStringLines}}
  String toString() {
    final contents = [
      {{#Codec.ToStringLines}}
      {{{.}}}
      {{/Codec.ToStringLines}}
    ].join(',');
    return '{{Name}}($contents)';
  }
  {{/Codec.HasToStringLines}}
  {{^Codec.HasToStringLines}}
  String toString() => '{{Name}}()';
  {{/Codec.HasToStringLines}}
}
{{#Messages}}
{{> message}}
{{/Messages}}
{{#Enums}}
{{> enum}}
{{/Enums}}
{{/IsMap}}<|MERGE_RESOLUTION|>--- conflicted
+++ resolved
@@ -29,34 +29,6 @@
   {{/Fields}}
   }{{/Codec.HasFields}}){{Codec.ConstructorBody}}
 
-<<<<<<< HEAD
-{{#Codec.HasCustomEncoding}}
-  factory {{Codec.Name}}.fromJson(String json)=> {{Codec.Name}}Helper.decode(json);
-{{/Codec.HasCustomEncoding}}
-{{^Codec.HasCustomEncoding}}
-  factory {{Codec.Name}}.fromJson(Map<String, dynamic> json) {
-    return {{Codec.Name}}(
-      {{#Codec.FromJsonLines}}
-      {{{.}}}
-      {{/Codec.FromJsonLines}}
-    );
-  }
-{{/Codec.HasCustomEncoding}}
-
-  @override
-{{#Codec.HasCustomEncoding}}
-  Object toJson() => {{Codec.Name}}Helper.encode(this);
-{{/Codec.HasCustomEncoding}}
-{{^Codec.HasCustomEncoding}}
-  Object toJson() {
-    return {
-      {{#Codec.ToJsonLines}}
-      {{{.}}}
-      {{/Codec.ToJsonLines}}
-    };
-  }
-{{/Codec.HasCustomEncoding}}
-=======
   {{#Codec.HasCustomEncoding}}
   factory {{Codec.Name}}.fromJson(String json) => {{Codec.Name}}Helper.decode(json);
   {{/Codec.HasCustomEncoding}}
@@ -83,7 +55,6 @@
     };
   }
   {{/Codec.HasCustomEncoding}}
->>>>>>> 7a905f9f
 
   @override
   {{#Codec.HasToStringLines}}
