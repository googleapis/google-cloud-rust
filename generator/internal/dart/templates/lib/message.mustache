{{!
Copyright 2025 Google LLC

Licensed under the Apache License, Version 2.0 (the "License");
you may not use this file except in compliance with the License.
You may obtain a copy of the License at

    https://www.apache.org/licenses/LICENSE-2.0

Unless required by applicable law or agreed to in writing, software
distributed under the License is distributed on an "AS IS" BASIS,
WITHOUT WARRANTIES OR CONDITIONS OF ANY KIND, either express or implied.
See the License for the specific language governing permissions and
limitations under the License.
}}
{{^IsMap}}

{{#Codec.DocLines}}
{{{.}}}
{{/Codec.DocLines}}
class {{Codec.Name}} extends CloudMessage {
  {{#Fields}}
  {{> field}}
  {{/Fields}}

  {{Codec.Name}}({{#Codec.HasFields}}{
  {{#Fields}}
    {{#Codec.Required}}required {{/Codec.Required}}this.{{Codec.Name}},
  {{/Fields}}
<<<<<<< HEAD
  }{{/Codec.HasFields}}){{Codec.ConstructorBody}}

{{#Codec.HasCustomEncoding}}
  factory {{Codec.Name}}.fromJson(String json)=> {{Codec.Name}}Helper.decode(json);
{{/Codec.HasCustomEncoding}}
{{^Codec.HasCustomEncoding}}
  factory {{Codec.Name}}.fromJson(Map<String, dynamic> json) {
    return {{Codec.Name}}(
      {{#Codec.FromJsonLines}}
      {{{.}}}
      {{/Codec.FromJsonLines}}
    );
  }
{{/Codec.HasCustomEncoding}}

  @override
{{#Codec.HasCustomEncoding}}
  Object toJson() => {{Codec.Name}}Helper.encode(this);
{{/Codec.HasCustomEncoding}}
{{^Codec.HasCustomEncoding}}
  Object toJson() {
    return {
      {{#Codec.ToJsonLines}}
      {{{.}}}
      {{/Codec.ToJsonLines}}
    };
  }
{{/Codec.HasCustomEncoding}}

  @override
=======
  }){{Codec.ConstructorBody}}

  @override
  {{#Codec.HasToStringLines}}
>>>>>>> 0ecf344d
  String toString() {
    final contents = [
      {{#Codec.ToStringLines}}
      {{{.}}}
      {{/Codec.ToStringLines}}
    ].join(',');
    return '{{Name}}($contents)';
  }
<<<<<<< HEAD
=======
  {{/Codec.HasToStringLines}}
  {{^Codec.HasToStringLines}}
  String toString() => '{{Name}}()';
  {{/Codec.HasToStringLines}}
>>>>>>> 0ecf344d
}
{{#Messages}}
{{> message}}
{{/Messages}}
{{#Enums}}
{{> enum}}
{{/Enums}}
{{/IsMap}}<|MERGE_RESOLUTION|>--- conflicted
+++ resolved
@@ -27,7 +27,6 @@
   {{#Fields}}
     {{#Codec.Required}}required {{/Codec.Required}}this.{{Codec.Name}},
   {{/Fields}}
-<<<<<<< HEAD
   }{{/Codec.HasFields}}){{Codec.ConstructorBody}}
 
 {{#Codec.HasCustomEncoding}}
@@ -58,12 +57,7 @@
 {{/Codec.HasCustomEncoding}}
 
   @override
-=======
-  }){{Codec.ConstructorBody}}
-
-  @override
   {{#Codec.HasToStringLines}}
->>>>>>> 0ecf344d
   String toString() {
     final contents = [
       {{#Codec.ToStringLines}}
@@ -72,13 +66,10 @@
     ].join(',');
     return '{{Name}}($contents)';
   }
-<<<<<<< HEAD
-=======
   {{/Codec.HasToStringLines}}
   {{^Codec.HasToStringLines}}
   String toString() => '{{Name}}()';
   {{/Codec.HasToStringLines}}
->>>>>>> 0ecf344d
 }
 {{#Messages}}
 {{> message}}
