# Copyright 2025 Google LLC
#
# Licensed under the Apache License, Version 2.0 (the "License");
# you may not use this file except in compliance with the License.
# You may obtain a copy of the License at
#
#     https://www.apache.org/licenses/LICENSE-2.0
#
# Unless required by applicable law or agreed to in writing, software
# distributed under the License is distributed on an "AS IS" BASIS,
# WITHOUT WARRANTIES OR CONDITIONS OF ANY KIND, either express or implied.
# See the License for the specific language governing permissions and
# limitations under the License.

[general]
specification-source = 'google/protobuf'

[source]
name-override = 'protobuf'
title-override = 'Core Protobuf Types'
description-override = 'Core Protobuf types used by most services.'
<<<<<<< HEAD
# TODO(#1034): 'Any' generated for analysis; custom implementation TBD.
# TODO(#1034): 'Timestamp' generated for analysis; custom implementation TBD.
include-list = "any.proto,duration.proto,field_mask.proto,timestamp.proto"
=======
# TODO(#1034): Note that we generate 'Any' in order to get correct analysis but
# do not yet have a custom implementation for it.
include-list = "any.proto,duration.proto,field_mask.proto"
>>>>>>> 7a905f9f

[codec]
copyright-year = '2025'
part-file = "src/protobuf.p.dart"
dev-dependencies = "test"<|MERGE_RESOLUTION|>--- conflicted
+++ resolved
@@ -19,15 +19,9 @@
 name-override = 'protobuf'
 title-override = 'Core Protobuf Types'
 description-override = 'Core Protobuf types used by most services.'
-<<<<<<< HEAD
-# TODO(#1034): 'Any' generated for analysis; custom implementation TBD.
-# TODO(#1034): 'Timestamp' generated for analysis; custom implementation TBD.
-include-list = "any.proto,duration.proto,field_mask.proto,timestamp.proto"
-=======
 # TODO(#1034): Note that we generate 'Any' in order to get correct analysis but
 # do not yet have a custom implementation for it.
 include-list = "any.proto,duration.proto,field_mask.proto"
->>>>>>> 7a905f9f
 
 [codec]
 copyright-year = '2025'
