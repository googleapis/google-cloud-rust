// Copyright 2025 Google LLC
//
// Licensed under the Apache License, Version 2.0 (the "License");
// you may not use this file except in compliance with the License.
// You may obtain a copy of the License at
//
//     https://www.apache.org/licenses/LICENSE-2.0
//
// Unless required by applicable law or agreed to in writing, software
// distributed under the License is distributed on an "AS IS" BASIS,
// WITHOUT WARRANTIES OR CONDITIONS OF ANY KIND, either express or implied.
// See the License for the specific language governing permissions and
// limitations under the License.

import 'dart:convert';

import 'package:google_cloud_rpc/rpc.dart';
import 'package:http/http.dart';

const String _clientName = 'dart-test-client';

/// An abstract class that can return a JSON encodable representation of itself.
///
/// Classes that implement [JsonEncodable] will often have a `fromJson()`
/// constructor.
abstract class JsonEncodable {
  Object toJson();
}

<<<<<<< HEAD
abstract class CloudMessage implements Jsonable {}

abstract class CloudEnum implements Jsonable {
=======
abstract class Message implements JsonEncodable {}

abstract class Enum implements JsonEncodable {
>>>>>>> 7a905f9f
  final String value;

  const Enum(this.value);

  @override
  int get hashCode => value.hashCode;

  @override
  Object toJson() => value;
}

abstract class CloudService {
  final Client client;

  CloudService({required this.client});

  Future<Map<String, dynamic>> $get(Uri url) async {
    final response = await client.get(
      url,
      headers: {
        'x-goog-api-client': _clientName,
      },
    );
    return _processResponse(response);
  }

  Future<Map<String, dynamic>> $post(Uri url, {JsonEncodable? body}) async {
    final response = await client.post(
      url,
      body: body == null ? null : jsonEncode(body.toJson()),
      headers: {
        'x-goog-api-client': _clientName,
        if (body != null) 'content-type': 'application/json',
      },
    );
    return _processResponse(response);
  }

  Future<Map<String, dynamic>> $patch(Uri url, {JsonEncodable? body}) async {
    final response = await client.patch(
      url,
      body: body == null ? null : jsonEncode(body.toJson()),
      headers: {
        'x-goog-api-client': _clientName,
        if (body != null) 'content-type': 'application/json',
      },
    );
    return _processResponse(response);
  }

  Future<Map<String, dynamic>> $delete(Uri url) async {
    final response = await client.delete(
      url,
      headers: {
        'x-goog-api-client': _clientName,
      },
    );
    return _processResponse(response);
  }

  Map<String, dynamic> _processResponse(Response response) {
    final statusOK = response.statusCode >= 200 && response.statusCode < 300;
    if (statusOK) {
      final body = response.body;
      return body.isEmpty ? {} : jsonDecode(body);
    }

    Status status;

    try {
      final json = jsonDecode(response.body);
      status = Status.fromJson(json['error']);
    } catch (_) {
<<<<<<< HEAD
      // If we're not able to parse the Status error, return a general http
=======
      // If we're not able to parse the Status error, return a general HTTP
>>>>>>> 7a905f9f
      // exception.
      throw ClientException('${response.statusCode}: ${response.reasonPhrase}');
    }

    throw status;
  }
}

<<<<<<< HEAD
T? $toMessage<T>(dynamic json, T Function(Map<String, dynamic>) decoder) {
  return json == null ? null : decoder(json);
}

T? $toCustom<T>(dynamic json, T Function(String) decoder) {
  return json == null ? null : decoder(json);
}

List<T>? $toMessageList<T>(
    dynamic json, T Function(Map<String, dynamic>) decoder) {
  return (json as List?)?.map((item) => decoder(item)).toList().cast();
}

List<T>? $toCustomList<T>(dynamic json, T Function(String) decoder) {
  return (json as List?)?.map((item) => decoder(item)).toList().cast();
}

Map<String, T>? $toMap<T>(
=======
T? $decode<T, S>(dynamic json, T Function(S) decoder) {
  return json == null ? null : decoder(json);
}

List<T>? $decodeList<T, S>(dynamic json, T Function(S) decoder) {
  return (json as List?)?.map((item) => decoder(item)).toList().cast();
}

Map<String, T>? $decodeMap<T>(
>>>>>>> 7a905f9f
    dynamic json, T Function(Map<String, dynamic>) decoder) {
  return (json as Map?)
      ?.map((key, value) => MapEntry(key, decoder(value)))
      .cast();
}

<<<<<<< HEAD
List? $fromList(List<Jsonable>? items) {
  return items?.map((item) => item.toJson()).toList();
}

Map? $fromMap(Map<String, Jsonable>? items) {
=======
List? $encodeList(List<JsonEncodable>? items) {
  return items?.map((item) => item.toJson()).toList();
}

Map? $encodeMap(Map<String, JsonEncodable>? items) {
>>>>>>> 7a905f9f
  return items?.map((key, value) => MapEntry(key, value.toJson()));
}<|MERGE_RESOLUTION|>--- conflicted
+++ resolved
@@ -27,15 +27,9 @@
   Object toJson();
 }
 
-<<<<<<< HEAD
-abstract class CloudMessage implements Jsonable {}
-
-abstract class CloudEnum implements Jsonable {
-=======
 abstract class Message implements JsonEncodable {}
 
 abstract class Enum implements JsonEncodable {
->>>>>>> 7a905f9f
   final String value;
 
   const Enum(this.value);
@@ -109,11 +103,7 @@
       final json = jsonDecode(response.body);
       status = Status.fromJson(json['error']);
     } catch (_) {
-<<<<<<< HEAD
-      // If we're not able to parse the Status error, return a general http
-=======
       // If we're not able to parse the Status error, return a general HTTP
->>>>>>> 7a905f9f
       // exception.
       throw ClientException('${response.statusCode}: ${response.reasonPhrase}');
     }
@@ -122,26 +112,6 @@
   }
 }
 
-<<<<<<< HEAD
-T? $toMessage<T>(dynamic json, T Function(Map<String, dynamic>) decoder) {
-  return json == null ? null : decoder(json);
-}
-
-T? $toCustom<T>(dynamic json, T Function(String) decoder) {
-  return json == null ? null : decoder(json);
-}
-
-List<T>? $toMessageList<T>(
-    dynamic json, T Function(Map<String, dynamic>) decoder) {
-  return (json as List?)?.map((item) => decoder(item)).toList().cast();
-}
-
-List<T>? $toCustomList<T>(dynamic json, T Function(String) decoder) {
-  return (json as List?)?.map((item) => decoder(item)).toList().cast();
-}
-
-Map<String, T>? $toMap<T>(
-=======
 T? $decode<T, S>(dynamic json, T Function(S) decoder) {
   return json == null ? null : decoder(json);
 }
@@ -151,25 +121,16 @@
 }
 
 Map<String, T>? $decodeMap<T>(
->>>>>>> 7a905f9f
     dynamic json, T Function(Map<String, dynamic>) decoder) {
   return (json as Map?)
       ?.map((key, value) => MapEntry(key, decoder(value)))
       .cast();
 }
 
-<<<<<<< HEAD
-List? $fromList(List<Jsonable>? items) {
-  return items?.map((item) => item.toJson()).toList();
-}
-
-Map? $fromMap(Map<String, Jsonable>? items) {
-=======
 List? $encodeList(List<JsonEncodable>? items) {
   return items?.map((item) => item.toJson()).toList();
 }
 
 Map? $encodeMap(Map<String, JsonEncodable>? items) {
->>>>>>> 7a905f9f
   return items?.map((key, value) => MapEntry(key, value.toJson()));
 }