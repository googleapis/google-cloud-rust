--- conflicted
+++ resolved
@@ -23,9 +23,5 @@
 
 dependencies:
   google_cloud_rpc: ^0.1.0
-<<<<<<< HEAD
   http: ^1.3.0
-=======
-  http: ^1.3.0
-  test: ^1.25.0
->>>>>>> 7a905f9f
+  test: ^1.25.0