--- conflicted
+++ resolved
@@ -289,49 +289,6 @@
 incremental = false
 
 [workspace.dependencies]
-<<<<<<< HEAD
-async-trait        = { default-features = false, version = "0.1.10" }
-base64             = { default-features = false, version = "0.22", features = ["std"] }
-bon                = { default-features = false, version = "3.8" }
-bytes              = { default-features = false, version = "1.10", features = ["serde"] }
-chrono             = { default-features = false, version = "0.4.42" }
-crc32c             = { default-features = false, version = "0.6.8" }
-futures            = { default-features = false, version = "0.3" }
-http               = { default-features = false, version = "1", features = ["std"] }
-http-body          = { default-features = false, version = "1" }
-http-body-util     = { default-features = false, version = "0.1.3" }
-hyper              = { default-features = false, version = "1" }
-lazy_static        = { default-features = false, version = "1.2" }
-percent-encoding   = { default-features = false, version = "2" }
-pin-project        = { default-features = false, version = "1" }
-prost              = { default-features = false, version = "0.14", features = ["std"] }
-prost-build        = { default-features = false, version = "0.14" }
-prost-types        = { default-features = false, version = "0.14" }
-rand               = { default-features = false, version = "0.9.2" }
-reqwest            = { default-features = false, version = "0.12.24", features = ["json"] }
-rustls             = { default-features = false, version = "0.23" }
-rustls-pemfile     = { default-features = false, version = "2" }
-serde              = { default-features = false, version = "1.0.228", features = ["serde_derive"] }
-serde_json         = { default-features = false, version = "1.0.132", features = ["std"] }
-serde_with         = { default-features = false, version = "3", features = ["base64", "macros", "std"] }
-sha2               = { default-features = false, version = "0.10" }
-thiserror          = { default-features = false, version = "2" }
-time               = { default-features = false, version = "0.3.44" }
-tokio              = { default-features = false, version = "1" }
-tokio-metrics      = { default-features = false, version = "0.4" }
-tonic              = { default-features = false, version = "0.14.1", features = ["tls-native-roots", "tls-ring"] }
-tonic-prost        = { default-features = false, version = "0.14.2" }
-tonic-prost-build  = { default-features = false, version = "0.14.1" }
-tracing            = { default-features = false, version = "0.1.41", features = ["attributes"] }
-tracing-log        = { default-features = false, version = "0.2" }
-tracing-subscriber = { default-features = false, version = "0.3" }
-url                = { default-features = false, version = "2" }
-uuid               = { default-features = false, version = "1", features = ["v4"] }
-clap               = { default-features = false, version = "4" }
-parse-size         = { default-features = false, version = "1" }
-humantime          = { default-features = false, version = "2" }
-jsonwebtoken       = { default-features = false, version = "10" }
-=======
 async-trait           = { default-features = false, version = "0.1.85" }
 base64                = { default-features = false, version = "0.22", features = ["std"] }
 bon                   = { default-features = false, version = "3.8" }
@@ -345,6 +302,7 @@
 http-body-util        = { default-features = false, version = "0.1.3" }
 humantime             = { default-features = false, version = "2" }
 hyper                 = { default-features = false, version = "1" }
+jsonwebtoken          = { default-features = false, version = "10" }
 lazy_static           = { default-features = false, version = "1.2" }
 opentelemetry         = { default-features = false, version = "0.31", features = ["trace"] }
 opentelemetry_sdk     = { default-features = false, version = "0.31", features = ["rt-tokio", "trace"] }
@@ -375,7 +333,6 @@
 tracing-subscriber    = { default-features = false, version = "0.3" }
 url                   = { default-features = false, version = "2" }
 uuid                  = { default-features = false, version = "1", features = ["v4"] }
->>>>>>> f0acebc0
 
 opentelemetry-otlp = { default-features = false, version = "0.31", features = [
   "grpc-tonic",
