# Copyright 2024 Google LLC
#
# Licensed under the Apache License, Version 2.0 (the "License");
# you may not use this file except in compliance with the License.
# You may obtain a copy of the License at
#
#     https://www.apache.org/licenses/LICENSE-2.0
#
# Unless required by applicable law or agreed to in writing, software
# distributed under the License is distributed on an "AS IS" BASIS,
# WITHOUT WARRANTIES OR CONDITIONS OF ANY KIND, either express or implied.
# See the License for the specific language governing permissions and
# limitations under the License.

[workspace]
resolver = "2"

default-members = [
  "guide/samples",
  "src/auth",
  "src/base",
  "src/bigquery",
  "src/bigtable",
  "src/datastore",
  "src/firestore",
  "src/gax",
  "src/gax-internal",
  "src/lro",
  "src/pubsub",
  "src/root",
  "src/spanner",
  "src/storage",
  "src/wkt",
  # We need `cargo test` to run at least some documentation tests for generated
  # libraries. These libraries are implicitly required by the integration tests
  # and samples, so they are not too expensive to include in the default builds.
  "src/generated/cloud/language/v2",
  "src/generated/cloud/secretmanager/v1",
  "src/generated/cloud/speech/v2",
  "src/generated/cloud/workflows/v1",
  "src/generated/openapi-validation",
  "tests/integration",
  "tests/integration-auth",
]

members = [
  "guide/samples",
  "src/auth",
  "src/base",
  "src/bigquery",
  "src/bigtable",
  "src/datastore",
  "src/firestore",
  "src/gax",
  "src/gax-internal",
  "src/generated/api/apikeys/v2",
  "src/generated/api/cloudquotas/v1",
  "src/generated/api/servicecontrol/v1",
  "src/generated/api/servicecontrol/v2",
  "src/generated/api/servicemanagement/v1",
  "src/generated/api/serviceusage/v1",
  "src/generated/api/types",
  "src/generated/appengine/v1",
  "src/generated/apps/script/calendar",
  "src/generated/apps/script/docs",
  "src/generated/apps/script/drive",
  "src/generated/apps/script/gmail",
  "src/generated/apps/script/gtype",
  "src/generated/apps/script/sheets",
  "src/generated/apps/script/slides",
  "src/generated/bigtable/admin/v2",
  "src/generated/cloud/accessapproval/v1",
  "src/generated/cloud/advisorynotifications/v1",
  "src/generated/cloud/aiplatform/schema/predict/instance",
  "src/generated/cloud/aiplatform/schema/predict/params",
  "src/generated/cloud/aiplatform/schema/predict/prediction",
  "src/generated/cloud/aiplatform/schema/trainingjob/definition",
  "src/generated/cloud/aiplatform/v1",
  "src/generated/cloud/alloydb/connectors/v1",
  "src/generated/cloud/alloydb/v1",
  "src/generated/cloud/apigateway/v1",
  "src/generated/cloud/apigeeconnect/v1",
  "src/generated/cloud/apihub/v1",
  "src/generated/cloud/apphub/v1",
  "src/generated/cloud/asset/v1",
  "src/generated/cloud/assuredworkloads/v1",
  "src/generated/cloud/backupdr/v1",
  "src/generated/cloud/baremetalsolution/v2",
  "src/generated/cloud/beyondcorp/appconnections/v1",
  "src/generated/cloud/beyondcorp/appconnectors/v1",
  "src/generated/cloud/beyondcorp/appgateways/v1",
  "src/generated/cloud/beyondcorp/clientconnectorservices/v1",
  "src/generated/cloud/beyondcorp/clientgateways/v1",
  "src/generated/cloud/bigquery/analyticshub/v1",
  "src/generated/cloud/bigquery/connection/v1",
  "src/generated/cloud/bigquery/datapolicies/v1",
  "src/generated/cloud/bigquery/datapolicies/v2",
  "src/generated/cloud/bigquery/datatransfer/v1",
  "src/generated/cloud/bigquery/migration/v2",
  "src/generated/cloud/bigquery/reservation/v1",
  "src/generated/cloud/bigquery/v2",
  "src/generated/cloud/billing/v1",
  "src/generated/cloud/binaryauthorization/v1",
  "src/generated/cloud/certificatemanager/v1",
  "src/generated/cloud/chronicle/v1",
  "src/generated/cloud/cloudcontrolspartner/v1",
  "src/generated/cloud/clouddms/v1",
  "src/generated/cloud/cloudsecuritycompliance/v1",
  "src/generated/cloud/commerce/consumer/procurement/v1",
  "src/generated/cloud/common",
  "src/generated/cloud/compute/v1",
  "src/generated/cloud/confidentialcomputing/v1",
  "src/generated/cloud/config/v1",
  "src/generated/cloud/configdelivery/v1",
  "src/generated/cloud/connectors/v1",
  "src/generated/cloud/contactcenterinsights/v1",
  "src/generated/cloud/datacatalog/lineage/v1",
  "src/generated/cloud/datacatalog/v1",
  "src/generated/cloud/dataform/v1",
  "src/generated/cloud/datafusion/v1",
  "src/generated/cloud/dataplex/v1",
  "src/generated/cloud/dataproc/v1",
  "src/generated/cloud/datastream/v1",
  "src/generated/cloud/deploy/v1",
  "src/generated/cloud/developerconnect/v1",
  "src/generated/cloud/devicestreaming/v1",
  "src/generated/cloud/dialogflow/cx/v3",
  "src/generated/cloud/dialogflow/v2",
  "src/generated/cloud/discoveryengine/v1",
  "src/generated/cloud/documentai/v1",
  "src/generated/cloud/domains/v1",
  "src/generated/cloud/edgecontainer/v1",
  "src/generated/cloud/edgenetwork/v1",
  "src/generated/cloud/essentialcontacts/v1",
  "src/generated/cloud/eventarc/v1",
  "src/generated/cloud/filestore/v1",
  "src/generated/cloud/financialservices/v1",
  "src/generated/cloud/functions/v2",
  "src/generated/cloud/gkebackup/v1",
  "src/generated/cloud/gkeconnect/gateway/v1",
  "src/generated/cloud/gkehub/configmanagement/v1",
  "src/generated/cloud/gkehub/multiclusteringress/v1",
  "src/generated/cloud/gkehub/v1",
  "src/generated/cloud/gkemulticloud/v1",
  "src/generated/cloud/gkerecommender/v1",
  "src/generated/cloud/gsuiteaddons/v1",
  "src/generated/cloud/iap/v1",
  "src/generated/cloud/ids/v1",
  "src/generated/cloud/kms/inventory/v1",
  "src/generated/cloud/kms/v1",
  "src/generated/cloud/language/v2",
  "src/generated/cloud/licensemanager/v1",
  "src/generated/cloud/location",
  "src/generated/cloud/locationfinder/v1",
  "src/generated/cloud/lustre/v1",
  "src/generated/cloud/managedidentities/v1",
  "src/generated/cloud/managedkafka/schemaregistry/v1",
  "src/generated/cloud/managedkafka/v1",
  "src/generated/cloud/memcache/v1",
  "src/generated/cloud/memorystore/v1",
  "src/generated/cloud/metastore/v1",
  "src/generated/cloud/migrationcenter/v1",
  "src/generated/cloud/modelarmor/v1",
  "src/generated/cloud/netapp/v1",
  "src/generated/cloud/networkconnectivity/v1",
  "src/generated/cloud/networkmanagement/v1",
  "src/generated/cloud/networksecurity/v1",
  "src/generated/cloud/networkservices/v1",
  "src/generated/cloud/notebooks/v2",
  "src/generated/cloud/optimization/v1",
  "src/generated/cloud/oracledatabase/v1",
  "src/generated/cloud/orchestration/airflow/service/v1",
  "src/generated/cloud/orgpolicy/v1",
  "src/generated/cloud/orgpolicy/v2",
  "src/generated/cloud/osconfig/v1",
  "src/generated/cloud/oslogin/v1",
  "src/generated/cloud/parallelstore/v1",
  "src/generated/cloud/parametermanager/v1",
  "src/generated/cloud/policysimulator/v1",
  "src/generated/cloud/policytroubleshooter/iam/v3",
  "src/generated/cloud/policytroubleshooter/v1",
  "src/generated/cloud/privilegedaccessmanager/v1",
  "src/generated/cloud/rapidmigrationassessment/v1",
  "src/generated/cloud/recaptchaenterprise/v1",
  "src/generated/cloud/recommender/logging/v1",
  "src/generated/cloud/recommender/v1",
  "src/generated/cloud/redis/cluster/v1",
  "src/generated/cloud/redis/v1",
  "src/generated/cloud/resourcemanager/v3",
  "src/generated/cloud/retail/v2",
  "src/generated/cloud/run/v2",
  "src/generated/cloud/scheduler/v1",
  "src/generated/cloud/secretmanager/v1",
  "src/generated/cloud/securesourcemanager/v1",
  "src/generated/cloud/security/privateca/v1",
  "src/generated/cloud/security/publicca/v1",
  "src/generated/cloud/securitycenter/v2",
  "src/generated/cloud/securityposture/v1",
  "src/generated/cloud/servicedirectory/v1",
  "src/generated/cloud/servicehealth/v1",
  "src/generated/cloud/shell/v1",
  "src/generated/cloud/speech/v2",
  "src/generated/cloud/sql/v1",
  "src/generated/cloud/storagebatchoperations/v1",
  "src/generated/cloud/storageinsights/v1",
  "src/generated/cloud/support/v2",
  "src/generated/cloud/talent/v4",
  "src/generated/cloud/tasks/v2",
  "src/generated/cloud/telcoautomation/v1",
  "src/generated/cloud/texttospeech/v1",
  "src/generated/cloud/timeseriesinsights/v1",
  "src/generated/cloud/tpu/v2",
  "src/generated/cloud/translate/v3",
  "src/generated/cloud/video/livestream/v1",
  "src/generated/cloud/video/stitcher/v1",
  "src/generated/cloud/video/transcoder/v1",
  "src/generated/cloud/videointelligence/v1",
  "src/generated/cloud/vision/v1",
  "src/generated/cloud/vmmigration/v1",
  "src/generated/cloud/vmwareengine/v1",
  "src/generated/cloud/vpcaccess/v1",
  "src/generated/cloud/webrisk/v1",
  "src/generated/cloud/websecurityscanner/v1",
  "src/generated/cloud/workflows/executions/v1",
  "src/generated/cloud/workflows/v1",
  "src/generated/cloud/workstations/v1",
  "src/generated/container/v1",
  "src/generated/datastore/admin/v1",
  "src/generated/devtools/artifactregistry/v1",
  "src/generated/devtools/cloudbuild/v1",
  "src/generated/devtools/cloudbuild/v2",
  "src/generated/devtools/cloudprofiler/v2",
  "src/generated/devtools/cloudtrace/v1",
  "src/generated/devtools/cloudtrace/v2",
  "src/generated/devtools/containeranalysis/v1",
  "src/generated/firestore/admin/v1",
  "src/generated/grafeas/v1",
  "src/generated/iam/admin/v1",
  "src/generated/iam/credentials/v1",
  "src/generated/iam/v1",
  "src/generated/iam/v2",
  "src/generated/iam/v3",
  "src/generated/identity/accesscontextmanager/type",
  "src/generated/identity/accesscontextmanager/v1",
  "src/generated/logging/type",
  "src/generated/logging/v2",
  "src/generated/longrunning",
  "src/generated/monitoring/dashboard/v1",
  "src/generated/monitoring/metricsscope/v1",
  "src/generated/monitoring/v3",
  "src/generated/openapi-validation",
  "src/generated/oslogin/common",
  "src/generated/privacy/dlp/v2",
  "src/generated/rpc/context",
  "src/generated/rpc/types",
  "src/generated/showcase",
  "src/generated/spanner/admin/database/v1",
  "src/generated/spanner/admin/instance/v1",
  "src/generated/storagetransfer/v1",
  "src/generated/type",
  "src/lro",
  "src/pubsub",
  "src/pubsub/examples",
  "src/root",
  "src/spanner",
  "src/storage",
  "src/storage/benchmarks/random",
  "src/storage/benchmarks/w1r3",
  "src/storage/examples",
  "src/wkt",
  "tests/endurance",
  "tests/integration",
  "tests/integration-auth",
  "tests/protojson-conformance",
  "tools/check-copyright",
  "tools/minimal-version-helper",
]

[workspace.package]
edition      = "2024"
authors      = ["Google LLC"]
description  = "Google Cloud Client Libraries for Rust"
license      = "Apache-2.0"
repository   = "https://github.com/googleapis/google-cloud-rust/tree/main"
keywords     = ["gcp", "google-cloud", "google-cloud-rust", "sdk"]
categories   = ["network-programming"]
rust-version = "1.85.0"

# Define a custom profile for builds on GHA. The standard profiles exhaust the
# available disk space on the free GHA runners. The GHA builds cannot take
# advantage of incremental builds, and such builds require significant more
# disk space. As of 2025-04-20 disabling incremental builds changes the disk
# requirements from about 13 GiB to about 5 GiB.
[profile.ci]
inherits    = "dev"
incremental = false

[workspace.dependencies]
async-trait           = { default-features = false, version = "0.1.85" }
base64                = { default-features = false, version = "0.22", features = ["std"] }
bon                   = { default-features = false, version = "3.8" }
bytes                 = { default-features = false, version = "1.10", features = ["serde"] }
cargo_metadata        = { default-features = false, version = "0.23" }
chrono                = { default-features = false, version = "0.4.42" }
crates_io_api         = { default-features = false, version = "0.12" }
clap                  = { default-features = false, version = "4" }
crc32c                = { default-features = false, version = "0.6.8" }
futures               = { default-features = false, version = "0.3" }
http                  = { default-features = false, version = "1", features = ["std"] }
hex                   = { default-features = false, version = "0.4.3" }
http-body             = { default-features = false, version = "1" }
http-body-util        = { default-features = false, version = "0.1.3" }
humantime             = { default-features = false, version = "2" }
hyper                 = { default-features = false, version = "1" }
jsonwebtoken          = { default-features = false, version = "10" }
lazy_static           = { default-features = false, version = "1.2" }
opentelemetry         = { default-features = false, version = "0.31", features = ["trace"] }
opentelemetry-proto   = { default-features = false, version = "0.31", features = ["gen-tonic", "trace"] }
opentelemetry_sdk     = { default-features = false, version = "0.31", features = ["rt-tokio", "trace"] }
parse-size            = { default-features = false, version = "1.1" }
percent-encoding      = { default-features = false, version = "2" }
pin-project           = { default-features = false, version = "1" }
prost                 = { default-features = false, version = "0.14", features = ["std"] }
prost-build           = { default-features = false, version = "0.14" }
prost-types           = { default-features = false, version = "0.14" }
rand                  = { default-features = false, version = "0.9.2" }
reqwest               = { default-features = false, version = "0.12.24", features = ["json"] }
rustls                = { default-features = false, version = "0.23" }
rustls-pemfile        = { default-features = false, version = "2" }
semver                = { default-features = false, version = "1.0.21" }
serde                 = { default-features = false, version = "1.0.228", features = ["serde_derive"] }
serde_json            = { default-features = false, version = "1.0.132", features = ["std"] }
serde_with            = { default-features = false, version = "3", features = ["base64", "macros", "std"] }
sha2                  = { default-features = false, version = "0.10" }
thiserror             = { default-features = false, version = "2" }
time                  = { default-features = false, version = "0.3.44" }
tokio                 = { default-features = false, version = "1" }
tokio-metrics         = { default-features = false, version = "0.4.5" }
toml_edit             = { default-features = false, version = "0.23" }
tonic                 = { default-features = false, version = "0.14.1", features = ["tls-native-roots", "tls-ring"] }
tonic-prost           = { default-features = false, version = "0.14.2" }
tonic-prost-build     = { default-features = false, version = "0.14.1" }
tower                 = { default-features = false, version = "0.5", features = ["util"] }
tracing               = { default-features = false, version = "0.1.41", features = ["attributes"] }
tracing-log           = { default-features = false, version = "0.2" }
tracing-opentelemetry = { default-features = false, version = "0.32" }
tracing-subscriber    = { default-features = false, version = "0.3.18" }
url                   = { default-features = false, version = "2" }
uuid                  = { default-features = false, version = "1", features = ["v4"] }

opentelemetry-otlp = { default-features = false, version = "0.31", features = [
  "grpc-tonic",
  "tls",
  "tls-roots",
  "trace",
] }
opentelemetry-semantic-conventions = { default-features = false, version = "0.31.0", features = [
  "semconv_experimental",
] }


# Transitive dependencies. Used for minimal version selection.
mime = { default-features = false, version = "0.3.17" }

# Test packages
anyhow            = { default-features = false, version = "1.0.100", features = ["std"] }
axum              = { default-features = false, version = "0.8" }
flate2            = { default-features = false, version = "1" }
httptest          = { default-features = false, version = "0.16.3" }
md5               = { default-features = false, version = "0.8" }
mockall           = { default-features = false, version = "0.14" }
multer            = { default-features = false, version = "3" }
mutants           = { default-features = false, version = "0.0.3" }
once_cell         = { default-features = false, version = "1.19.0" }
<<<<<<< HEAD
paste             = { default-features = false, version = "1" }
pretty_assertions = { default-features = false, version = "1.4.1", features = ["alloc"] }
=======
pastey            = { default-features = false, version = "0.2.0" }
>>>>>>> 4f1a1d10
regex             = { default-features = false, version = "1" }
rsa               = { default-features = false, version = "0.9.8" }
rustc_version     = { default-features = false, version = "0.4" }
scoped-env        = { default-features = false, version = "2.1" }
serial_test       = { default-features = false, version = "3" }
static_assertions = { default-features = false, version = "1.1" }
tempfile          = { default-features = false, version = "3.23" }
test-case         = { default-features = false, version = "3.3" }
tokio-stream      = { default-features = false, version = "0.1" }
tokio-test        = { default-features = false, version = "0.4" }

# Local packages used as dependencies
auth                          = { version = "1.3", path = "src/auth", package = "google-cloud-auth" }
google-cloud-auth             = { version = "1.3", path = "src/auth" }
gax                           = { version = "1.3", path = "src/gax", package = "google-cloud-gax" }
google-cloud-gax              = { version = "1.3", path = "src/gax" }
gaxi                          = { version = "0.7.5", path = "src/gax-internal", package = "google-cloud-gax-internal" }
iam_v1                        = { version = "1", path = "src/generated/iam/v1", package = "google-cloud-iam-v1" }
google-cloud-iam-v1           = { version = "1", path = "src/generated/iam/v1" }
location                      = { version = "1", path = "src/generated/cloud/location", package = "google-cloud-location" }
longrunning                   = { version = "1.2", path = "src/generated/longrunning", package = "google-cloud-longrunning" }
google-cloud-longrunning      = { version = "1.2", path = "src/generated/longrunning", package = "google-cloud-longrunning" }
lro                           = { version = "1.1", path = "src/lro", package = "google-cloud-lro" }
google-cloud-lro              = { version = "1.1", path = "src/lro", package = "google-cloud-lro" }
wkt                           = { version = "1", path = "src/wkt", package = "google-cloud-wkt" }
google-cloud-wkt              = { version = "1", path = "src/wkt", package = "google-cloud-wkt" }
api                           = { version = "1", path = "src/generated/api/types", package = "google-cloud-api" }
cloud_common                  = { version = "1", path = "src/generated/cloud/common", package = "google-cloud-common" }
gtype                         = { version = "1", path = "src/generated/type", package = "google-cloud-type" }
google-cloud-type             = { version = "1", path = "src/generated/type" }
grafeas                       = { version = "1", path = "src/generated/grafeas/v1", package = "google-cloud-grafeas-v1" }
logging_type                  = { version = "1", path = "src/generated/logging/type", package = "google-cloud-logging-type" }
rpc                           = { version = "1", path = "src/generated/rpc/types", package = "google-cloud-rpc" }
google-cloud-rpc              = { version = "1", path = "src/generated/rpc/types", package = "google-cloud-rpc" }
rpc_context                   = { version = "1", path = "src/generated/rpc/context", package = "google-cloud-rpc-context" }
apps_script_type              = { version = "1", path = "src/generated/apps/script/gtype", package = "google-cloud-apps-script-type" }
accesscontextmanager_v1       = { version = "1", path = "src/generated/identity/accesscontextmanager/v1", package = "google-cloud-identity-accesscontextmanager-v1" }
orgpolicy_v1                  = { version = "1", path = "src/generated/cloud/orgpolicy/v1", package = "google-cloud-orgpolicy-v1" }
orgpolicy_v2                  = { version = "1", path = "src/generated/cloud/orgpolicy/v2", package = "google-cloud-orgpolicy-v2" }
osconfig_v1                   = { version = "1", path = "src/generated/cloud/osconfig/v1", package = "google-cloud-osconfig-v1" }
gkehub_configmanagement_v1    = { version = "1", path = "src/generated/cloud/gkehub/configmanagement/v1", package = "google-cloud-gkehub-configmanagement-v1" }
gkehub_multiclusteringress_v1 = { version = "1", path = "src/generated/cloud/gkehub/multiclusteringress/v1", package = "google-cloud-gkehub-multiclusteringress-v1" }
apps_script_calendar          = { version = "1", path = "src/generated/apps/script/calendar", package = "google-cloud-apps-script-type-calendar" }
apps_script_docs              = { version = "1", path = "src/generated/apps/script/docs", package = "google-cloud-apps-script-type-docs" }
apps_script_drive             = { version = "1", path = "src/generated/apps/script/drive", package = "google-cloud-apps-script-type-drive" }
apps_script_gmail             = { version = "1", path = "src/generated/apps/script/gmail", package = "google-cloud-apps-script-type-gmail" }
apps_script_sheets            = { version = "1", path = "src/generated/apps/script/sheets", package = "google-cloud-apps-script-type-sheets" }
apps_script_slides            = { version = "1", path = "src/generated/apps/script/slides", package = "google-cloud-apps-script-type-slides" }
kms                           = { version = "1", path = "src/generated/cloud/kms/v1", package = "google-cloud-kms-v1" }
oslogin_common                = { version = "1", path = "src/generated/oslogin/common", package = "google-cloud-oslogin-common" }
iam_v2                        = { version = "1", path = "src/generated/iam/v2", package = "google-cloud-iam-v2" }
recommender                   = { version = "1", path = "src/generated/cloud/recommender/v1", package = "google-cloud-recommender-v1" }
accesscontextmanager_type     = { version = "1", path = "src/generated/identity/accesscontextmanager/type", package = "google-cloud-identity-accesscontextmanager-type" }
# Used in integration tests
google-cloud-speech-v2          = { version = "1", path = "src/generated/cloud/speech/v2" }
google-cloud-secretmanager-v1   = { version = "1", path = "src/generated/cloud/secretmanager/v1" }
secretmanager                   = { version = "1", path = "src/generated/cloud/secretmanager/v1", package = "google-cloud-secretmanager-v1" }
google-cloud-aiplatform-v1      = { version = "1", default-features = false, path = "src/generated/cloud/aiplatform/v1" }
google-cloud-compute-v1         = { version = "0.2", default-features = false, path = "src/generated/cloud/compute/v1" }
google-cloud-storage            = { version = "1", path = "src/storage" }
google-cloud-pubsub             = { path = "src/pubsub" }
google-cloud-bigquery-v2        = { version = "1", path = "src/generated/cloud/bigquery/v2" }
bigquery                        = { version = "1", path = "src/generated/cloud/bigquery/v2", package = "google-cloud-bigquery-v2" }
google-cloud-iam-credentials-v1 = { version = "1", path = "src/generated/iam/credentials/v1" }
iamcredentials                  = { version = "1", path = "src/generated/iam/credentials/v1", package = "google-cloud-iam-credentials-v1" }
google-cloud-language-v2        = { version = "1", path = "src/generated/cloud/language/v2" }
language                        = { version = "1", path = "src/generated/cloud/language/v2", package = "google-cloud-language-v2" }

# Local test packages (never add a version)
google-cloud-test-utils = { path = "src/test-utils" }
integration-tests       = { path = "tests/integration" }
pubsub-samples          = { path = "src/pubsub/examples" }
storage-samples         = { path = "src/storage/examples" }

[workspace.lints.rust]
unexpected_cfgs = { level = "deny", check-cfg = [
  'cfg(google_cloud_unstable_signed_url)',
  'cfg(google_cloud_unstable_storage_bidi)',
  'cfg(google_cloud_unstable_tracing)',
] }<|MERGE_RESOLUTION|>--- conflicted
+++ resolved
@@ -372,12 +372,8 @@
 multer            = { default-features = false, version = "3" }
 mutants           = { default-features = false, version = "0.0.3" }
 once_cell         = { default-features = false, version = "1.19.0" }
-<<<<<<< HEAD
-paste             = { default-features = false, version = "1" }
 pretty_assertions = { default-features = false, version = "1.4.1", features = ["alloc"] }
-=======
 pastey            = { default-features = false, version = "0.2.0" }
->>>>>>> 4f1a1d10
 regex             = { default-features = false, version = "1" }
 rsa               = { default-features = false, version = "0.9.8" }
 rustc_version     = { default-features = false, version = "0.4" }
