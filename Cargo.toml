# Copyright 2024 Google LLC
#
# Licensed under the Apache License, Version 2.0 (the "License");
# you may not use this file except in compliance with the License.
# You may obtain a copy of the License at
#
#     https://www.apache.org/licenses/LICENSE-2.0
#
# Unless required by applicable law or agreed to in writing, software
# distributed under the License is distributed on an "AS IS" BASIS,
# WITHOUT WARRANTIES OR CONDITIONS OF ANY KIND, either express or implied.
# See the License for the specific language governing permissions and
# limitations under the License.

[workspace]
resolver = "2"

default-members = [
  "guide/samples",
  "src/auth",
  "src/base",
  "src/bigquery",
  "src/bigtable",
  "src/datastore",
  "src/firestore",
  "src/gax",
  "src/gax-internal",
  "src/lro",
  "src/pubsub",
  "src/root",
  "src/spanner",
  "src/storage",
  "src/wkt",
  # We need `cargo test` to run at least some documentation tests for generated
  # libraries. These libraries are implicitly required by the integration tests
  # and samples, so they are not too expensive to include in the default builds.
  "src/generated/cloud/language/v2",
  "src/generated/cloud/secretmanager/v1",
  "src/generated/cloud/speech/v2",
  "src/generated/cloud/workflows/v1",
  "src/generated/openapi-validation",
  "tests/integration",
  "tests/integration-auth",
]

members = [
  "guide/samples",
  "src/auth",
  "src/base",
  "src/bigquery",
  "src/bigtable",
  "src/datastore",
  "src/firestore",
  "src/gax",
  "src/gax-internal",
  "src/generated/api/apikeys/v2",
  "src/generated/api/cloudquotas/v1",
  "src/generated/api/servicecontrol/v1",
  "src/generated/api/servicecontrol/v2",
  "src/generated/api/servicemanagement/v1",
  "src/generated/api/serviceusage/v1",
  "src/generated/api/types",
  "src/generated/appengine/v1",
  "src/generated/apps/script/calendar",
  "src/generated/apps/script/docs",
  "src/generated/apps/script/drive",
  "src/generated/apps/script/gmail",
  "src/generated/apps/script/gtype",
  "src/generated/apps/script/sheets",
  "src/generated/apps/script/slides",
  "src/generated/bigtable/admin/v2",
  "src/generated/cloud/accessapproval/v1",
  "src/generated/cloud/advisorynotifications/v1",
  "src/generated/cloud/aiplatform/schema/predict/instance",
  "src/generated/cloud/aiplatform/schema/predict/params",
  "src/generated/cloud/aiplatform/schema/predict/prediction",
  "src/generated/cloud/aiplatform/schema/trainingjob/definition",
  "src/generated/cloud/aiplatform/v1",
  "src/generated/cloud/alloydb/connectors/v1",
  "src/generated/cloud/alloydb/v1",
  "src/generated/cloud/apigateway/v1",
  "src/generated/cloud/apigeeconnect/v1",
  "src/generated/cloud/apihub/v1",
  "src/generated/cloud/apphub/v1",
  "src/generated/cloud/asset/v1",
  "src/generated/cloud/assuredworkloads/v1",
  "src/generated/cloud/backupdr/v1",
  "src/generated/cloud/baremetalsolution/v2",
  "src/generated/cloud/beyondcorp/appconnections/v1",
  "src/generated/cloud/beyondcorp/appconnectors/v1",
  "src/generated/cloud/beyondcorp/appgateways/v1",
  "src/generated/cloud/beyondcorp/clientconnectorservices/v1",
  "src/generated/cloud/beyondcorp/clientgateways/v1",
  "src/generated/cloud/bigquery/analyticshub/v1",
  "src/generated/cloud/bigquery/connection/v1",
  "src/generated/cloud/bigquery/datapolicies/v1",
  "src/generated/cloud/bigquery/datapolicies/v2",
  "src/generated/cloud/bigquery/datatransfer/v1",
  "src/generated/cloud/bigquery/migration/v2",
  "src/generated/cloud/bigquery/reservation/v1",
  "src/generated/cloud/bigquery/v2",
  "src/generated/cloud/billing/v1",
  "src/generated/cloud/binaryauthorization/v1",
  "src/generated/cloud/certificatemanager/v1",
  "src/generated/cloud/chronicle/v1",
  "src/generated/cloud/cloudcontrolspartner/v1",
  "src/generated/cloud/clouddms/v1",
  "src/generated/cloud/cloudsecuritycompliance/v1",
  "src/generated/cloud/commerce/consumer/procurement/v1",
  "src/generated/cloud/common",
  "src/generated/cloud/compute/v1",
  "src/generated/cloud/confidentialcomputing/v1",
  "src/generated/cloud/config/v1",
  "src/generated/cloud/configdelivery/v1",
  "src/generated/cloud/connectors/v1",
  "src/generated/cloud/contactcenterinsights/v1",
  "src/generated/cloud/datacatalog/lineage/v1",
  "src/generated/cloud/datacatalog/v1",
  "src/generated/cloud/dataform/v1",
  "src/generated/cloud/datafusion/v1",
  "src/generated/cloud/dataplex/v1",
  "src/generated/cloud/dataproc/v1",
  "src/generated/cloud/datastream/v1",
  "src/generated/cloud/deploy/v1",
  "src/generated/cloud/developerconnect/v1",
  "src/generated/cloud/devicestreaming/v1",
  "src/generated/cloud/dialogflow/cx/v3",
  "src/generated/cloud/dialogflow/v2",
  "src/generated/cloud/discoveryengine/v1",
  "src/generated/cloud/documentai/v1",
  "src/generated/cloud/domains/v1",
  "src/generated/cloud/edgecontainer/v1",
  "src/generated/cloud/edgenetwork/v1",
  "src/generated/cloud/essentialcontacts/v1",
  "src/generated/cloud/eventarc/v1",
  "src/generated/cloud/filestore/v1",
  "src/generated/cloud/financialservices/v1",
  "src/generated/cloud/functions/v2",
  "src/generated/cloud/gkebackup/v1",
  "src/generated/cloud/gkeconnect/gateway/v1",
  "src/generated/cloud/gkehub/configmanagement/v1",
  "src/generated/cloud/gkehub/multiclusteringress/v1",
  "src/generated/cloud/gkehub/v1",
  "src/generated/cloud/gkemulticloud/v1",
  "src/generated/cloud/gkerecommender/v1",
  "src/generated/cloud/gsuiteaddons/v1",
  "src/generated/cloud/iap/v1",
  "src/generated/cloud/ids/v1",
  "src/generated/cloud/kms/inventory/v1",
  "src/generated/cloud/kms/v1",
  "src/generated/cloud/language/v2",
  "src/generated/cloud/licensemanager/v1",
  "src/generated/cloud/location",
  "src/generated/cloud/locationfinder/v1",
  "src/generated/cloud/lustre/v1",
  "src/generated/cloud/maintenance/api/v1",
  "src/generated/cloud/managedidentities/v1",
  "src/generated/cloud/managedkafka/schemaregistry/v1",
  "src/generated/cloud/managedkafka/v1",
  "src/generated/cloud/memcache/v1",
  "src/generated/cloud/memorystore/v1",
  "src/generated/cloud/metastore/v1",
  "src/generated/cloud/migrationcenter/v1",
  "src/generated/cloud/modelarmor/v1",
  "src/generated/cloud/netapp/v1",
  "src/generated/cloud/networkconnectivity/v1",
  "src/generated/cloud/networkmanagement/v1",
  "src/generated/cloud/networksecurity/v1",
  "src/generated/cloud/networkservices/v1",
  "src/generated/cloud/notebooks/v2",
  "src/generated/cloud/optimization/v1",
  "src/generated/cloud/oracledatabase/v1",
  "src/generated/cloud/orchestration/airflow/service/v1",
  "src/generated/cloud/orgpolicy/v1",
  "src/generated/cloud/orgpolicy/v2",
  "src/generated/cloud/osconfig/v1",
  "src/generated/cloud/oslogin/v1",
  "src/generated/cloud/parallelstore/v1",
  "src/generated/cloud/parametermanager/v1",
  "src/generated/cloud/policysimulator/v1",
  "src/generated/cloud/policytroubleshooter/iam/v3",
  "src/generated/cloud/policytroubleshooter/v1",
  "src/generated/cloud/privilegedaccessmanager/v1",
  "src/generated/cloud/rapidmigrationassessment/v1",
  "src/generated/cloud/recaptchaenterprise/v1",
  "src/generated/cloud/recommender/logging/v1",
  "src/generated/cloud/recommender/v1",
  "src/generated/cloud/redis/cluster/v1",
  "src/generated/cloud/redis/v1",
  "src/generated/cloud/resourcemanager/v3",
  "src/generated/cloud/retail/v2",
  "src/generated/cloud/run/v2",
  "src/generated/cloud/scheduler/v1",
  "src/generated/cloud/secretmanager/v1",
  "src/generated/cloud/securesourcemanager/v1",
  "src/generated/cloud/security/privateca/v1",
  "src/generated/cloud/security/publicca/v1",
  "src/generated/cloud/securitycenter/v2",
  "src/generated/cloud/securityposture/v1",
  "src/generated/cloud/servicedirectory/v1",
  "src/generated/cloud/servicehealth/v1",
  "src/generated/cloud/shell/v1",
  "src/generated/cloud/speech/v2",
  "src/generated/cloud/sql/v1",
  "src/generated/cloud/storagebatchoperations/v1",
  "src/generated/cloud/storageinsights/v1",
  "src/generated/cloud/support/v2",
  "src/generated/cloud/talent/v4",
  "src/generated/cloud/tasks/v2",
  "src/generated/cloud/telcoautomation/v1",
  "src/generated/cloud/texttospeech/v1",
  "src/generated/cloud/timeseriesinsights/v1",
  "src/generated/cloud/tpu/v2",
  "src/generated/cloud/translate/v3",
  "src/generated/cloud/video/livestream/v1",
  "src/generated/cloud/video/stitcher/v1",
  "src/generated/cloud/video/transcoder/v1",
  "src/generated/cloud/videointelligence/v1",
  "src/generated/cloud/vision/v1",
  "src/generated/cloud/vmmigration/v1",
  "src/generated/cloud/vmwareengine/v1",
  "src/generated/cloud/vpcaccess/v1",
  "src/generated/cloud/webrisk/v1",
  "src/generated/cloud/websecurityscanner/v1",
  "src/generated/cloud/workflows/executions/v1",
  "src/generated/cloud/workflows/v1",
  "src/generated/cloud/workstations/v1",
  "src/generated/container/v1",
  "src/generated/datastore/admin/v1",
  "src/generated/devtools/artifactregistry/v1",
  "src/generated/devtools/cloudbuild/v1",
  "src/generated/devtools/cloudbuild/v2",
  "src/generated/devtools/cloudprofiler/v2",
  "src/generated/devtools/cloudtrace/v1",
  "src/generated/devtools/cloudtrace/v2",
  "src/generated/devtools/containeranalysis/v1",
  "src/generated/firestore/admin/v1",
  "src/generated/grafeas/v1",
  "src/generated/iam/admin/v1",
  "src/generated/iam/credentials/v1",
  "src/generated/iam/v1",
  "src/generated/iam/v2",
  "src/generated/iam/v3",
  "src/generated/identity/accesscontextmanager/type",
  "src/generated/identity/accesscontextmanager/v1",
  "src/generated/logging/type",
  "src/generated/logging/v2",
  "src/generated/longrunning",
  "src/generated/monitoring/dashboard/v1",
  "src/generated/monitoring/metricsscope/v1",
  "src/generated/monitoring/v3",
  "src/generated/openapi-validation",
  "src/generated/oslogin/common",
  "src/generated/privacy/dlp/v2",
  "src/generated/rpc/context",
  "src/generated/rpc/types",
  "src/generated/showcase",
  "src/generated/spanner/admin/database/v1",
  "src/generated/spanner/admin/instance/v1",
  "src/generated/storagetransfer/v1",
  "src/generated/type",
  "src/lro",
  "src/pubsub",
  "src/pubsub/examples",
  "src/root",
  "src/spanner",
  "src/storage",
  "src/storage/benchmarks/random",
  "src/storage/benchmarks/w1r3",
  "src/storage/examples",
  "src/wkt",
  "tests/endurance",
  "tests/integration",
  "tests/integration-auth",
  "tests/protojson-conformance",
  "tools/check-copyright",
  "tools/minimal-version-helper",
]

[workspace.package]
edition      = "2024"
authors      = ["Google LLC"]
description  = "Google Cloud Client Libraries for Rust"
license      = "Apache-2.0"
repository   = "https://github.com/googleapis/google-cloud-rust/tree/main"
keywords     = ["gcp", "google-cloud", "google-cloud-rust", "sdk"]
categories   = ["network-programming"]
rust-version = "1.85.0"

# Define a custom profile for builds on GHA. The standard profiles exhaust the
# available disk space on the free GHA runners. The GHA builds cannot take
# advantage of incremental builds, and such builds require significant more
# disk space. As of 2025-04-20 disabling incremental builds changes the disk
# requirements from about 13 GiB to about 5 GiB.
[profile.ci]
inherits    = "dev"
incremental = false

[workspace.dependencies]
async-trait           = { default-features = false, version = "0.1.85" }
base64                = { default-features = false, version = "0.22", features = ["std"] }
bon                   = { default-features = false, version = "3.8" }
bytes                 = { default-features = false, version = "1.10", features = ["serde"] }
cargo_metadata        = { default-features = false, version = "0.23" }
chrono                = { default-features = false, version = "0.4.42" }
crates_io_api         = { default-features = false, version = "0.12" }
clap                  = { default-features = false, version = "4" }
crc32c                = { default-features = false, version = "0.6.8" }
futures               = { default-features = false, version = "0.3" }
http                  = { default-features = false, version = "1", features = ["std"] }
<<<<<<< HEAD
hex                   = { default-features = false, version = "0.4.3" }
=======
hex                   = { default-features = false, version = "0.4" }
>>>>>>> d6d6b5a5
http-body             = { default-features = false, version = "1" }
http-body-util        = { default-features = false, version = "0.1.3" }
humantime             = { default-features = false, version = "2" }
hyper                 = { default-features = false, version = "1" }
jsonwebtoken          = { default-features = false, version = "10" }
lazy_static           = { default-features = false, version = "1.2" }
opentelemetry         = { default-features = false, version = "0.31", features = ["trace"] }
opentelemetry-proto   = { default-features = false, version = "0.31", features = ["gen-tonic", "trace"] }
opentelemetry_sdk     = { default-features = false, version = "0.31", features = ["rt-tokio", "trace"] }
parse-size            = { default-features = false, version = "1.1" }
percent-encoding      = { default-features = false, version = "2" }
pin-project           = { default-features = false, version = "1" }
prost                 = { default-features = false, version = "0.14", features = ["std"] }
prost-build           = { default-features = false, version = "0.14" }
prost-types           = { default-features = false, version = "0.14" }
rand                  = { default-features = false, version = "0.9.2" }
reqwest               = { default-features = false, version = "0.12.24", features = ["json"] }
rustls                = { default-features = false, version = "0.23" }
rustls-pemfile        = { default-features = false, version = "2" }
semver                = { default-features = false, version = "1.0.21" }
serde                 = { default-features = false, version = "1.0.228", features = ["serde_derive"] }
serde_json            = { default-features = false, version = "1.0.132", features = ["std"] }
serde_with            = { default-features = false, version = "3", features = ["base64", "macros", "std"] }
sha2                  = { default-features = false, version = "0.10" }
thiserror             = { default-features = false, version = "2" }
time                  = { default-features = false, version = "0.3.44" }
tokio                 = { default-features = false, version = "1" }
tokio-metrics         = { default-features = false, version = "0.4.5" }
tokio-util            = { default-features = false, version = "0.7" }
toml_edit             = { default-features = false, version = "0.23" }
tonic                 = { default-features = false, version = "0.14.1", features = ["tls-native-roots", "tls-ring"] }
tonic-prost           = { default-features = false, version = "0.14.2" }
tonic-prost-build     = { default-features = false, version = "0.14.1" }
tower                 = { default-features = false, version = "0.5", features = ["util"] }
tracing               = { default-features = false, version = "0.1.41", features = ["attributes"] }
tracing-log           = { default-features = false, version = "0.2" }
tracing-opentelemetry = { default-features = false, version = "0.32" }
tracing-subscriber    = { default-features = false, version = "0.3.18" }
url                   = { default-features = false, version = "2" }
uuid                  = { default-features = false, version = "1", features = ["v4"] }

opentelemetry-otlp = { default-features = false, version = "0.31", features = [
  "grpc-tonic",
  "tls",
  "tls-roots",
  "trace",
] }
opentelemetry-semantic-conventions = { default-features = false, version = "0.31.0", features = [
  "semconv_experimental",
] }


# Transitive dependencies. Used for minimal version selection.
mime = { default-features = false, version = "0.3.17" }

# Test packages
anyhow            = { default-features = false, version = "1.0.100", features = ["std"] }
axum              = { default-features = false, version = "0.8" }
flate2            = { default-features = false, version = "1" }
httptest          = { default-features = false, version = "0.16.3" }
md5               = { default-features = false, version = "0.8" }
mockall           = { default-features = false, version = "0.14" }
multer            = { default-features = false, version = "3" }
mutants           = { default-features = false, version = "0.0.3" }
once_cell         = { default-features = false, version = "1.19.0" }
pretty_assertions = { default-features = false, version = "1.4.1", features = ["alloc"] }
pastey            = { default-features = false, version = "0.2.0" }
regex             = { default-features = false, version = "1" }
rsa               = { default-features = false, version = "0.9.8" }
rustc_version     = { default-features = false, version = "0.4" }
scoped-env        = { default-features = false, version = "2.1" }
serial_test       = { default-features = false, version = "3" }
static_assertions = { default-features = false, version = "1.1" }
tempfile          = { default-features = false, version = "3.23" }
test-case         = { default-features = false, version = "3.3" }
tokio-stream      = { default-features = false, version = "0.1" }
tokio-test        = { default-features = false, version = "0.4" }

# Local packages used as dependencies
auth                          = { version = "1.3", path = "src/auth", package = "google-cloud-auth" }
google-cloud-auth             = { version = "1.3", path = "src/auth" }
gax                           = { version = "1.3", path = "src/gax", package = "google-cloud-gax" }
google-cloud-gax              = { version = "1.3", path = "src/gax" }
gaxi                          = { version = "0.7.5", path = "src/gax-internal", package = "google-cloud-gax-internal" }
iam_v1                        = { version = "1", path = "src/generated/iam/v1", package = "google-cloud-iam-v1" }
google-cloud-iam-v1           = { version = "1", path = "src/generated/iam/v1" }
location                      = { version = "1", path = "src/generated/cloud/location", package = "google-cloud-location" }
longrunning                   = { version = "1.2", path = "src/generated/longrunning", package = "google-cloud-longrunning" }
google-cloud-longrunning      = { version = "1.2", path = "src/generated/longrunning", package = "google-cloud-longrunning" }
lro                           = { version = "1.1", path = "src/lro", package = "google-cloud-lro" }
google-cloud-lro              = { version = "1.1", path = "src/lro", package = "google-cloud-lro" }
wkt                           = { version = "1", path = "src/wkt", package = "google-cloud-wkt" }
google-cloud-wkt              = { version = "1", path = "src/wkt", package = "google-cloud-wkt" }
api                           = { version = "1", path = "src/generated/api/types", package = "google-cloud-api" }
cloud_common                  = { version = "1", path = "src/generated/cloud/common", package = "google-cloud-common" }
gtype                         = { version = "1", path = "src/generated/type", package = "google-cloud-type" }
google-cloud-type             = { version = "1", path = "src/generated/type" }
grafeas                       = { version = "1", path = "src/generated/grafeas/v1", package = "google-cloud-grafeas-v1" }
logging_type                  = { version = "1", path = "src/generated/logging/type", package = "google-cloud-logging-type" }
rpc                           = { version = "1", path = "src/generated/rpc/types", package = "google-cloud-rpc" }
google-cloud-rpc              = { version = "1", path = "src/generated/rpc/types", package = "google-cloud-rpc" }
rpc_context                   = { version = "1", path = "src/generated/rpc/context", package = "google-cloud-rpc-context" }
apps_script_type              = { version = "1", path = "src/generated/apps/script/gtype", package = "google-cloud-apps-script-type" }
accesscontextmanager_v1       = { version = "1", path = "src/generated/identity/accesscontextmanager/v1", package = "google-cloud-identity-accesscontextmanager-v1" }
orgpolicy_v1                  = { version = "1", path = "src/generated/cloud/orgpolicy/v1", package = "google-cloud-orgpolicy-v1" }
orgpolicy_v2                  = { version = "1", path = "src/generated/cloud/orgpolicy/v2", package = "google-cloud-orgpolicy-v2" }
osconfig_v1                   = { version = "1", path = "src/generated/cloud/osconfig/v1", package = "google-cloud-osconfig-v1" }
gkehub_configmanagement_v1    = { version = "1", path = "src/generated/cloud/gkehub/configmanagement/v1", package = "google-cloud-gkehub-configmanagement-v1" }
gkehub_multiclusteringress_v1 = { version = "1", path = "src/generated/cloud/gkehub/multiclusteringress/v1", package = "google-cloud-gkehub-multiclusteringress-v1" }
apps_script_calendar          = { version = "1", path = "src/generated/apps/script/calendar", package = "google-cloud-apps-script-type-calendar" }
apps_script_docs              = { version = "1", path = "src/generated/apps/script/docs", package = "google-cloud-apps-script-type-docs" }
apps_script_drive             = { version = "1", path = "src/generated/apps/script/drive", package = "google-cloud-apps-script-type-drive" }
apps_script_gmail             = { version = "1", path = "src/generated/apps/script/gmail", package = "google-cloud-apps-script-type-gmail" }
apps_script_sheets            = { version = "1", path = "src/generated/apps/script/sheets", package = "google-cloud-apps-script-type-sheets" }
apps_script_slides            = { version = "1", path = "src/generated/apps/script/slides", package = "google-cloud-apps-script-type-slides" }
kms                           = { version = "1", path = "src/generated/cloud/kms/v1", package = "google-cloud-kms-v1" }
oslogin_common                = { version = "1", path = "src/generated/oslogin/common", package = "google-cloud-oslogin-common" }
iam_v2                        = { version = "1", path = "src/generated/iam/v2", package = "google-cloud-iam-v2" }
recommender                   = { version = "1", path = "src/generated/cloud/recommender/v1", package = "google-cloud-recommender-v1" }
accesscontextmanager_type     = { version = "1", path = "src/generated/identity/accesscontextmanager/type", package = "google-cloud-identity-accesscontextmanager-type" }
# Used in integration tests
google-cloud-speech-v2          = { version = "1", path = "src/generated/cloud/speech/v2" }
google-cloud-secretmanager-v1   = { version = "1", path = "src/generated/cloud/secretmanager/v1" }
secretmanager                   = { version = "1", path = "src/generated/cloud/secretmanager/v1", package = "google-cloud-secretmanager-v1" }
google-cloud-aiplatform-v1      = { version = "1", default-features = false, path = "src/generated/cloud/aiplatform/v1" }
google-cloud-compute-v1         = { version = "1", default-features = false, path = "src/generated/cloud/compute/v1" }
google-cloud-storage            = { version = "1", path = "src/storage" }
google-cloud-pubsub             = { path = "src/pubsub" }
google-cloud-bigquery-v2        = { version = "1", path = "src/generated/cloud/bigquery/v2" }
bigquery                        = { version = "1", path = "src/generated/cloud/bigquery/v2", package = "google-cloud-bigquery-v2" }
google-cloud-iam-credentials-v1 = { version = "1", path = "src/generated/iam/credentials/v1" }
iamcredentials                  = { version = "1", path = "src/generated/iam/credentials/v1", package = "google-cloud-iam-credentials-v1" }
google-cloud-language-v2        = { version = "1", path = "src/generated/cloud/language/v2" }
language                        = { version = "1", path = "src/generated/cloud/language/v2", package = "google-cloud-language-v2" }

# Local test packages (never add a version)
google-cloud-test-utils = { path = "src/test-utils" }
integration-tests       = { path = "tests/integration" }
pubsub-samples          = { path = "src/pubsub/examples" }
storage-samples         = { path = "src/storage/examples" }

[workspace.lints.rust]
unexpected_cfgs = { level = "deny", check-cfg = [
  'cfg(google_cloud_unstable_signed_url)',
  'cfg(google_cloud_unstable_storage_bidi)',
  'cfg(google_cloud_unstable_tracing)',
] }<|MERGE_RESOLUTION|>--- conflicted
+++ resolved
@@ -308,11 +308,7 @@
 crc32c                = { default-features = false, version = "0.6.8" }
 futures               = { default-features = false, version = "0.3" }
 http                  = { default-features = false, version = "1", features = ["std"] }
-<<<<<<< HEAD
-hex                   = { default-features = false, version = "0.4.3" }
-=======
 hex                   = { default-features = false, version = "0.4" }
->>>>>>> d6d6b5a5
 http-body             = { default-features = false, version = "1" }
 http-body-util        = { default-features = false, version = "0.1.3" }
 humantime             = { default-features = false, version = "2" }
