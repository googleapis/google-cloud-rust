--- conflicted
+++ resolved
@@ -27,13 +27,6 @@
     #[cfg(all(test, google_cloud_unstable_id_token))]
     #[tokio::test(flavor = "multi_thread")]
     async fn id_token() -> anyhow::Result<()> {
-<<<<<<< HEAD
-        let audience = "https://my-service.a.run.app";
-        let id_token =
-            user_guide_samples::authentication::request_id_token::sample(audience).await?;
-        user_guide_samples::authentication::verify_id_token::sample(id_token.as_str(), audience)
-            .await?;
-=======
         use google_cloud_auth::credentials::idtoken::Builder;
         use httptest::{Expectation, Server, matchers::*, responders::*};
 
@@ -62,7 +55,6 @@
         )
         .await?;
 
->>>>>>> 2085f491
         Ok(())
     }
 
