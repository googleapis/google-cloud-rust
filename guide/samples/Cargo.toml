# Copyright 2025 Google LLC
#
# Licensed under the Apache License, Version 2.0 (the "License");
# you may not use this file except in compliance with the License.
# You may obtain a copy of the License at
#
#     https://www.apache.org/licenses/LICENSE-2.0
#
# Unless required by applicable law or agreed to in writing, software
# distributed under the License is distributed on an "AS IS" BASIS,
# WITHOUT WARRANTIES OR CONDITIONS OF ANY KIND, either express or implied.
# See the License for the specific language governing permissions and
# limitations under the License.

[package]
name                 = "user-guide-samples"
description          = "Samples for the User Guide"
version              = "0.0.0"
publish              = false
edition.workspace    = true
authors.workspace    = true
license.workspace    = true
repository.workspace = true
keywords.workspace   = true
categories.workspace = true

[[bin]]
name = "getting_started"

[dependencies]
crc32c  = "0.6"
tokio   = { version = "1", features = ["full", "macros"] }
futures = { version = "0.3" }
# ANCHOR: longrunning
google-cloud-longrunning = { version = "0.24", path = "../../src/generated/longrunning" }
# ANCHOR_END: longrunning
# ANCHOR: gax
<<<<<<< HEAD
google-cloud-gax = { version = "0.21", features = ["unstable-stream"], path = "../../src/gax" }
=======
google-cloud-gax = { version = "0.22", path = "../../src/gax" }
>>>>>>> c1b04446
# ANCHOR_END: gax
# ANCHOR: speech
google-cloud-speech-v2 = { version = "0.3", path = "../../src/generated/cloud/speech/v2" }
# ANCHOR_END: speech
# ANCHOR: secretmanager
google-cloud-secretmanager-v1 = { version = "0.3", path = "../../src/generated/cloud/secretmanager/v1" }
# ANCHOR_END: secretmanager
# ANCHOR: language
google-cloud-language-v2 = { version = "0.3", path = "../../src/generated/cloud/language/v2" }
# ANCHOR_END: language
google-cloud-rpc = { version = "0.3", path = "../../src/generated/rpc/types" }
google-cloud-wkt = { version = "0.3", path = "../../src/wkt" }

# ANCHOR: mockall
[dev-dependencies]
mockall = "0.13"
# ANCHOR_END: mockall
rand = "0.9"

[features]
run-integration-tests = []
log-integration-tests = []<|MERGE_RESOLUTION|>--- conflicted
+++ resolved
@@ -35,11 +35,7 @@
 google-cloud-longrunning = { version = "0.24", path = "../../src/generated/longrunning" }
 # ANCHOR_END: longrunning
 # ANCHOR: gax
-<<<<<<< HEAD
-google-cloud-gax = { version = "0.21", features = ["unstable-stream"], path = "../../src/gax" }
-=======
-google-cloud-gax = { version = "0.22", path = "../../src/gax" }
->>>>>>> c1b04446
+google-cloud-gax = { version = "0.22", features = ["unstable-stream"], path = "../../src/gax" }
 # ANCHOR_END: gax
 # ANCHOR: speech
 google-cloud-speech-v2 = { version = "0.3", path = "../../src/generated/cloud/speech/v2" }
