<!-- 
Copyright 2025 Google LLC

Licensed under the Apache License, Version 2.0 (the "License");
you may not use this file except in compliance with the License.
You may obtain a copy of the License at

    https://www.apache.org/licenses/LICENSE-2.0

Unless required by applicable law or agreed to in writing, software
distributed under the License is distributed on an "AS IS" BASIS,
WITHOUT WARRANTIES OR CONDITIONS OF ANY KIND, either express or implied.
See the License for the specific language governing permissions and
limitations under the License.
-->

# Summary

- [Introduction](introduction.md)
- [Setting up your development environment](setting_up_your_development_environment.md)
- [Setting up Rust on Cloud Shell](setting_up_rust_on_cloud_shell.md)
- [How to initialize a client](initialize_a_client.md)
- [Generate text using the Vertex AI Gemini API](generate_text_using_the_vertex_ai_gemini_api.md)
- [Using Google Cloud Storage](storage.md)
  - [Push data on object uploads](storage/queue.md)
<<<<<<< HEAD
- [Update a resource using a field mask](update_resource.md)
=======
  - [Rewriting objects](storage/rewrite_object.md)
  - [Speed up large object downloads](storage/striped_downloads.md)
  - [Use errors to terminate uploads](storage/terminate_uploads.md)
>>>>>>> d718dc17
- [Configuring retry policies](configuring_retry_policies.md)
- [Error handling](error_handling.md)
- [Examine error details](examine_error_details.md)
- [Handling binding errors](binding_errors.md)
- [Working with List operations](pagination.md)
- [Working with long-running operations](working_with_long_running_operations.md)
- [Configuring polling policies](configuring_polling_policies.md)
- [How to write tests using a client](mock_a_client.md)
- [How to write tests for long-running operations](mocking_lros.md)
- [Working with enums](working_with_enums.md)<|MERGE_RESOLUTION|>--- conflicted
+++ resolved
@@ -23,13 +23,10 @@
 - [Generate text using the Vertex AI Gemini API](generate_text_using_the_vertex_ai_gemini_api.md)
 - [Using Google Cloud Storage](storage.md)
   - [Push data on object uploads](storage/queue.md)
-<<<<<<< HEAD
-- [Update a resource using a field mask](update_resource.md)
-=======
   - [Rewriting objects](storage/rewrite_object.md)
   - [Speed up large object downloads](storage/striped_downloads.md)
   - [Use errors to terminate uploads](storage/terminate_uploads.md)
->>>>>>> d718dc17
+- [Update a resource using a field mask](update_resource.md)
 - [Configuring retry policies](configuring_retry_policies.md)
 - [Error handling](error_handling.md)
 - [Examine error details](examine_error_details.md)
