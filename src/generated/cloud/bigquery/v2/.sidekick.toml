--- conflicted
+++ resolved
@@ -14,11 +14,7 @@
 
 [general]
 specification-source = 'google/cloud/bigquery/v2'
-<<<<<<< HEAD
-service-config = 'google/cloud/bigquery/v2/bigquery_v2.yaml'
-=======
 service-config       = 'google/cloud/bigquery/v2/bigquery_v2.yaml'
->>>>>>> f16697f9
 
 [codec]
 copyright-year        = '2025'
