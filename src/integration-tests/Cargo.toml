# Copyright 2024 Google LLC
#
# Licensed under the Apache License, Version 2.0 (the "License");
# you may not use this file except in compliance with the License.
# You may obtain a copy of the License at
#
#     https://www.apache.org/licenses/LICENSE-2.0
#
# Unless required by applicable law or agreed to in writing, software
# distributed under the License is distributed on an "AS IS" BASIS,
# WITHOUT WARRANTIES OR CONDITIONS OF ANY KIND, either express or implied.
# See the License for the specific language governing permissions and
# limitations under the License.

[package]
description       = "Integration tests for google-cloud-rust."
edition.workspace = true
name              = "integration-tests"
publish           = false
version           = "0.0.0"

[features]
log-integration-tests = []
# These are normally disabled because they run against production.
run-integration-tests = []
# These are normally disabled because they require installing the golang
# toolchain.
run-showcase-tests = []

[dependencies]
anyhow.workspace                  = true
bytes.workspace                   = true
crc32c.workspace                  = true
flate2                            = { workspace = true, features = ["zlib-rs"] }
futures.workspace                 = true
auth.workspace                    = true
gax                               = { workspace = true, features = ["unstable-stream"] }
gaxi                              = { workspace = true, features = ["_internal-http-client"] }
google-cloud-test-utils.workspace = true
http.workspace                    = true
iam_v1.workspace                  = true
longrunning.workspace             = true
lro.workspace                     = true
opentelemetry.workspace           = true
opentelemetry_sdk.workspace       = true
opentelemetry-otlp.workspace      = true
opentelemetry-proto.workspace     = true
rand                              = { workspace = true, features = ["thread_rng"] }
serde_json.workspace              = true
tokio                             = { workspace = true, features = ["process", "test-util"] }
tokio-stream                      = { workspace = true, features = ["net"] }
tonic                             = { workspace = true, features = ["codegen", "router", "server", "transport"] }
tracing.workspace                 = true
tracing-opentelemetry.workspace   = true
tracing-subscriber                = { workspace = true, features = ["env-filter", "fmt", "std"] }
uuid                              = { workspace = true, features = ["std", "v4"] }
wkt.workspace                     = true
# Formatting trick: this comment preserves formatting in the preceding block.
google-cloud-compute-v1 = { workspace = true, features = [
  "images",
  "instances",
  "machine-types",
  "region-instances",
  "zone-operations",
  "zones",
] }

[dependencies.aiplatform]
package          = "google-cloud-aiplatform-v1"
path             = "../../src/generated/cloud/aiplatform/v1"
default-features = false
features         = ["model-service", "prediction-service"]

[dependencies.bigquery]
package = "google-cloud-bigquery-v2"
path    = "../../src/generated/cloud/bigquery/v2"

[dependencies.firestore]
package = "google-cloud-firestore"
path    = "../../src/firestore"

[dependencies.pubsub]
package = "google-cloud-pubsub"
path    = "../../src/pubsub"

[dependencies.pubsub-samples]
path = "../../src/pubsub/examples"

[dependencies.showcase]
package = "google-cloud-showcase-v1beta1"
path    = "../../src/generated/showcase"

[dependencies.sm]
package = "google-cloud-secretmanager-v1"
path    = "../../src/generated/cloud/secretmanager/v1"

[dependencies.smo]
package = "secretmanager-openapi-v1"
path    = "../../src/generated/openapi-validation"

[dependencies.storage]
package  = "google-cloud-storage"
path     = "../../src/storage"
features = ["unstable-stream"]

[dependencies.storage-samples]
path = "../../src/storage/examples"

[dependencies.ta]
package = "google-cloud-telcoautomation-v1"
path    = "../../src/generated/cloud/telcoautomation/v1"

[dependencies.wf]
package = "google-cloud-workflows-v1"
path    = "../../src/generated/cloud/workflows/v1"

[dependencies.wfe]
package = "google-cloud-workflows-executions-v1"
path    = "../../src/generated/cloud/workflows/executions/v1"

[dev-dependencies]
anyhow.workspace            = true
httptest.workspace          = true
mockall.workspace           = true
opentelemetry_sdk           = { workspace = true, features = ["testing"] }
reqwest.workspace           = true
serde.workspace             = true
serde_with.workspace        = true
static_assertions.workspace = true
test-case.workspace         = true
tokio.workspace             = true
<<<<<<< HEAD
=======
tonic                       = { workspace = true, features = ["server", "transport"] }
tower                       = { version = "0.5", features = ["util"] }
>>>>>>> f32408a7

[lints]
workspace = true<|MERGE_RESOLUTION|>--- conflicted
+++ resolved
@@ -129,11 +129,8 @@
 static_assertions.workspace = true
 test-case.workspace         = true
 tokio.workspace             = true
-<<<<<<< HEAD
-=======
 tonic                       = { workspace = true, features = ["server", "transport"] }
 tower                       = { version = "0.5", features = ["util"] }
->>>>>>> f32408a7
 
 [lints]
 workspace = true