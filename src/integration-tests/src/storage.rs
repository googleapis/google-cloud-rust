// Copyright 2025 Google LLC
//
// Licensed under the Apache License, Version 2.0 (the "License");
// you may not use this file except in compliance with the License.
// You may obtain a copy of the License at
//
//     https://www.apache.org/licenses/LICENSE-2.0
//
// Unless required by applicable law or agreed to in writing, software
// distributed under the License is distributed on an "AS IS" BASIS,
// WITHOUT WARRANTIES OR CONDITIONS OF ANY KIND, either express or implied.
// See the License for the specific language governing permissions and
// limitations under the License.

use crate::{Error, Result};
use gax::exponential_backoff::{ExponentialBackoff, ExponentialBackoffBuilder};
use gax::options::RequestOptionsBuilder;
use gax::paginator::ItemPaginator as _;
use gax::retry_policy::RetryPolicyExt;
use lro::Poller;
use std::time::Duration;
use storage_control::client::StorageControl;
use storage_control::model::Bucket;
use storage_control::model::bucket::iam_config::UniformBucketLevelAccess;
use storage_control::model::bucket::{HierarchicalNamespace, IamConfig};

pub async fn objects(builder: storage::client::ClientBuilder) -> Result<()> {
    // Enable a basic subscriber. Useful to troubleshoot problems and visually
    // verify tracing is doing something.
    #[cfg(feature = "log-integration-tests")]
    let _guard = {
        use tracing_subscriber::fmt::format::FmtSpan;
        let subscriber = tracing_subscriber::fmt()
            .with_level(true)
            .with_thread_ids(true)
            .with_span_events(FmtSpan::NEW | FmtSpan::CLOSE)
            .finish();

        tracing::subscriber::set_default(subscriber)
    };

    // Create a temporary bucket for the test.
    let (control, bucket) = create_test_bucket().await?;

    let client = builder.build().await?;

    tracing::info!("testing insert_object()");
    const CONTENTS: &str = "the quick brown fox jumps over the lazy dog";
    let insert = client
        .insert_object(&bucket.name, "quick.text", CONTENTS)
        .send()
        .await?;
    tracing::info!("success with insert={insert:?}");

    tracing::info!("testing read_object()");
    let contents = client
        .read_object(&bucket.name, &insert.name)
        .send()
        .await?
        .all_bytes()
        .await?;
    assert_eq!(contents, CONTENTS.as_bytes());
    tracing::info!("success with contents={contents:?}");

<<<<<<< HEAD
    tracing::info!("testing read_object() streaming");
    let mut contents = bytes::BytesMut::new();
    let mut resp = client
        .read_object(&bucket.name, &insert.name)
        .send()
        .await?;
    while let Some(chunk) = resp.next().await {
        contents.extend_from_slice(&chunk?);
    }
    assert_eq!(contents, CONTENTS.as_bytes());
    tracing::info!("success with contents={contents:?}");

=======
>>>>>>> 1b2df64d
    control
        .delete_object()
        .set_bucket(&insert.bucket)
        .set_object(&insert.name)
        .set_generation(insert.generation)
        .send()
        .await?;
    control
        .delete_bucket()
        .set_name(&bucket.name)
        .send()
        .await?;

    Ok(())
}

pub async fn objects_customer_supplied_encryption(
    builder: storage::client::ClientBuilder,
) -> Result<()> {
    // Enable a basic subscriber. Useful to troubleshoot problems and visually
    // verify tracing is doing something.
    #[cfg(feature = "log-integration-tests")]
    let _guard = {
        use tracing_subscriber::fmt::format::FmtSpan;
        let subscriber = tracing_subscriber::fmt()
            .with_level(true)
            .with_thread_ids(true)
            .with_span_events(FmtSpan::NEW | FmtSpan::CLOSE)
            .finish();

        tracing::subscriber::set_default(subscriber)
    };

    // Create a temporary bucket for the test.
    let (control, bucket) = create_test_bucket().await?;

    let client = builder.build().await?;

    tracing::info!("testing insert_object() with key");
    const CONTENTS: &str = "the quick brown fox jumps over the lazy dog";
    let key = vec![b'a'; 32];
    let insert = client
        .insert_object(&bucket.name, "quick.text", CONTENTS)
        .with_key(storage::client::KeyAes256::new(&key)?)
        .send()
        .await?;
    tracing::info!("success with insert={insert:?}");

    tracing::info!("testing read_object() with key");
    let contents = client
        .read_object(&bucket.name, &insert.name)
        .with_key(storage::client::KeyAes256::new(&key)?)
        .send()
        .await?
        .all_bytes()
        .await?;
    assert_eq!(contents, CONTENTS.as_bytes());
    tracing::info!("success with contents={contents:?}");

    control
        .delete_object()
        .set_bucket(&insert.bucket)
        .set_object(&insert.name)
        .set_generation(insert.generation)
        .send()
        .await?;
    control
        .delete_bucket()
        .set_name(&bucket.name)
        .send()
        .await?;

    Ok(())
}

pub async fn objects_large_file(builder: storage::client::ClientBuilder) -> Result<()> {
    // Enable a basic subscriber. Useful to troubleshoot problems and visually
    // verify tracing is doing something.
    #[cfg(feature = "log-integration-tests")]
    let _guard = {
        use tracing_subscriber::fmt::format::FmtSpan;
        let subscriber = tracing_subscriber::fmt()
            .with_level(true)
            .with_thread_ids(true)
            .with_span_events(FmtSpan::NEW | FmtSpan::CLOSE)
            .finish();

        tracing::subscriber::set_default(subscriber)
    };

    // Create a temporary bucket for the test.
    let (control, bucket) = create_test_bucket().await?;

    let client = builder.build().await?;

    // Create a large enough file that will require multiple chunks to download.
    const BLOCK_SIZE: usize = 500;
    let mut contents = Vec::new();
    for i in 0..8 {
        contents.extend_from_slice(&[i as u8; BLOCK_SIZE]);
    }

    tracing::info!("testing insert_object()");
    let insert = client
        .insert_object(&bucket.name, "quick.text", contents.clone())
        .send()
        .await?;
    tracing::info!("success with insert={insert:?}");

    tracing::info!("testing read_object() streaming");
    let mut resp = client
        .read_object(&bucket.name, &insert.name)
        .send()
        .await?;

    // This should take multiple chunks to download.
    let mut got = bytes::BytesMut::new();
    let mut count = 0;
    while let Some(chunk) = resp.next().await? {
        got.extend_from_slice(&chunk);
        count += 1;
    }
    assert_eq!(got, contents);
    assert!(count > 1, "{count:?}");
    tracing::info!("success with large contents");

    control
        .delete_object()
        .set_bucket(&insert.bucket)
        .set_object(&insert.name)
        .set_generation(insert.generation)
        .send()
        .await?;
    control
        .delete_bucket()
        .set_name(&bucket.name)
        .send()
        .await?;

    Ok(())
}

pub async fn create_test_bucket() -> Result<(StorageControl, Bucket)> {
    let project_id = crate::project_id()?;
    let client = StorageControl::builder()
        .with_tracing()
        .with_backoff_policy(
            gax::exponential_backoff::ExponentialBackoffBuilder::new()
                .with_initial_delay(Duration::from_secs(2))
                .with_maximum_delay(Duration::from_secs(8))
                .build()
                .unwrap(),
        )
        .with_retry_policy(
            gax::retry_policy::AlwaysRetry
                .with_attempt_limit(5)
                .with_time_limit(Duration::from_secs(16)),
        )
        .build()
        .await?;
    cleanup_stale_buckets(&client, &project_id).await?;

    let bucket_id = crate::random_bucket_id();

    tracing::info!("\nTesting create_bucket()");
    let create = client
        .create_bucket()
        .set_parent("projects/_")
        .set_bucket_id(bucket_id)
        .set_bucket(
            Bucket::new()
                .set_project(format!("projects/{project_id}"))
                .set_location("us-central1")
                .set_labels([("integration-test", "true")]),
        )
        .with_backoff_policy(test_backoff())
        .send()
        .await?;
    tracing::info!("SUCCESS on create_bucket: {create:?}");
    Ok((client, create))
}

pub async fn buckets(builder: storage_control::client::ClientBuilder) -> Result<()> {
    // Enable a basic subscriber. Useful to troubleshoot problems and visually
    // verify tracing is doing something.
    #[cfg(feature = "log-integration-tests")]
    let _guard = {
        use tracing_subscriber::fmt::format::FmtSpan;
        let subscriber = tracing_subscriber::fmt()
            .with_level(true)
            .with_thread_ids(true)
            .with_span_events(FmtSpan::NEW | FmtSpan::CLOSE)
            .finish();

        tracing::subscriber::set_default(subscriber)
    };

    let project_id = crate::project_id()?;
    let client = builder.build().await?;

    cleanup_stale_buckets(&client, &project_id).await?;

    let bucket_id = crate::random_bucket_id();
    let bucket_name = format!("projects/_/buckets/{bucket_id}");

    println!("\nTesting create_bucket()");
    let create = client
        .create_bucket()
        .set_parent("projects/_")
        .set_bucket_id(bucket_id)
        .set_bucket(
            Bucket::new()
                .set_project(format!("projects/{project_id}"))
                .set_labels([("integration-test", "true")])
                // We need to set these properties on the bucket to use it with
                // the Folders API.
                .set_hierarchical_namespace(HierarchicalNamespace::new().set_enabled(true))
                .set_iam_config(IamConfig::new().set_uniform_bucket_level_access(
                    UniformBucketLevelAccess::new().set_enabled(true),
                )),
        )
        .with_backoff_policy(test_backoff())
        .send()
        .await?;
    println!("SUCCESS on create_bucket: {create:?}");
    assert_eq!(create.name, bucket_name);

    println!("\nTesting get_bucket()");
    let get = client.get_bucket().set_name(&bucket_name).send().await?;
    println!("SUCCESS on get_bucket: {get:?}");
    assert_eq!(get.name, bucket_name);

    println!("\nTesting list_buckets()");
    let mut buckets = client
        .list_buckets()
        .set_parent(format!("projects/{project_id}"))
        .by_item();
    let mut bucket_names = Vec::new();
    while let Some(bucket) = buckets.next().await {
        bucket_names.push(bucket?.name);
    }
    println!("SUCCESS on list_buckets");
    assert!(
        bucket_names.iter().any(|name| name == &bucket_name),
        "missing bucket name {bucket_name} in {bucket_names:?}"
    );

    buckets_iam(&client, &bucket_name).await?;
    folders(&client, &bucket_name).await?;

    println!("\nTesting delete_bucket()");
    client.delete_bucket().set_name(bucket_name).send().await?;
    println!("SUCCESS on delete_bucket");

    Ok(())
}

async fn buckets_iam(client: &StorageControl, bucket_name: &str) -> Result<()> {
    let service_account = crate::service_account_for_iam_tests()?;

    println!("\nTesting get_iam_policy()");
    let policy = client
        .get_iam_policy()
        .set_resource(bucket_name)
        .send()
        .await?;
    println!("SUCCESS on get_iam_policy = {policy:?}");

    println!("\nTesting test_iam_permissions()");
    let response = client
        .test_iam_permissions()
        .set_resource(bucket_name)
        .set_permissions(["storage.buckets.get"])
        .send()
        .await?;
    println!("SUCCESS on test_iam_permissions = {response:?}");

    println!("\nTesting set_iam_policy()");
    let mut new_policy = policy.clone();
    new_policy.bindings.push(
        iam_v1::model::Binding::new()
            .set_role("roles/storage.legacyBucketReader")
            .set_members([format!("serviceAccount:{service_account}")]),
    );
    let policy = client
        .set_iam_policy()
        .set_resource(bucket_name)
        .set_update_mask(wkt::FieldMask::default().set_paths(["bindings"]))
        .set_policy(new_policy)
        .send()
        .await?;
    println!("SUCCESS on set_iam_policy = {policy:?}");

    Ok(())
}

async fn folders(client: &StorageControl, bucket_name: &str) -> Result<()> {
    let folder_name = format!("{bucket_name}/folders/test-folder/");
    let folder_rename = format!("{bucket_name}/folders/renamed-test-folder/");

    println!("\nTesting create_folder()");
    let create = client
        .create_folder()
        .set_parent(bucket_name)
        .set_folder_id("test-folder/")
        .send()
        .await?;
    println!("SUCCESS on create_folder: {create:?}");
    assert_eq!(create.name, folder_name);

    println!("\nTesting get_folder()");
    let get = client.get_folder().set_name(&folder_name).send().await?;
    println!("SUCCESS on get_folder: {get:?}");
    assert_eq!(get.name, folder_name);

    println!("\nTesting list_folders()");
    let mut folders = client.list_folders().set_parent(bucket_name).by_item();
    let mut folder_names = Vec::new();
    while let Some(folder) = folders.next().await {
        folder_names.push(folder?.name);
    }
    println!("SUCCESS on list_folders");
    assert!(
        folder_names.iter().any(|name| name == &folder_name),
        "missing folder name {folder_name} in {folder_names:?}"
    );

    println!("\nTesting rename_folder()");
    let rename = client
        .rename_folder()
        .set_name(folder_name)
        .set_destination_folder_id("renamed-test-folder/")
        .poller()
        .until_done()
        .await?;
    println!("SUCCESS on rename_folder: {rename:?}");
    assert_eq!(rename.name, folder_rename);

    println!("\nTesting delete_folder()");
    client
        .delete_folder()
        .set_name(folder_rename)
        .send()
        .await?;
    println!("SUCCESS on delete_folder");

    Ok(())
}

async fn cleanup_stale_buckets(client: &StorageControl, project_id: &str) -> Result<()> {
    use std::time::{Duration, SystemTime, UNIX_EPOCH};
    let stale_deadline = SystemTime::now().duration_since(UNIX_EPOCH)?;
    let stale_deadline = stale_deadline - Duration::from_secs(48 * 60 * 60);
    let stale_deadline = wkt::Timestamp::clamp(stale_deadline.as_secs() as i64, 0);

    let mut buckets = client
        .list_buckets()
        .set_parent(format!("projects/{project_id}"))
        .by_item();
    let mut pending = Vec::new();
    let mut names = Vec::new();
    while let Some(bucket) = buckets.next().await {
        let bucket = bucket?;
        if let Some("true") = bucket.labels.get("integration-test").map(String::as_str) {
            if let Some(true) = bucket.create_time.map(|v| v < stale_deadline) {
                let client = client.clone();
                let name = bucket.name.clone();
                pending.push(tokio::spawn(
                    async move { cleanup_bucket(client, name).await },
                ));
                names.push(bucket.name);
            }
        }
    }

    let r: std::result::Result<Vec<_>, _> = futures::future::join_all(pending)
        .await
        .into_iter()
        .collect();
    r.map_err(Error::from)?
        .into_iter()
        .zip(names)
        .for_each(|(r, name)| println!("deleting bucket {name} resulted in {r:?}"));

    Ok(())
}

async fn cleanup_bucket(client: StorageControl, name: String) -> Result<()> {
    let mut objects = client
        .list_objects()
        .set_parent(&name)
        .set_versions(true)
        .by_item();
    let mut pending = Vec::new();
    while let Some(object) = objects.next().await {
        let object = object?;
        pending.push(
            client
                .delete_object()
                .set_bucket(object.bucket)
                .set_object(object.name)
                .set_generation(object.generation)
                .send(),
        );
    }
    let _ = futures::future::join_all(pending).await;
    client.delete_bucket().set_name(&name).send().await?;
    Ok(())
}

fn test_backoff() -> ExponentialBackoff {
    ExponentialBackoffBuilder::new()
        .with_initial_delay(Duration::from_secs(2))
        .with_maximum_delay(Duration::from_secs(10))
        .build()
        .unwrap()
}<|MERGE_RESOLUTION|>--- conflicted
+++ resolved
@@ -62,21 +62,6 @@
     assert_eq!(contents, CONTENTS.as_bytes());
     tracing::info!("success with contents={contents:?}");
 
-<<<<<<< HEAD
-    tracing::info!("testing read_object() streaming");
-    let mut contents = bytes::BytesMut::new();
-    let mut resp = client
-        .read_object(&bucket.name, &insert.name)
-        .send()
-        .await?;
-    while let Some(chunk) = resp.next().await {
-        contents.extend_from_slice(&chunk?);
-    }
-    assert_eq!(contents, CONTENTS.as_bytes());
-    tracing::info!("success with contents={contents:?}");
-
-=======
->>>>>>> 1b2df64d
     control
         .delete_object()
         .set_bucket(&insert.bucket)
@@ -195,8 +180,8 @@
     // This should take multiple chunks to download.
     let mut got = bytes::BytesMut::new();
     let mut count = 0;
-    while let Some(chunk) = resp.next().await? {
-        got.extend_from_slice(&chunk);
+    while let Some(chunk) = resp.next().await {
+        got.extend_from_slice(&chunk?);
         count += 1;
     }
     assert_eq!(got, contents);
