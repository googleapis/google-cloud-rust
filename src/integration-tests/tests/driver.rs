--- conflicted
+++ resolved
@@ -44,21 +44,7 @@
     ) -> integration_tests::Result<()> {
         integration_tests::firestore::basic(builder)
             .await
-<<<<<<< HEAD
-            .map_err(report)
-    }
-
-    #[test_case(bigquery_admin::client::DatasetService::builder().with_retry_policy(retry_policy()).with_tracing(); "with retry enabled")]
-    #[tokio::test(flavor = "multi_thread", worker_threads = 1)]
-    async fn run_bigquery(
-        builder: bigquery_admin::builder::dataset_service::ClientBuilder,
-    ) -> integration_tests::Result<()> {
-        integration_tests::bigquery::dataset_admin(builder)
-            .await
-            .map_err(report)
-=======
-            .map_err(integration_tests::report_error)
->>>>>>> f16697f9
+            .map_err(integration_tests::report_error)
     }
 
     #[test_case(bigquery::client::QueryClient::builder().with_retry_policy(retry_policy()).with_tracing(); "with retry enabled")]
