--- conflicted
+++ resolved
@@ -50,22 +50,16 @@
             "temperature": 9876.5_f32
         });
         assert_eq!(got, want);
-<<<<<<< HEAD
-=======
         let rt = serde_json::from_value(got)?;
         assert_eq!(generation_config, rt);
->>>>>>> deeeaf2e
         let generation_config = generation_config.set_temperature(f32::INFINITY);
         let got = serde_json::to_value(&generation_config)?;
         let want = serde_json::json!({
             "temperature": "Infinity"
         });
         assert_eq!(got, want);
-<<<<<<< HEAD
-=======
         let rt = serde_json::from_value(got)?;
         assert_eq!(generation_config, rt);
->>>>>>> deeeaf2e
         Ok(())
     }
 
@@ -78,14 +72,6 @@
             "samplingRate": 53_f64
         });
         assert_eq!(got, want);
-<<<<<<< HEAD
-        let logging_config = logging_config.set_sampling_rate(f64::NAN);
-        let got = serde_json::to_value(&logging_config)?;
-        let want = serde_json::json!({
-            "samplingRate": "NaN"
-        });
-        assert_eq!(got, want);
-=======
         let rt = serde_json::from_value(got)?;
         assert_eq!(logging_config, rt);
         let logging_config = logging_config.set_sampling_rate(f64::INFINITY);
@@ -96,7 +82,6 @@
         assert_eq!(got, want);
         let rt = serde_json::from_value(got)?;
         assert_eq!(logging_config, rt);
->>>>>>> deeeaf2e
         Ok(())
     }
 
@@ -109,28 +94,29 @@
             "successfulCount": "5"
         });
         assert_eq!(got, want);
-<<<<<<< HEAD
+        let rt = serde_json::from_value(got)?;
+        assert_eq!(completion_stats, rt);
         Ok(())
     }
 
     #[test]
-    fn serde_with_double_value() -> Result<()> {
+    fn serde_with_double_oneof() -> Result<()> {
         let value = aiplatform::model::Value::default().set_double_value(53);
         let got = serde_json::to_value(&value)?;
         let want = serde_json::json!({
             "doubleValue": 53_f64
         });
         assert_eq!(got, want);
-        let value = value.set_double_value(f64::NAN);
+        let rt = serde_json::from_value(got)?;
+        assert_eq!(value, rt);
+        let value = value.set_double_value(f64::INFINITY);
         let got = serde_json::to_value(&value)?;
         let want = serde_json::json!({
-            "doubleValue": "NaN"
+            "doubleValue": "Infinity"
         });
         assert_eq!(got, want);
-=======
         let rt = serde_json::from_value(got)?;
-        assert_eq!(completion_stats, rt);
->>>>>>> deeeaf2e
+        assert_eq!(value, rt);
         Ok(())
     }
 
