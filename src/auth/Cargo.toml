# Copyright 2024 Google LLC
#
# Licensed under the Apache License, Version 2.0 (the "License");
# you may not use this file except in compliance with the License.
# You may obtain a copy of the License at
#
#     https://www.apache.org/licenses/LICENSE-2.0
#
# Unless required by applicable law or agreed to in writing, software
# distributed under the License is distributed on an "AS IS" BASIS,
# WITHOUT WARRANTIES OR CONDITIONS OF ANY KIND, either express or implied.
# See the License for the specific language governing permissions and
# limitations under the License.

[package]
name = "google-cloud-auth"
# ATTENTION: if you change the major version, remember to change the major
#     version of all downstream dependencies. For details see:
#         https://github.com/googleapis/google-cloud-rust/issues/3237
#         https://github.com/googleapis/google-cloud-rust/issues/3265
version     = "1.3.0"
description = "Google Cloud Client Libraries for Rust - Authentication"
build       = "build.rs"
# Inherit other attributes from the workspace.
authors.workspace      = true
categories.workspace   = true
edition.workspace      = true
keywords.workspace     = true
license.workspace      = true
repository.workspace   = true
rust-version.workspace = true

[build-dependencies]
rustc_version.workspace = true

[dependencies]
async-trait.workspace = true
base64.workspace      = true
http.workspace        = true
reqwest               = { workspace = true, features = ["json", "rustls-tls"] }
rustls                = { workspace = true, features = ["logging", "ring", "std", "tls12"] }
rustls-pemfile        = { workspace = true, features = ["std"] }
serde.workspace       = true
serde_json.workspace  = true
thiserror.workspace   = true
time                  = { workspace = true, features = ["serde"] }
tokio                 = { workspace = true, features = ["fs", "process"] }
bon.workspace         = true
<<<<<<< HEAD
hex                   = { workspace = true, features = ["std"] }
jsonwebtoken          = { workspace = true, features = ["rust_crypto"] }
=======
jsonwebtoken          = { workspace = true, features = ["rust_crypto"], optional = true }
>>>>>>> 4f1a1d10
# Local dependencies
gax.workspace = true

[dev-dependencies]
anyhow.workspace      = true
httptest.workspace    = true
mockall.workspace     = true
regex.workspace       = true
rsa                   = { workspace = true, features = ["pem"] }
scoped-env.workspace  = true
serial_test.workspace = true
tempfile.workspace    = true
test-case.workspace   = true
tokio                 = { workspace = true, features = ["macros", "rt-multi-thread", "test-util"] }
tokio-test.workspace  = true
url.workspace         = true
mutants.workspace     = true

[features]
default = []
idtoken = ["jsonwebtoken"]

[lints]
workspace = true<|MERGE_RESOLUTION|>--- conflicted
+++ resolved
@@ -46,12 +46,8 @@
 time                  = { workspace = true, features = ["serde"] }
 tokio                 = { workspace = true, features = ["fs", "process"] }
 bon.workspace         = true
-<<<<<<< HEAD
 hex                   = { workspace = true, features = ["std"] }
-jsonwebtoken          = { workspace = true, features = ["rust_crypto"] }
-=======
 jsonwebtoken          = { workspace = true, features = ["rust_crypto"], optional = true }
->>>>>>> 4f1a1d10
 # Local dependencies
 gax.workspace = true
 
