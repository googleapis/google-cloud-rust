--- conflicted
+++ resolved
@@ -45,16 +45,12 @@
 /// [Credentials]: https://cloud.google.com/docs/authentication#credentials
 pub mod credentials;
 
-<<<<<<< HEAD
 pub(crate) mod constants;
 
 /// Types and functions to work with auth [Tokens].
 ///
 /// [Tokens]: https://cloud.google.com/docs/authentication#token
-pub mod token;
-=======
 pub(crate) mod token;
->>>>>>> 40959df4
 
 /// The token cache
 pub(crate) mod token_cache;
