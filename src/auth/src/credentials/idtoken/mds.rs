// Copyright 2025 Google LLC
//
// Licensed under the Apache License, Version 2.0 (the "License");
// you may not use this file except in compliance with the License.
// You may obtain a copy of the License at
//
//     https://www.apache.org/licenses/LICENSE-2.0
//
// Unless required by applicable law or agreed to in writing, software
// distributed under the License is distributed on an "AS IS" BASIS,
// WITHOUT WARRANTIES OR CONDITIONS OF ANY KIND, either express or implied.
// See the License for the specific language governing permissions and
// limitations under the License.

//! Obtain [OIDC ID tokens] using [Metadata Service].
//!
//! Google Cloud environments such as [Google Compute Engine (GCE)][gce-link],
//! [Google Kubernetes Engine (GKE)][gke-link], or [Cloud Run] provide a metadata service.
//! This is a local service to the VM (or pod) which (as the name implies) provides
//! metadata information about the environment. The service also provides access
//! tokens associated with the [default service account] for the corresponding
//! VM. This module provides a builder for `IDTokenCredentials`
//! from such metadata service.
//!
//! The default host name of the metadata service is `metadata.google.internal`.
//! If you would like to use a different hostname, you can set it using the
//! `GCE_METADATA_HOST` environment variable.
//!
//! `IDTokenCredentials` obtain OIDC ID tokens, which are commonly
//! used for [service to service authentication]. For example, when the
//! target service is hosted in Cloud Run or mediated by Identity-Aware Proxy (IAP).
//!
//! Unlike access tokens, ID tokens are not used to authorize access to
//! Google Cloud APIs but to verify the identity of a principal.
//!
//! ## Example: Creating MDS sourced credentials with target audience and sending ID Tokens.
//!
//! ```
//! # use google_cloud_auth::credentials::idtoken;
//! # use reqwest;
//! # tokio_test::block_on(async {
//! let audience = "https://my-service.a.run.app";
//! let credentials = idtoken::mds::Builder::new(audience)
//!     .build()?;
//! let id_token = credentials.id_token().await?;
//!
//! // Make request with ID Token as Bearer Token.
//! let client = reqwest::Client::new();
//! let target_url = format!("{audience}/api/method");
//! client.get(target_url)
//!     .bearer_auth(id_token)
//!     .send()
//!     .await?;
//! # Ok::<(), anyhow::Error>(())
//! # });
//! ```    
//!
//! [Application Default Credentials]: https://cloud.google.com/docs/authentication/application-default-credentials
//! [OIDC ID Tokens]: https://cloud.google.com/docs/authentication/token-types#identity-tokens
//! [Cloud Run]: https://cloud.google.com/run
//! [default service account]: https://cloud.google.com/iam/docs/service-account-types#default
//! [gce-link]: https://cloud.google.com/products/compute
//! [gke-link]: https://cloud.google.com/kubernetes-engine
//! [Service to Service Authentication]: https://cloud.google.com/run/docs/authenticating/service-to-service
//! [Metadata Service]: https://cloud.google.com/compute/docs/metadata/overview

use crate::Result;
use crate::credentials::CacheableResource;
use crate::credentials::mds::{
    GCE_METADATA_HOST_ENV_VAR, MDS_DEFAULT_URI, METADATA_FLAVOR, METADATA_FLAVOR_VALUE,
    METADATA_ROOT,
};
use crate::errors::CredentialsError;
use crate::token::{CachedTokenProvider, Token, TokenProvider};
use crate::token_cache::TokenCache;
use crate::{
    BuildResult,
    credentials::idtoken::dynamic::IDTokenCredentialsProvider,
    credentials::idtoken::{IDTokenCredentials, parse_id_token_from_str},
};
use async_trait::async_trait;
use http::{Extensions, HeaderValue};
use reqwest::Client;
use std::sync::Arc;

#[derive(Debug)]
pub(crate) struct MDSCredentials<T>
where
    T: CachedTokenProvider,
{
    token_provider: T,
}

#[async_trait]
impl<T> IDTokenCredentialsProvider for MDSCredentials<T>
where
    T: CachedTokenProvider,
{
    async fn id_token(&self) -> Result<String> {
        let cached_token = self.token_provider.token(Extensions::new()).await?;
        match cached_token {
            CacheableResource::New { data, .. } => Ok(data.token),
            CacheableResource::NotModified => {
                Err(CredentialsError::from_msg(false, "failed to fetch token"))
            }
        }
    }
}

/// Specifies what assertions are included in ID Tokens fetched from the Metadata Service.
#[derive(Debug, Clone)]
pub enum Format {
    /// Omit project and instance details from the payload. It's the default value.
    Standard,
    /// Include project and instance details in the payload.
    Full,
    /// Use this variant to handle new values that are not yet known to this library.
    UnknownValue(String),
}

impl Format {
    fn as_str(&self) -> &str {
        match self {
            Format::Standard => "standard",
            Format::Full => "full",
            Format::UnknownValue(value) => value.as_str(),
        }
    }
}

/// Creates [`IDTokenCredentials`] instances that fetch ID tokens from the
/// metadata service.
pub struct Builder {
    endpoint: Option<String>,
    format: Option<Format>,
    licenses: Option<String>,
    target_audience: String,
}

impl Builder {
    /// Creates a new `Builder`.
    ///
    /// The `target_audience` is a required parameter that specifies the
    /// intended audience of the ID token. This is typically the URL of the
    /// service that will be receiving the token.
    pub fn new<S: Into<String>>(target_audience: S) -> Self {
        Builder {
            format: None,
            endpoint: None,
            licenses: None,
            target_audience: target_audience.into(),
        }
    }

    /// Sets the endpoint for this credentials.
    ///
    /// A trailing slash is significant, so specify the base URL without a trailing  
    /// slash. If not set, the credentials use `http://metadata.google.internal`.
    ///
    /// # Example
    ///
    /// ```
    /// # use google_cloud_auth::credentials::idtoken;
    /// let audience = "https://my-service.a.run.app";
    /// let credentials = idtoken::mds::Builder::new(audience)
    ///     .with_endpoint("http://169.254.169.254")
    ///     .build();
    /// // Now you can use credentials.id_token().await to fetch the token.
    /// ```
    pub fn with_endpoint<S: Into<String>>(mut self, endpoint: S) -> Self {
        self.endpoint = Some(endpoint.into());
        self
    }

    /// Sets the [format] of the token.
    ///
    /// Specifies whether or not the project and instance details are included in the payload.
    /// Specify `full` to include this information in the payload or `standard` to omit the information
    /// from the payload. The default value is `standard`.
    ///
    /// [format]: https://cloud.google.com/compute/docs/instances/verifying-instance-identity#token_format
<<<<<<< HEAD
    ///
    /// # Example
    ///
    /// ```
    /// # use google_cloud_auth::credentials::idtoken;
    /// let audience = "https://my-service.a.run.app";
    /// let credentials = idtoken::mds::Builder::new(audience)
    ///     .with_format("full")
    ///     .build();
    /// // Now you can use credentials.id_token().await to fetch the token.
    /// ```
    pub fn with_format<S: Into<String>>(mut self, format: S) -> Self {
        self.format = Some(format.into());
=======
    pub fn with_format(mut self, format: Format) -> Self {
        self.format = Some(format);
>>>>>>> 1980f0d7
        self
    }

    /// Whether to include the [license codes] of the instance in the token.
    ///
    /// Specify `true` to include this information or `false` to omit this information from the payload.
    /// The default value is `false`. Has no effect unless format is `full`.
    ///
    /// [license codes]: https://cloud.google.com/compute/docs/reference/rest/v1/images/get#body.Image.FIELDS.license_code
    ///
    /// # Example
    ///
    /// ```
    /// # use google_cloud_auth::credentials::idtoken;
    /// let audience = "https://my-service.a.run.app";
    /// let credentials = idtoken::mds::Builder::new(audience)
    ///     .with_format("full") // licenses only works with format = "full"
    ///     .with_licenses(true)
    ///     .build();
    /// // Now you can use credentials.id_token().await to fetch the token.
    /// ```
    pub fn with_licenses(mut self, licenses: bool) -> Self {
        self.licenses = if licenses {
            Some("TRUE".to_string())
        } else {
            Some("FALSE".to_string())
        };
        self
    }

    fn build_token_provider(self) -> MDSTokenProvider {
        let final_endpoint: String;

        // Determine the endpoint and whether it was overridden
        if let Ok(host_from_env) = std::env::var(GCE_METADATA_HOST_ENV_VAR) {
            // Check GCE_METADATA_HOST environment variable first
            final_endpoint = format!("http://{host_from_env}");
        } else if let Some(builder_endpoint) = self.endpoint {
            // Else, check if an endpoint was provided to the mds::Builder
            final_endpoint = builder_endpoint;
        } else {
            // Else, use the default metadata root
            final_endpoint = METADATA_ROOT.to_string();
        };

        MDSTokenProvider {
            format: self.format,
            licenses: self.licenses,
            endpoint: final_endpoint,
            target_audience: self.target_audience,
        }
    }

    /// Returns an [`IDTokenCredentials`] instance with the configured
    /// settings.
    pub fn build(self) -> BuildResult<IDTokenCredentials> {
        let creds = MDSCredentials {
            token_provider: TokenCache::new(self.build_token_provider()),
        };
        Ok(IDTokenCredentials {
            inner: Arc::new(creds),
        })
    }
}

#[derive(Debug, Clone, Default)]
struct MDSTokenProvider {
    endpoint: String,
    format: Option<Format>,
    licenses: Option<String>,
    target_audience: String,
}

#[async_trait]
impl TokenProvider for MDSTokenProvider {
    async fn token(&self) -> Result<Token> {
        let client = Client::new();
        let audience = self.target_audience.clone();
        let request = client
            .get(format!("{}{}/identity", self.endpoint, MDS_DEFAULT_URI))
            .header(
                METADATA_FLAVOR,
                HeaderValue::from_static(METADATA_FLAVOR_VALUE),
            )
            .query(&[("audience", audience)]);

        let request = self.format.iter().fold(request, |builder, format| {
            builder.query(&[("format", format.as_str())])
        });
        let request = self.licenses.iter().fold(request, |builder, licenses| {
            builder.query(&[("licenses", licenses)])
        });

        let response = request
            .send()
            .await
            .map_err(|e| crate::errors::from_http_error(e, "failed to fetch token"))?;

        if !response.status().is_success() {
            let err = crate::errors::from_http_response(response, "failed to fetch token").await;
            return Err(err);
        }

        let token = response
            .text()
            .await
            .map_err(|e| CredentialsError::from_source(!e.is_decode(), e))?;

        parse_id_token_from_str(token)
    }
}

#[cfg(test)]
mod tests {
    use super::*;
    use crate::credentials::idtoken::tests::generate_test_id_token;
    use crate::credentials::tests::find_source_error;
    use httptest::matchers::{all_of, contains, request, url_decoded};
    use httptest::responders::status_code;
    use httptest::{Expectation, Server};
    use reqwest::StatusCode;
    use scoped_env::ScopedEnv;
    use serial_test::{parallel, serial};
    use test_case::test_case;

    type TestResult = anyhow::Result<()>;

    #[tokio::test]
    #[test_case(Format::Standard)]
    #[test_case(Format::Full)]
    #[test_case(Format::UnknownValue("minimal".to_string()))]
    #[parallel]
    async fn test_idtoken_builder_build(format: Format) -> TestResult {
        let server = Server::run();
        let audience = "test-audience";
        let token_string = generate_test_id_token(audience);
        let format_str = format.as_str().to_string();
        server.expect(
            Expectation::matching(all_of![
                request::path(format!("{MDS_DEFAULT_URI}/identity")),
                request::query(url_decoded(contains(("audience", audience)))),
                request::query(url_decoded(contains(("format", format_str)))),
                request::query(url_decoded(contains(("licenses", "TRUE"))))
            ])
            .respond_with(status_code(200).body(token_string.clone())),
        );

        let creds = Builder::new(audience)
            .with_endpoint(format!("http://{}", server.addr()))
            .with_format(format)
            .with_licenses(true)
            .build()?;

        let id_token = creds.id_token().await?;
        assert_eq!(id_token, token_string);
        Ok(())
    }

    #[tokio::test]
    #[serial]
    async fn test_idtoken_builder_build_with_env_var() -> TestResult {
        let server = Server::run();
        let audience = "test-audience";
        let token_string = generate_test_id_token(audience);
        server.expect(
            Expectation::matching(all_of![
                request::path(format!("{MDS_DEFAULT_URI}/identity")),
                request::query(url_decoded(contains(("audience", audience))))
            ])
            .respond_with(status_code(200).body(token_string.clone())),
        );

        let addr = server.addr().to_string();
        let _e = ScopedEnv::set(super::GCE_METADATA_HOST_ENV_VAR, &addr);

        let creds = Builder::new(audience).build()?;

        let id_token = creds.id_token().await?;
        assert_eq!(id_token, token_string);

        let _e = ScopedEnv::remove(super::GCE_METADATA_HOST_ENV_VAR);
        Ok(())
    }

    #[tokio::test]
    #[parallel]
    async fn test_idtoken_provider_http_error() -> TestResult {
        let server = Server::run();
        let audience = "test-audience";
        server.expect(
            Expectation::matching(all_of![
                request::path(format!("{MDS_DEFAULT_URI}/identity")),
                request::query(url_decoded(contains(("audience", audience))))
            ])
            .respond_with(status_code(503)),
        );

        let creds = Builder::new(audience)
            .with_endpoint(format!("http://{}", server.addr()))
            .build()?;

        let err = creds.id_token().await.unwrap_err();
        let source = find_source_error::<reqwest::Error>(&err);
        assert!(
            matches!(source, Some(e) if e.status() == Some(StatusCode::SERVICE_UNAVAILABLE)),
            "{err:?}"
        );
        Ok(())
    }

    #[tokio::test]
    #[parallel]
    async fn test_idtoken_caching() -> TestResult {
        let server = Server::run();
        let audience = "test-audience";
        let token_string = generate_test_id_token(audience);
        server.expect(
            Expectation::matching(all_of![
                request::path(format!("{MDS_DEFAULT_URI}/identity")),
                request::query(url_decoded(contains(("audience", audience))))
            ])
            .times(1)
            .respond_with(status_code(200).body(token_string.clone())),
        );

        let creds = Builder::new(audience)
            .with_endpoint(format!("http://{}", server.addr()))
            .build()?;

        let id_token = creds.id_token().await?;
        assert_eq!(id_token, token_string);

        let id_token = creds.id_token().await?;
        assert_eq!(id_token, token_string);

        Ok(())
    }
}<|MERGE_RESOLUTION|>--- conflicted
+++ resolved
@@ -179,7 +179,6 @@
     /// from the payload. The default value is `standard`.
     ///
     /// [format]: https://cloud.google.com/compute/docs/instances/verifying-instance-identity#token_format
-<<<<<<< HEAD
     ///
     /// # Example
     ///
@@ -191,12 +190,8 @@
     ///     .build();
     /// // Now you can use credentials.id_token().await to fetch the token.
     /// ```
-    pub fn with_format<S: Into<String>>(mut self, format: S) -> Self {
-        self.format = Some(format.into());
-=======
     pub fn with_format(mut self, format: Format) -> Self {
         self.format = Some(format);
->>>>>>> 1980f0d7
         self
     }
 
