--- conflicted
+++ resolved
@@ -39,13 +39,9 @@
 use crate::credentials::internal::jwk_client::JwkClient;
 use jsonwebtoken::Validation;
 /// Represents the claims in an ID token.
-<<<<<<< HEAD
-pub use serde_json::{Map, Value};
-=======
 pub use serde_json::Map;
 /// Represents a claim value in an ID token.
 pub use serde_json::Value;
->>>>>>> 2085f491
 use std::time::Duration;
 
 /// Builder is used construct a [Verifier] of id tokens.
