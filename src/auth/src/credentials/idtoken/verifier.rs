// Copyright 2025 Google LLC
//
// Licensed under the Apache License, Version 2.0 (the "License");
// you may not use this file except in compliance with the License.
// You may obtain a copy of the License at
//
//     https://www.apache.org/licenses/LICENSE-2.0
//
// Unless required by applicable law or agreed to in writing, software
// distributed under the License is distributed on an "AS IS" BASIS,
// WITHOUT WARRANTIES OR CONDITIONS OF ANY KIND, either express or implied.
// See the License for the specific language governing permissions and
// limitations under the License.

//! Verify [OIDC ID tokens].
//!
//! [Verifier] is used to validate an OIDC ID token.
//! This includes verifying the token's signature against the appropriate
//! JSON Web Key Set (JWKS), and validating its claims, such as audience and issuer.
//!
//! ## Example: Verifying an ID token
//!
//! ```no_run
//! # use google_cloud_auth::credentials::idtoken;
//! # use std::time::Duration;
//! let audience = "https://my-service.a.run.app";
//! let verifier = idtoken::verifier::Builder::new([audience]).build();
//!
//! async fn verify_my_token(token: &str) -> anyhow::Result<()> {
//!     let claims = verifier.verify(token).await?;
//!     let email = claims["email"].as_str()?;
//!
//!     println!("Hello: {:?}", email);
//! #   Ok(())
//! }
//! ```
//! [OIDC ID Tokens]: https://cloud.google.com/docs/authentication/token-types#identity-tokens

use crate::credentials::internal::jwk_client::JwkClient;
use jsonwebtoken::Validation;
/// Represents the claims in an ID token.
pub use serde_json::{Map, Value};
use std::time::Duration;

/// Builder is used construct a [Verifier] of id tokens.
pub struct Builder {
    audiences: Vec<String>,
    email: Option<String>,
    jwks_url: Option<String>,
    clock_skew: Option<Duration>,
}

impl Builder {
    /// Create a [Verifier] for ID Tokens with a list of target
    /// audiences for the token verification.
    pub fn new<I, S>(audiences: I) -> Self
    where
        I: IntoIterator<Item = S>,
        S: Into<String>,
    {
        let audiences = audiences
            .into_iter()
            .map(|s| s.into())
            .collect::<Vec<String>>();
        Self {
            audiences,
            email: None,
            jwks_url: None,
            clock_skew: None,
        }
    }

    /// The email address of the service account that signed the ID token.
    ///
    /// If provided, the verifier will check that the `email` claim in the
    /// ID token matches this value and that the `email_verified` claim is `true`.
    ///
    /// # Example
    ///
    /// ```
    /// # use google_cloud_auth::credentials::idtoken::verifier::Builder;
<<<<<<< HEAD
    /// let audience = "https://my-service.a.run.app";
    /// let verifier = Builder::new(audience)
=======
    /// let verifier = Builder::new(["https://my-service.a.run.app"])
>>>>>>> 1980f0d7
    ///     .with_email("service-account@example.com")
    ///     .build();
    /// ```
    pub fn with_email<S: Into<String>>(mut self, email: S) -> Self {
        self.email = Some(email.into());
        self
    }

    /// The URL of the JSON Web Key Set (JWKS) that contains the public keys
    /// that can be used to verify the signature of the ID token.
    ///
    /// If not provided, the default Google certs URL will be used.
    ///
    /// # Example
    ///
    /// ```
    /// # use google_cloud_auth::credentials::idtoken::verifier::Builder;
<<<<<<< HEAD
    /// let audience = "https://my-service.a.run.app";
    /// let verifier = Builder::new(audience)
=======
    /// let verifier = Builder::new(["https://my-service.a.run.app"])
>>>>>>> 1980f0d7
    ///     .with_jwks_url("https://www.googleapis.com/oauth2/v3/certs")
    ///     .build();    
    /// ```
    pub fn with_jwks_url<S: Into<String>>(mut self, jwks_url: S) -> Self {
        self.jwks_url = Some(jwks_url.into());
        self
    }

    /// The acceptable clock skew when verifying the token's timestamps.
    ///
    /// This value is used to account for clock differences between the token
    /// issuer and the verifier. The default value is 10 seconds.
    ///
    /// # Example
    ///
    /// ```
    /// # use google_cloud_auth::credentials::idtoken::Builder;
    /// # use std::time::Duration;
<<<<<<< HEAD
    /// let audience = "https://my-service.a.run.app";
    /// let verifier = Builder::new(audience)
=======
    /// let verifier = Builder::new(["https://my-service.a.run.app"])
>>>>>>> 1980f0d7
    ///     .with_clock_skew(Duration::from_secs(60))
    ///     .build();
    /// ```
    pub fn with_clock_skew(mut self, clock_skew: Duration) -> Self {
        self.clock_skew = Some(clock_skew);
        self
    }

    /// Verifies the ID token and returns the claims.
    pub fn build(self) -> Verifier {
        Verifier {
            jwk_client: JwkClient::new(),
            audiences: self.audiences.clone(),
            email: self.email.clone(),
            jwks_url: self.jwks_url.clone(),
            clock_skew: self.clock_skew.unwrap_or_else(|| Duration::from_secs(10)),
        }
    }
}

/// Verifier is used to verify OIDC ID Tokens.
///
/// # Example
///
/// ```
/// # use google_cloud_auth::credentials::idtoken::verifier::Builder;
/// # use std::time::Duration;
///
/// async fn verify_id_token(token: &str) {
<<<<<<< HEAD
///     let audience = "https://my-service.a.run.app";
///     let verifier = Builder::new(audience).build();
=======
///     let verifier = Builder::new(["https://my-service.a.run.app"]).build();
>>>>>>> 1980f0d7
///
///     let claims = verifier.verify(token).await.expect("Failed to verify ID token");
///     println!("Verified claims: {:?}", claims);
/// }
/// ```
#[derive(Debug)]
pub struct Verifier {
    jwk_client: JwkClient,
    audiences: Vec<String>,
    email: Option<String>,
    jwks_url: Option<String>,
    clock_skew: Duration,
}

impl Verifier {
    /// Verifies the ID token and returns the claims.
    pub async fn verify(&self, token: &str) -> std::result::Result<Map<String, Value>, Error> {
        let header = jsonwebtoken::decode_header(token).map_err(Error::decode)?;

        let key_id = header
            .kid
            .ok_or_else(|| Error::invalid_field("kid", "kid header is missing"))?;

        let mut validation = Validation::new(header.alg);
        validation.leeway = self.clock_skew.as_secs();
        // TODO(#3591): Support TPC/REP that can have different issuers
        validation.set_issuer(&["https://accounts.google.com", "accounts.google.com"]);
        validation.set_audience(&self.audiences);

        let expected_email = self.email.clone();
        let jwks_url = self.jwks_url.clone();

        let cert = self
            .jwk_client
            .get_or_load_cert(key_id, header.alg, jwks_url)
            .await
            .map_err(Error::load_cert)?;

        let token = jsonwebtoken::decode::<Map<String, Value>>(&token, &cert, &validation)
            .map_err(|e| match e.clone().into_kind() {
                jsonwebtoken::errors::ErrorKind::InvalidIssuer => Error::invalid_field("iss", e),
                jsonwebtoken::errors::ErrorKind::InvalidAudience => Error::invalid_field("aud", e),
                jsonwebtoken::errors::ErrorKind::MissingRequiredClaim(field) => {
                    Error::invalid_field(field.as_str(), e)
                }
                _ => Error::invalid(e),
            })?;

        let claims = token.claims;
        if let Some(email) = expected_email {
            let email_verified = claims["email_verified"]
                .as_bool()
                .ok_or(Error::invalid_field(
                    "email_verified",
                    "email_verified claim is missing",
                ))?;
            if !email_verified {
                return Err(Error::invalid_field(
                    "email_verified",
                    "email_verified claim value is `false`",
                ));
            }
            let token_email = claims["email"]
                .as_str()
                .ok_or_else(|| Error::invalid_field("email", "email claim is missing"))?;
            if !email.eq(token_email) {
                let err_msg = format!("expected `{email}`, but found `{token_email}`");
                return Err(Error::invalid_field("email", err_msg));
            }
        }

        Ok(claims)
    }
}

type BoxError = Box<dyn std::error::Error + Send + Sync + 'static>;

/// The error type for [Verifier] errors.
#[derive(thiserror::Error, Debug)]
#[error(transparent)]
pub struct Error(ErrorKind);

impl Error {
    /// A problem decoding JWT token.
    pub fn is_decode(&self) -> bool {
        matches!(self.0, ErrorKind::Decode(_))
    }

    /// A problem validating JWT token accordingly to set criteria.
    pub fn is_invalid(&self) -> bool {
        matches!(self.0, ErrorKind::Invalid(_))
    }

    /// A problem validating JWT token on a specific field.
    pub fn is_invalid_field(&self) -> bool {
        matches!(self.0, ErrorKind::InvalidField(_, _))
    }

    /// A problem fetching certificates to validate the JWT token.
    pub fn is_load_cert(&self) -> bool {
        matches!(self.0, ErrorKind::LoadingCertificate(_))
    }

    /// A problem to decode the JWT token.
    pub(crate) fn decode<T>(source: T) -> Error
    where
        T: Into<BoxError>,
    {
        Error(ErrorKind::Decode(source.into()))
    }

    /// A problem fetching certificates to validate the JWT token.
    pub(crate) fn load_cert<T>(source: T) -> Error
    where
        T: Into<BoxError>,
    {
        Error(ErrorKind::LoadingCertificate(source.into()))
    }

    /// Validation error of the JWT Token.
    pub(crate) fn invalid<T>(source: T) -> Error
    where
        T: Into<BoxError>,
    {
        Error(ErrorKind::Invalid(source.into()))
    }

    /// Validation error of the JWT Token on a specific field.
    pub(crate) fn invalid_field<S: Into<String>, T>(field: S, source: T) -> Error
    where
        T: Into<BoxError>,
    {
        Error(ErrorKind::InvalidField(field.into(), source.into()))
    }
}

#[derive(thiserror::Error, Debug)]
enum ErrorKind {
    #[error("cannot decode JWT token: {0}")]
    Decode(#[source] BoxError),
    #[error("JWT token is invalid: {0}")]
    Invalid(#[source] BoxError),
    #[error("JWT token `{0}` field is invalid: {1}")]
    InvalidField(String, #[source] BoxError),
    #[error("Failed to fetch certificate: {0}")]
    LoadingCertificate(#[source] BoxError),
}

#[cfg(test)]
pub(crate) mod tests {
    use super::*;
    use crate::credentials::idtoken::tests::{
        TEST_KEY_ID, generate_test_id_token, generate_test_id_token_with_claims,
    };
    use base64::Engine;
    use httptest::matchers::{all_of, request};
    use httptest::responders::{json_encoded, status_code};
    use httptest::{Expectation, Server};
    use jsonwebtoken::{Algorithm, EncodingKey, Header};
    use rsa::pkcs1::EncodeRsaPrivateKey;
    use rsa::traits::PublicKeyParts;
    use std::collections::HashMap;
    use std::time::{Duration, SystemTime, UNIX_EPOCH};

    type TestResult = anyhow::Result<()>;

    fn create_jwk_set_response() -> serde_json::Value {
        let pub_cert = crate::credentials::tests::RSA_PRIVATE_KEY.to_public_key();
        serde_json::json!({
            "keys": [
                {
                    "e": base64::engine::general_purpose::URL_SAFE_NO_PAD.encode(pub_cert.e().to_bytes_be()),
                    "kid": TEST_KEY_ID,
                    "use": "sig",
                    "kty": "RSA",
                    "n": base64::engine::general_purpose::URL_SAFE_NO_PAD.encode(pub_cert.n().to_bytes_be()),
                    "alg": "RS256"
                }
            ]
        })
    }

    #[tokio::test]
    async fn test_verify_success() -> TestResult {
        let server = Server::run();
        let response = create_jwk_set_response();
        server.expect(
            Expectation::matching(all_of![request::path("/certs"),])
                .times(1)
                .respond_with(json_encoded(response.clone())),
        );

        let audience = "https://example.com";
        let token = generate_test_id_token(audience);
        let token = token.as_str();

        let verifier = Builder::new([audience])
            .with_jwks_url(format!("http://{}/certs", server.addr()))
            .build();

        let claims = verifier.verify(token).await?;
        assert!(!claims.is_empty());

        let claims = verifier.verify(token).await?;
        assert!(!claims.is_empty());

        Ok(())
    }

    #[tokio::test]
    async fn test_verify_invalid_audience() -> TestResult {
        let server = Server::run();
        server.expect(
            Expectation::matching(all_of![request::path("/certs"),])
                .times(1)
                .respond_with(json_encoded(create_jwk_set_response())),
        );

        let audience = "https://example.com";
        let token = generate_test_id_token(audience);
        let token = token.as_str();

        let verifier = Builder::new(["https://wrong-audience.com"])
            .with_jwks_url(format!("http://{}/certs", server.addr()))
            .build();

        let result = verifier.verify(token).await;
        assert!(result.is_err());
        assert!(result.unwrap_err().is_invalid_field());

        Ok(())
    }

    #[tokio::test]
    async fn test_verify_multiple_audience_success() -> TestResult {
        let server = Server::run();
        server.expect(
            Expectation::matching(all_of![request::path("/certs"),])
                .times(1)
                .respond_with(json_encoded(create_jwk_set_response())),
        );

        let audiences = ["https://example.com", "https://another_example.com"];
        let verifier = Builder::new(audiences)
            .with_jwks_url(format!("http://{}/certs", server.addr()))
            .build();

        for audience in audiences {
            let token = generate_test_id_token(audience);
            let token = token.as_str();
            let claims = verifier.verify(token).await?;
            assert!(!claims.is_empty());
        }

        Ok(())
    }

    #[tokio::test]
    async fn test_verify_invalid_issuer() -> TestResult {
        let server = Server::run();
        server.expect(
            Expectation::matching(all_of![request::path("/certs"),])
                .times(1)
                .respond_with(json_encoded(create_jwk_set_response())),
        );

        let audience = "https://example.com";
        let mut claims = HashMap::new();
        claims.insert("iss", "https://wrong-issuer.com".into());
        let token = generate_test_id_token_with_claims(audience, claims);
        let token = token.as_str();

        let verifier = Builder::new([audience])
            .with_jwks_url(format!("http://{}/certs", server.addr()))
            .build();

        let result = verifier.verify(token).await;
        assert!(result.is_err());
        assert!(result.unwrap_err().is_invalid_field());

        Ok(())
    }

    #[tokio::test]
    async fn test_verify_email_success() -> TestResult {
        let server = Server::run();
        server.expect(
            Expectation::matching(all_of![request::path("/certs"),])
                .times(1)
                .respond_with(json_encoded(create_jwk_set_response())),
        );

        let audience = "https://example.com";
        let email = "test@example.com";
        let mut claims = HashMap::new();
        claims.insert("email", email.into());
        claims.insert("email_verified", true.into());
        let token = generate_test_id_token_with_claims(audience, claims);
        let token = token.as_str();

        let verifier = Builder::new([audience])
            .with_jwks_url(format!("http://{}/certs", server.addr()))
            .with_email(email)
            .build();

        let result = verifier.verify(token).await;
        assert!(result.is_ok());
        let claims = result.unwrap();
        assert_eq!(claims["email"].as_str().unwrap(), email);

        Ok(())
    }

    #[tokio::test]
    async fn test_verify_email_mismatch() -> TestResult {
        let server = Server::run();
        server.expect(
            Expectation::matching(all_of![request::path("/certs"),])
                .times(1)
                .respond_with(json_encoded(create_jwk_set_response())),
        );

        let audience = "https://example.com";
        let email = "test@example.com";
        let mut claims = HashMap::new();
        claims.insert("email", email.into());
        claims.insert("email_verified", true.into());
        let token = generate_test_id_token_with_claims(audience, claims);
        let token = token.as_str();

        let verifier = Builder::new([audience])
            .with_jwks_url(format!("http://{}/certs", server.addr()))
            .with_email("wrong@example.com")
            .build();

        let result = verifier.verify(token).await;
        assert!(result.is_err());
        assert!(result.unwrap_err().is_invalid_field());
        Ok(())
    }

    #[tokio::test]
    async fn test_verify_expired_token() -> TestResult {
        let server = Server::run();
        server.expect(
            Expectation::matching(all_of![request::path("/certs"),])
                .times(1)
                .respond_with(json_encoded(create_jwk_set_response())),
        );

        let audience = "https://example.com";
        let mut claims = HashMap::new();
        let now = SystemTime::now().duration_since(UNIX_EPOCH).unwrap();
        claims.insert("exp", (now.as_secs() - 3600).into()); // expired 1 hour ago
        let token = generate_test_id_token_with_claims(audience, claims);
        let token = token.as_str();

        let verifier = Builder::new([audience])
            .with_jwks_url(format!("http://{}/certs", server.addr()))
            .build();

        let result = verifier.verify(token).await;
        assert!(result.is_err());
        assert!(result.unwrap_err().is_invalid());

        Ok(())
    }

    #[tokio::test]
    async fn test_verify_email_not_verified() -> TestResult {
        let server = Server::run();
        server.expect(
            Expectation::matching(all_of![request::path("/certs"),])
                .times(1)
                .respond_with(json_encoded(create_jwk_set_response())),
        );

        let audience = "https://example.com";
        let email = "test@example.com";
        let mut claims = HashMap::new();
        claims.insert("email", email.into());
        claims.insert("email_verified", false.into());
        let token = generate_test_id_token_with_claims(audience, claims);
        let token = token.as_str();

        let verifier = Builder::new([audience])
            .with_jwks_url(format!("http://{}/certs", server.addr()))
            .with_email(email)
            .build();

        let result = verifier.verify(token).await;
        assert!(result.is_err());
        assert!(result.unwrap_err().is_invalid_field());
        Ok(())
    }

    #[tokio::test]
    async fn test_verify_clock_skew() -> TestResult {
        let server = Server::run();
        server.expect(
            Expectation::matching(all_of![request::path("/certs"),])
                .times(1)
                .respond_with(json_encoded(create_jwk_set_response())),
        );

        let audience = "https://example.com";
        let mut claims = HashMap::new();
        let now = SystemTime::now().duration_since(UNIX_EPOCH).unwrap();
        claims.insert("exp", (now.as_secs() - 5).into()); // expired 5 seconds ago
        let token = generate_test_id_token_with_claims(audience, claims);
        let token = token.as_str();

        let verifier = Builder::new([audience])
            .with_jwks_url(format!("http://{}/certs", server.addr()))
            .with_clock_skew(Duration::from_secs(10))
            .build();

        let result = verifier.verify(token).await;
        assert!(result.is_ok());

        Ok(())
    }

    #[tokio::test]
    async fn test_verify_decode_error() -> TestResult {
        let audience = "https://example.com";
        let verifier = Builder::new([audience]).build();
        let invalid_token = "invalid.token.format";

        let result = verifier.verify(invalid_token).await;
        assert!(result.is_err());
        assert!(result.unwrap_err().is_decode());

        Ok(())
    }

    #[tokio::test]
    async fn test_verify_missing_kid() -> TestResult {
        let header = Header::new(Algorithm::RS256);
        let claims: HashMap<&str, Value> = HashMap::new();

        let private_cert = crate::credentials::tests::RSA_PRIVATE_KEY
            .to_pkcs1_der()
            .expect("Failed to encode private key to PKCS#1 DER");

        let private_key = EncodingKey::from_rsa_der(private_cert.as_bytes());

        let token =
            jsonwebtoken::encode(&header, &claims, &private_key).expect("failed to encode jwt");

        let verifier = Builder::new(["https://example.com"]).build();

        let result = verifier.verify(&token).await;
        assert!(result.is_err());
        assert!(result.unwrap_err().is_invalid_field());

        Ok(())
    }

    #[tokio::test]
    async fn test_verify_load_cert_error() -> TestResult {
        let server = Server::run();
        server.expect(
            Expectation::matching(all_of![request::path("/certs"),])
                .times(1)
                .respond_with(status_code(404)),
        );

        let audience = "https://example.com";
        let token = generate_test_id_token(audience);
        let token = token.as_str();

        let verifier = Builder::new([audience])
            .with_jwks_url(format!("http://{}/certs", server.addr()))
            .build();

        let result = verifier.verify(token).await;
        assert!(result.is_err());
        assert!(result.unwrap_err().is_load_cert());

        Ok(())
    }
}<|MERGE_RESOLUTION|>--- conflicted
+++ resolved
@@ -79,12 +79,7 @@
     ///
     /// ```
     /// # use google_cloud_auth::credentials::idtoken::verifier::Builder;
-<<<<<<< HEAD
-    /// let audience = "https://my-service.a.run.app";
-    /// let verifier = Builder::new(audience)
-=======
     /// let verifier = Builder::new(["https://my-service.a.run.app"])
->>>>>>> 1980f0d7
     ///     .with_email("service-account@example.com")
     ///     .build();
     /// ```
@@ -102,12 +97,7 @@
     ///
     /// ```
     /// # use google_cloud_auth::credentials::idtoken::verifier::Builder;
-<<<<<<< HEAD
-    /// let audience = "https://my-service.a.run.app";
-    /// let verifier = Builder::new(audience)
-=======
     /// let verifier = Builder::new(["https://my-service.a.run.app"])
->>>>>>> 1980f0d7
     ///     .with_jwks_url("https://www.googleapis.com/oauth2/v3/certs")
     ///     .build();    
     /// ```
@@ -126,12 +116,7 @@
     /// ```
     /// # use google_cloud_auth::credentials::idtoken::Builder;
     /// # use std::time::Duration;
-<<<<<<< HEAD
-    /// let audience = "https://my-service.a.run.app";
-    /// let verifier = Builder::new(audience)
-=======
     /// let verifier = Builder::new(["https://my-service.a.run.app"])
->>>>>>> 1980f0d7
     ///     .with_clock_skew(Duration::from_secs(60))
     ///     .build();
     /// ```
@@ -161,12 +146,7 @@
 /// # use std::time::Duration;
 ///
 /// async fn verify_id_token(token: &str) {
-<<<<<<< HEAD
-///     let audience = "https://my-service.a.run.app";
-///     let verifier = Builder::new(audience).build();
-=======
 ///     let verifier = Builder::new(["https://my-service.a.run.app"]).build();
->>>>>>> 1980f0d7
 ///
 ///     let claims = verifier.verify(token).await.expect("Failed to verify ID token");
 ///     println!("Verified claims: {:?}", claims);
