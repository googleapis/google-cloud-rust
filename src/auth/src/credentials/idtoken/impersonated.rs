// Copyright 2025 Google LLC
//
// Licensed under the Apache License, Version 2.0 (the "License");
// you may not use this file except in compliance with the License.
// You may obtain a copy of the License at
//
//     https://www.apache.org/licenses/LICENSE-2.0
//
// Unless required by applicable law or agreed to in writing, software
// distributed under the License is distributed on an "AS IS" BASIS,
// WITHOUT WARRANTIES OR CONDITIONS OF ANY KIND, either express or implied.
// See the License for the specific language governing permissions and
// limitations under the License.

//! Obtain [OIDC ID tokens] using [impersonated service accounts].
//!
//! When the principal you are using doesn't have the permissions you need to
//! accomplish your task, or you want to use a service account in a development
//! environment, you can use service account impersonation. The typical principals
//! used to impersonate a service account are [User Account] or another [Service Account].
//!
//! The principal that is trying to impersonate a target service account should have
//! [Service Account Token Creator Role] on the target service account.
//!
//! ## Example: Creating impersonated credentials from a JSON object with target audience and sending ID Tokens.
//!
//! ```
//! # use google_cloud_auth::credentials::idtoken;
//! # use serde_json::json;
//! # use reqwest;    
//! # tokio_test::block_on(async {
//! let source_credentials = json!({
//!     "type": "authorized_user",
//!     "client_id": "test-client-id",
//!     "client_secret": "test-client-secret",
//!     "refresh_token": "test-refresh-token"
//! });
//!
//! let impersonated_credential = json!({
//!     "type": "impersonated_service_account",
//!     "service_account_impersonation_url": "https://iamcredentials.googleapis.com/v1/projects/-/serviceAccounts/test-principal:generateAccessToken",
//!     "source_credentials": source_credentials,
//! });
//!
//! let audience = "https://my-service.a.run.app";
//! let credentials = idtoken::impersonated::Builder::new(audience, impersonated_credential)
//!     .build()?;
//! let id_token = credentials.id_token().await?;
//!
//! // Make request with ID Token as Bearer Token.
//! let client = reqwest::Client::new();
//! let target_url = format!("{audience}/api/method");
//! client.get(target_url)
//!     .bearer_auth(id_token)
//!     .send()
//!     .await?;
//! # Ok::<(), anyhow::Error>(())
//! # });
//! ```
//!
//! [Impersonated service accounts]: https://cloud.google.com/docs/authentication/use-service-account-impersonation
//! [OIDC ID tokens]: https://cloud.google.com/docs/authentication/token-types#identity-tokens
//! [User Account]: https://cloud.google.com/docs/authentication#user-accounts
//! [Service Account]: https://cloud.google.com/iam/docs/service-account-overview
//! [Service Account Token Creator Role]: https://cloud.google.com/docs/authentication/use-service-account-impersonation#required-roles

use crate::{
    BuildResult, Result,
    credentials::{
        CacheableResource, Credentials,
        idtoken::{
            IDTokenCredentials, dynamic::IDTokenCredentialsProvider, parse_id_token_from_str,
        },
        impersonated::{
            BuilderSource, IMPERSONATED_CREDENTIAL_TYPE, MSG, build_components_from_credentials,
            build_components_from_json,
        },
    },
    errors,
    headers_util::{self, ID_TOKEN_REQUEST_TYPE, metrics_header_value},
    token::{CachedTokenProvider, Token, TokenProvider},
    token_cache::TokenCache,
};
use async_trait::async_trait;
use gax::error::CredentialsError;
use http::{Extensions, HeaderMap};
use reqwest::Client;
use serde_json::Value;
use std::sync::Arc;

/// A builder for constructing Impersonated Service Account [IDTokenCredentials] instance.
pub struct Builder {
    source: BuilderSource,
    delegates: Option<Vec<String>>,
    include_email: Option<bool>,
    target_audience: String,
    service_account_impersonation_url: Option<String>,
}

impl Builder {
    /// Creates a new builder using `impersonated_service_account` JSON value.
    ///
    /// The `impersonated_service_account` JSON is typically generated using
    /// [application default login] with the [impersonation flag].
    ///
    /// [impersonation flag]: https://cloud.google.com/docs/authentication/use-service-account-impersonation#adc
    /// [application default login]: https://cloud.google.com/sdk/gcloud/reference/auth/application-default/login  
    pub fn new<S: Into<String>>(target_audience: S, impersonated_credential: Value) -> Self {
        Self {
            source: BuilderSource::FromJson(impersonated_credential),
            delegates: None,
            include_email: None,
            target_audience: target_audience.into(),
            service_account_impersonation_url: None,
        }
    }

    /// Creates a new builder with a source [Credentials] object, target principal and audience.
    /// Target principal is the email of the service account to impersonate.
<<<<<<< HEAD
    ///
    /// # Example
    /// ```
    /// # use google_cloud_auth::credentials::idtoken;
    /// # use google_cloud_auth::credentials::user_account;
    /// # use serde_json::json;
    /// #
    /// # tokio_test::block_on(async {
    /// let source_credentials = user_account::Builder::new(json!({ /* add details here */ })).build()?;
    ///
    /// let audience = "https://my-service.a.run.app";
    /// let credentials = idtoken::impersonated::Builder::from_source_credentials(audience, "test-principal", source_credentials)
    ///     .build();
    /// # Ok::<(), anyhow::Error>(())
    /// # });
    /// // Now you can use credentials.id_token().await to fetch the token.
    /// ```
    pub fn from_source_credentials<S: Into<String>>(
        target_audience: S,
        target_principal: S,
=======
    pub fn from_source_credentials<SA: Into<String>, SP: Into<String>>(
        target_audience: SA,
        target_principal: SP,
>>>>>>> 1980f0d7
        source_credentials: Credentials,
    ) -> Self {
        Self {
            source: BuilderSource::FromCredentials(source_credentials),
            delegates: None,
            include_email: None,
            target_audience: target_audience.into(),
            service_account_impersonation_url: Some(format!(
                "https://iamcredentials.googleapis.com/v1/projects/-/serviceAccounts/{}:generateIdToken",
                target_principal.into()
            )),
        }
    }

    #[cfg(test)]
    // just used for tests when from_source_credentials is used and we need to override the impersonation url.
    pub(crate) fn with_impersonation_url_host<S: Into<String>>(mut self, host: S) -> Self {
        self.service_account_impersonation_url = self
            .service_account_impersonation_url
            .map(|s| s.replace("https://iamcredentials.googleapis.com/", &host.into()));
        self
    }

    /// Should include email claims in the ID Token.
<<<<<<< HEAD
    ///
    /// # Example
    ///
    /// ```
    /// # use google_cloud_auth::credentials::idtoken;
    /// # use serde_json::json;
    /// # let impersonated_credential = json!({
    /// #     "type": "impersonated_service_account",
    /// #     "service_account_impersonation_url": "https://iamcredentials.googleapis.com/v1/projects/-/serviceAccounts/test-principal:generateAccessToken",
    /// #     "source_credentials": {
    /// #         "type": "authorized_user",
    /// #         "client_id": "test-client-id",
    /// #         "client_secret": "test-client-secret",
    /// #         "refresh_token": "test-refresh-token"
    /// #     }
    /// # });
    /// let audience = "https://my-service.a.run.app";
    /// let credentials = idtoken::impersonated::Builder::new(audience, impersonated_credential)
    ///     .with_include_email(true)
    ///     .build();
    /// // Now you can use credentials.id_token().await to fetch the token.
    /// ```
    pub fn with_include_email(mut self, include_email: bool) -> Self {
        self.include_email = Some(include_email);
=======
    pub fn with_include_email(mut self) -> Self {
        self.include_email = Some(true);
>>>>>>> 1980f0d7
        self
    }

    /// Sets the chain of delegates.
    ///
    /// # Example
    ///
    /// ```
    /// # use google_cloud_auth::credentials::idtoken;
    /// # use serde_json::json;
    /// # let impersonated_credential = json!({
    /// #     "type": "impersonated_service_account",
    /// #     "service_account_impersonation_url": "https://iamcredentials.googleapis.com/v1/projects/-/serviceAccounts/test-principal:generateAccessToken",
    /// #     "source_credentials": {
    /// #         "type": "authorized_user",
    /// #         "client_id": "test-client-id",
    /// #         "client_secret": "test-client-secret",
    /// #         "refresh_token": "test-refresh-token"
    /// #     }
    /// # });
    /// let audience = "https://my-service.a.run.app";
    /// let credentials = idtoken::impersonated::Builder::new(audience, impersonated_credential)
    ///     .with_delegates(vec!["delegate1-sa@example.com", "delegate2-sa@example.com"])
    ///     .build();
    /// // Now you can use credentials.id_token().await to fetch the token.
    /// ```
    pub fn with_delegates<I, S>(mut self, delegates: I) -> Self
    where
        I: IntoIterator<Item = S>,
        S: Into<String>,
    {
        self.delegates = Some(delegates.into_iter().map(|s| s.into()).collect());
        self
    }

    /// Returns a [Credentials] instance with the configured settings.
    ///
    /// # Errors
    ///
    /// Returns an Error for one of the following cases:
    /// - If the `impersonated_service_account` provided to [`Builder::new`] cannot
    ///   be successfully deserialized into the expected format. This typically happens
    ///   if the JSON value is malformed or missing required fields. For more information,
    ///   see the guide on how to [use service account impersonation].
    /// - If the `impersonated_service_account` provided to [`Builder::new`] has a
    ///   `source_credentials` of `impersonated_service_account` type.
    ///
    /// [use service account impersonation]: https://cloud.google.com/docs/authentication/use-service-account-impersonation#adc
    pub fn build(self) -> BuildResult<IDTokenCredentials> {
        let components = match self.source {
            BuilderSource::FromJson(json) => {
                let mut components = build_components_from_json(json)?;
                components.service_account_impersonation_url = components
                    .service_account_impersonation_url
                    .replace("generateAccessToken", "generateIdToken");
                components
            }
            BuilderSource::FromCredentials(source_credentials) => {
                build_components_from_credentials(
                    source_credentials,
                    self.service_account_impersonation_url,
                )?
            }
        };
        let token_provider = ImpersonatedTokenProvider {
            source_credentials: components.source_credentials,
            service_account_impersonation_url: components.service_account_impersonation_url,
            delegates: self.delegates.or(components.delegates),
            include_email: self.include_email,
            target_audience: self.target_audience,
        };
        Ok(IDTokenCredentials {
            inner: Arc::new(ImpersonatedServiceAccount {
                token_provider: TokenCache::new(token_provider),
            }),
        })
    }
}

#[derive(Debug)]
struct ImpersonatedServiceAccount<T>
where
    T: CachedTokenProvider,
{
    token_provider: T,
}

#[async_trait::async_trait]
impl<T> IDTokenCredentialsProvider for ImpersonatedServiceAccount<T>
where
    T: CachedTokenProvider,
{
    async fn id_token(&self) -> Result<String> {
        let cached_token = self.token_provider.token(Extensions::new()).await?;
        match cached_token {
            CacheableResource::New { data, .. } => Ok(data.token),
            CacheableResource::NotModified => {
                Err(CredentialsError::from_msg(false, "failed to fetch token"))
            }
        }
    }
}

#[derive(Debug)]
pub(crate) struct ImpersonatedTokenProvider {
    pub(crate) source_credentials: Credentials,
    pub(crate) service_account_impersonation_url: String,
    pub(crate) delegates: Option<Vec<String>>,
    pub(crate) target_audience: String,
    pub(crate) include_email: Option<bool>,
}

#[derive(serde::Serialize, serde::Deserialize, Debug, PartialEq)]
struct GenerateIdTokenRequest {
    #[serde(skip_serializing_if = "Option::is_none")]
    delegates: Option<Vec<String>>,
    audience: String,
    #[serde(skip_serializing_if = "Option::is_none", rename = "includeEmail")]
    include_email: Option<bool>,
}

async fn generate_id_token(
    source_headers: HeaderMap,
    delegates: Option<Vec<String>>,
    audience: String,
    include_email: Option<bool>,
    service_account_impersonation_url: &str,
) -> Result<Token> {
    let client = Client::new();

    let body = GenerateIdTokenRequest {
        audience,
        delegates,
        include_email,
    };

    let response = client
        .post(service_account_impersonation_url)
        .header("Content-Type", "application/json")
        .header(
            headers_util::X_GOOG_API_CLIENT,
            metrics_header_value(ID_TOKEN_REQUEST_TYPE, IMPERSONATED_CREDENTIAL_TYPE),
        )
        .headers(source_headers)
        .json(&body)
        .send()
        .await
        .map_err(|e| errors::from_http_error(e, MSG))?;

    if !response.status().is_success() {
        let err = errors::from_http_response(response, MSG).await;
        return Err(err);
    }

    let token_response = response
        .json::<GenerateIdTokenResponse>()
        .await
        .map_err(|e| {
            let retryable = !e.is_decode();
            CredentialsError::from_source(retryable, e)
        })?;

    parse_id_token_from_str(token_response.token)
}

#[async_trait]
impl TokenProvider for ImpersonatedTokenProvider {
    async fn token(&self) -> Result<Token> {
        let source_headers = self.source_credentials.headers(Extensions::new()).await?;
        let source_headers = match source_headers {
            CacheableResource::New { data, .. } => data,
            CacheableResource::NotModified => {
                unreachable!("requested source credentials without a caching etag")
            }
        };

        generate_id_token(
            source_headers,
            self.delegates.clone(),
            self.target_audience.clone(),
            self.include_email,
            &self.service_account_impersonation_url,
        )
        .await
    }
}

#[derive(serde::Deserialize)]
struct GenerateIdTokenResponse {
    #[serde(rename = "token")]
    token: String,
}

#[cfg(test)]
mod tests {
    use super::*;
    use crate::credentials::idtoken::tests::generate_test_id_token;
    use httptest::{Expectation, Server, matchers::*, responders::*};
    use serde_json::json;

    type TestResult = anyhow::Result<()>;

    #[tokio::test]
    async fn test_impersonated_service_account_id_token() -> TestResult {
        let audience = "test-audience";
        let token_string = generate_test_id_token(audience);
        let server = Server::run();
        server.expect(
            Expectation::matching(request::method_path("POST", "/token")).respond_with(
                json_encoded(json!({
                    "access_token": "test-user-account-token",
                    "expires_in": 3600,
                    "token_type": "Bearer",
                })),
            ),
        );

        server.expect(
            Expectation::matching(all_of![
                request::method_path(
                    "POST",
                    "/v1/projects/-/serviceAccounts/test-principal:generateIdToken"
                ),
                request::headers(contains((
                    "authorization",
                    "Bearer test-user-account-token"
                ))),
                request::body(json_decoded(eq(json!({
                    "audience": audience,
                }))))
            ])
            .respond_with(json_encoded(json!({
                "token": token_string,
            }))),
        );

        let impersonated_credential = json!({
            "type": "impersonated_service_account",
            "service_account_impersonation_url": server.url("/v1/projects/-/serviceAccounts/test-principal:generateAccessToken").to_string(),
            "source_credentials": {
                "type": "authorized_user",
                "client_id": "test-client-id",
                "client_secret": "test-client-secret",
                "refresh_token": "test-refresh-token",
                "token_uri": server.url("/token").to_string()
            }
        });
        let creds = Builder::new(audience, impersonated_credential.clone()).build()?;

        let token = creds.id_token().await?;
        assert_eq!(token, token_string);

        Ok(())
    }

    #[tokio::test]
    async fn test_impersonated_id_token_with_delegates_and_email() -> TestResult {
        let audience = "test-audience";
        let token_string = generate_test_id_token(audience);
        let server = Server::run();
        server.expect(
            Expectation::matching(request::method_path("POST", "/token")).respond_with(
                json_encoded(json!({
                    "access_token": "test-user-account-token",
                    "expires_in": 3600,
                    "token_type": "Bearer",
                })),
            ),
        );

        server.expect(
            Expectation::matching(all_of![
                request::method_path(
                    "POST",
                    "/v1/projects/-/serviceAccounts/test-principal:generateIdToken"
                ),
                request::headers(contains((
                    "authorization",
                    "Bearer test-user-account-token"
                ))),
                request::body(json_decoded(eq(json!({
                    "audience": audience,
                    "delegates": ["delegate1", "delegate2"],
                    "includeEmail": true
                }))))
            ])
            .respond_with(json_encoded(json!({
                "token": token_string,
            }))),
        );

        let impersonated_credential = json!({
            "type": "impersonated_service_account",
            "service_account_impersonation_url": server.url("/v1/projects/-/serviceAccounts/test-principal:generateIdToken").to_string(),
            "source_credentials": {
                "type": "authorized_user",
                "client_id": "test-client-id",
                "client_secret": "test-client-secret",
                "refresh_token": "test-refresh-token",
                "token_uri": server.url("/token").to_string()
            }
        });
        let creds = Builder::new("test-audience", impersonated_credential)
            .with_delegates(vec!["delegate1", "delegate2"])
            .with_include_email()
            .build()?;

        let token = creds.id_token().await?;
        assert_eq!(token, token_string);

        Ok(())
    }

    #[tokio::test]
    async fn test_impersonated_id_token_from_source_credentials() -> TestResult {
        let audience = "test-audience";
        let token_string = generate_test_id_token(audience);
        let server = Server::run();
        server.expect(
            Expectation::matching(request::method_path("POST", "/token")).respond_with(
                json_encoded(json!({
                    "access_token": "test-user-account-token",
                    "expires_in": 3600,
                    "token_type": "Bearer",
                })),
            ),
        );

        server.expect(
            Expectation::matching(all_of![
                request::method_path(
                    "POST",
                    "/v1/projects/-/serviceAccounts/test-principal:generateIdToken"
                ),
                request::headers(contains((
                    "authorization",
                    "Bearer test-user-account-token"
                ))),
                request::body(json_decoded(eq(json!({
                    "audience": audience,
                }))))
            ])
            .respond_with(json_encoded(json!({
                "token": token_string,
            }))),
        );

        let source_credentials = crate::credentials::user_account::Builder::new(json!({
            "type": "authorized_user",
            "client_id": "test-client-id",
            "client_secret": "test-client-secret",
            "refresh_token": "test-refresh-token",
            "token_uri": server.url("/token").to_string()
        }))
        .build()?;

        let creds =
            Builder::from_source_credentials(audience, "test-principal", source_credentials)
                .with_impersonation_url_host(server.url("/").to_string())
                .build()?;

        let token = creds.id_token().await?;
        assert_eq!(token, token_string);

        Ok(())
    }

    #[tokio::test]
    async fn test_impersonated_id_token_fail() -> TestResult {
        let server = Server::run();
        server.expect(
            Expectation::matching(request::method_path("POST", "/token")).respond_with(
                json_encoded(json!({
                    "access_token": "test-user-account-token",
                    "expires_in": 3600,
                    "token_type": "Bearer",
                })),
            ),
        );
        server.expect(
            Expectation::matching(request::method_path(
                "POST",
                "/v1/projects/-/serviceAccounts/test-principal:generateIdToken",
            ))
            .respond_with(status_code(500)),
        );

        let impersonated_credential = json!({
            "type": "impersonated_service_account",
            "service_account_impersonation_url": server.url("/v1/projects/-/serviceAccounts/test-principal:generateAccessToken").to_string(),
            "source_credentials": {
                "type": "authorized_user",
                "client_id": "test-client-id",
                "client_secret": "test-client-secret",
                "refresh_token": "test-refresh-token",
                "token_uri": server.url("/token").to_string()
            }
        });
        let creds = Builder::new("test-audience", impersonated_credential).build()?;

        let err = creds.id_token().await.unwrap_err();
        assert!(err.is_transient());

        Ok(())
    }

    #[tokio::test]
    async fn test_impersonated_id_token_metrics_header() -> TestResult {
        let audience = "test-audience";
        let token_string = generate_test_id_token(audience);
        let server = Server::run();
        server.expect(
            Expectation::matching(request::method_path("POST", "/token")).respond_with(
                json_encoded(json!({
                    "access_token": "test-user-account-token",
                    "expires_in": 3600,
                    "token_type": "Bearer",
                })),
            ),
        );

        server.expect(
            Expectation::matching(all_of![
                request::method_path(
                    "POST",
                    "/v1/projects/-/serviceAccounts/test-principal:generateIdToken"
                ),
                request::headers(contains(("x-goog-api-client", matches("cred-type/imp")))),
                request::headers(contains((
                    "x-goog-api-client",
                    matches("auth-request-type/it")
                )))
            ])
            .respond_with(json_encoded(json!({
                "token": token_string,
            }))),
        );

        let impersonated_credential = json!({
            "type": "impersonated_service_account",
            "service_account_impersonation_url": server.url("/v1/projects/-/serviceAccounts/test-principal:generateAccessToken").to_string(),
            "source_credentials": {
                "type": "authorized_user",
                "client_id": "test-client-id",
                "client_secret": "test-client-secret",
                "refresh_token": "test-refresh-token",
                "token_uri": server.url("/token").to_string()
            }
        });
        let creds = Builder::new(audience, impersonated_credential).build()?;

        let token = creds.id_token().await?;
        assert_eq!(token, token_string);

        Ok(())
    }
}<|MERGE_RESOLUTION|>--- conflicted
+++ resolved
@@ -117,7 +117,6 @@
 
     /// Creates a new builder with a source [Credentials] object, target principal and audience.
     /// Target principal is the email of the service account to impersonate.
-<<<<<<< HEAD
     ///
     /// # Example
     /// ```
@@ -134,15 +133,10 @@
     /// # Ok::<(), anyhow::Error>(())
     /// # });
     /// // Now you can use credentials.id_token().await to fetch the token.
-    /// ```
-    pub fn from_source_credentials<S: Into<String>>(
-        target_audience: S,
-        target_principal: S,
-=======
+    /// ```    
     pub fn from_source_credentials<SA: Into<String>, SP: Into<String>>(
         target_audience: SA,
         target_principal: SP,
->>>>>>> 1980f0d7
         source_credentials: Credentials,
     ) -> Self {
         Self {
@@ -167,7 +161,6 @@
     }
 
     /// Should include email claims in the ID Token.
-<<<<<<< HEAD
     ///
     /// # Example
     ///
@@ -186,16 +179,12 @@
     /// # });
     /// let audience = "https://my-service.a.run.app";
     /// let credentials = idtoken::impersonated::Builder::new(audience, impersonated_credential)
-    ///     .with_include_email(true)
+    ///     .with_include_email()
     ///     .build();
     /// // Now you can use credentials.id_token().await to fetch the token.
-    /// ```
-    pub fn with_include_email(mut self, include_email: bool) -> Self {
-        self.include_email = Some(include_email);
-=======
+    /// ```    
     pub fn with_include_email(mut self) -> Self {
         self.include_email = Some(true);
->>>>>>> 1980f0d7
         self
     }
 
