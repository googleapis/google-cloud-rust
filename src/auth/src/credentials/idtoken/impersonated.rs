--- conflicted
+++ resolved
@@ -186,21 +186,8 @@
     /// ```
     /// # use google_cloud_auth::credentials::idtoken;
     /// # use serde_json::json;
-<<<<<<< HEAD
-    /// # let impersonated_credential = json!({
-    /// #     "type": "impersonated_service_account",
-    /// #     "service_account_impersonation_url": "https://iamcredentials.googleapis.com/v1/projects/-/serviceAccounts/test-principal:generateAccessToken",
-    /// #     "source_credentials": {
-    /// #         "type": "authorized_user",
-    /// #         "client_id": "test-client-id",
-    /// #         "client_secret": "test-client-secret",
-    /// #         "refresh_token": "test-refresh-token"
-    /// #     }
-    /// # });
-=======
     /// let impersonated_credential = json!({ /* add details here */ });
     ///
->>>>>>> 2085f491
     /// let audience = "https://my-service.a.run.app";
     /// let credentials = idtoken::impersonated::Builder::new(audience, impersonated_credential)
     ///     .with_include_email()
@@ -219,21 +206,8 @@
     /// ```
     /// # use google_cloud_auth::credentials::idtoken;
     /// # use serde_json::json;
-<<<<<<< HEAD
-    /// # let impersonated_credential = json!({
-    /// #     "type": "impersonated_service_account",
-    /// #     "service_account_impersonation_url": "https://iamcredentials.googleapis.com/v1/projects/-/serviceAccounts/test-principal:generateAccessToken",
-    /// #     "source_credentials": {
-    /// #         "type": "authorized_user",
-    /// #         "client_id": "test-client-id",
-    /// #         "client_secret": "test-client-secret",
-    /// #         "refresh_token": "test-refresh-token"
-    /// #     }
-    /// # });
-=======
     /// let impersonated_credential = json!({ /* add details here */ });
     ///
->>>>>>> 2085f491
     /// let audience = "https://my-service.a.run.app";
     /// let credentials = idtoken::impersonated::Builder::new(audience, impersonated_credential)
     ///     .with_delegates(vec!["delegate1-sa@example.com", "delegate2-sa@example.com"])
