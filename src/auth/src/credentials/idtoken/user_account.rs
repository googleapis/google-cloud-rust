// Copyright 2025 Google LLC
//
// Licensed under the Apache License, Version 2.0 (the "License");
// you may not use this file except in compliance with the License.
// You may obtain a copy of the License at
//
//     https://www.apache.org/licenses/LICENSE-2.0
//
// Unless required by applicable law or agreed to in writing, software
// distributed under the License is distributed on an "AS IS" BASIS,
// WITHOUT WARRANTIES OR CONDITIONS OF ANY KIND, either express or implied.
// See the License for the specific language governing permissions and
// limitations under the License.

//! Obtain [OIDC ID tokens] from an [user account].
//!
//! This module provides a builder for `IDTokenCredentials` from
//! authorized user credentials, which are typically obtained by running
//! `gcloud auth application-default login`.
//!
//! `IDTokenCredentials` obtain OIDC ID tokens, which are commonly
//! used for [service to service authentication]. For example, when the
//! target service is hosted in Cloud Run or mediated by Identity-Aware Proxy (IAP).
//!
//! Unlike access tokens, ID tokens are not used to authorize access to
//! Google Cloud APIs but to verify the identity of a principal.
//!
//! ## Example: Creating user account sourced credentials from a JSON object with target audience and sending ID Tokens.
//!
//! ```
//! # use google_cloud_auth::credentials::idtoken;
//! # use serde_json::json;
//! # use reqwest;
//! # tokio_test::block_on(async {
//! let authorized_user = json!({
//!     "client_id": "YOUR_CLIENT_ID.apps.googleusercontent.com", // Replace with your actual Client ID
//!     "client_secret": "YOUR_CLIENT_SECRET", // Replace with your actual Client Secret - LOAD SECURELY!
//!     "refresh_token": "YOUR_REFRESH_TOKEN", // Replace with the user's refresh token - LOAD SECURELY!
//!     "type": "authorized_user",
//! });
//! let credentials = idtoken::user_account::Builder::new(authorized_user).build()?;
//! let id_token = credentials.id_token().await?;
//!
//! // Make request with ID Token as Bearer Token.
//! let client = reqwest::Client::new();
//! let target_url = format!("{audience}/api/method");
//! client.get(target_url)
//!     .bearer_auth(id_token)
//!     .send()
//!     .await?;
//! # Ok::<(), anyhow::Error>(())
//! # });
//! ```
//!
//! [OIDC ID Tokens]: https://cloud.google.com/docs/authentication/token-types#identity-tokens
//! [user account]: https://cloud.google.com/docs/authentication#user-accounts
//! [Service to Service Authentication]: https://cloud.google.com/run/docs/authenticating/service-to-service

use crate::build_errors::Error as BuilderError;
use crate::credentials::user_account::UserTokenProvider;
use crate::{
    BuildResult, Result,
    credentials::{
        idtoken::{IDTokenCredentials, dynamic::IDTokenCredentialsProvider},
        user_account::AuthorizedUser,
    },
    token::TokenProvider,
};
use async_trait::async_trait;
use serde_json::Value;
use std::sync::Arc;

#[derive(Debug)]
struct UserAccountCredentials<T>
where
    T: TokenProvider,
{
    token_provider: T,
}

#[async_trait]
impl<T> IDTokenCredentialsProvider for UserAccountCredentials<T>
where
    T: TokenProvider,
{
    async fn id_token(&self) -> Result<String> {
        self.token_provider.token().await.map(|token| token.token)
    }
}

/// A builder for [`IDTokenCredentials`] instances backed by user account credentials.
///
/// # Example
/// ```
/// # use google_cloud_auth::credentials::idtoken;
/// # tokio_test::block_on(async {
/// let authorized_user = json!({
///     "client_id": "YOUR_CLIENT_ID.apps.googleusercontent.com",
///     "client_secret": "YOUR_CLIENT_SECRET",
///     "refresh_token": "YOUR_REFRESH_TOKEN",
///     "type": "authorized_user",
/// });
/// let credentials = idtoken::user_account::Builder::new(authorized_user).build();
/// })
/// ```
pub struct Builder {
    authorized_user: Value,
    token_uri: Option<String>,
}

impl Builder {
    /// Creates a new builder for `IDTokenCredentials` from a `serde_json::Value`
    /// representing the authorized user credentials.
    ///
    /// The `authorized_user` JSON is typically generated when a user
    /// authenticates using the [application-default login] process.
    ///
    /// [application-default login]: https://cloud.google.com/sdk/gcloud/reference/auth/application-default/login
    pub fn new(authorized_user: Value) -> Self {
        Self {
            authorized_user,
            token_uri: None,
        }
    }

    /// Sets the URI for the token endpoint used to fetch access tokens.
    ///
    /// Any value provided here overrides a `token_uri` value from the input `authorized_user` JSON.
    /// Defaults to `https://oauth2.googleapis.com/token` if not specified here or in the `authorized_user` JSON.
    ///
    /// # Example
    ///
    /// ```
    /// # use google_cloud_auth::credentials::idtoken;
    /// # use serde_json::json;
<<<<<<< HEAD
    /// # let authorized_user = json!({
    /// #     "client_id": "YOUR_CLIENT_ID.apps.googleusercontent.com",
    /// #     "client_secret": "YOUR_CLIENT_SECRET",
    /// #     "refresh_token": "YOUR_REFRESH_TOKEN",
    /// #     "type": "authorized_user",
    /// # });
=======
    /// let authorized_user = json!({ /* add details here */ });
>>>>>>> 2085f491
    /// let credentials = idtoken::user_account::Builder::new(authorized_user)
    ///     .with_token_uri("https://oauth2.example.com/token")
    ///     .build();
    /// // Now you can use credentials.id_token().await to fetch the token.
    /// ```
    pub fn with_token_uri<S: Into<String>>(mut self, token_uri: S) -> Self {
        self.token_uri = Some(token_uri.into());
        self
    }

    fn build_token_provider(self) -> BuildResult<UserTokenProvider> {
        let authorized_user = serde_json::from_value::<AuthorizedUser>(self.authorized_user)
            .map_err(BuilderError::parsing)?;
        Ok(UserTokenProvider::new_id_token_provider(
            authorized_user,
            self.token_uri,
        ))
    }

    /// Returns an [`IDTokenCredentials`] instance with the configured
    /// settings.
    ///
    /// # Errors
    ///
    /// Returns a `BuildError` if the `authorized_user`
    /// provided to [`Builder::new`] cannot be successfully deserialized into the
    /// expected format. This typically happens if the JSON value is malformed or
    /// missing required fields. For more information on how to generate
    /// `authorized_user` json, consult the relevant section in the
    /// [application-default credentials] guide.
    ///
    /// [application-default credentials]: https://cloud.google.com/docs/authentication/application-default-credentials
    pub fn build(self) -> BuildResult<IDTokenCredentials> {
        let creds = UserAccountCredentials {
            token_provider: self.build_token_provider()?,
        };
        Ok(IDTokenCredentials {
            inner: Arc::new(creds),
        })
    }
}

#[cfg(test)]
mod tests {
    use super::*;
    use crate::credentials::tests::find_source_error;
    use crate::credentials::user_account::{
        Oauth2RefreshRequest, Oauth2RefreshResponse, RefreshGrantType,
    };
    use http::StatusCode;
    use httptest::matchers::{all_of, json_decoded, request};
    use httptest::responders::{json_encoded, status_code};
    use httptest::{Expectation, Server};

    type TestResult = anyhow::Result<()>;

    fn authorized_user_json(token_uri: String) -> Value {
        serde_json::json!({
            "client_id": "test-client-id",
            "client_secret": "test-client-secret",
            "refresh_token": "test-refresh-token",
            "type": "authorized_user",
            "token_uri": token_uri,
        })
    }

    fn check_request(request: &Oauth2RefreshRequest) -> bool {
        request.client_id == "test-client-id"
            && request.client_secret == "test-client-secret"
            && request.refresh_token == "test-refresh-token"
            && request.grant_type == RefreshGrantType::RefreshToken
    }

    #[tokio::test(flavor = "multi_thread", worker_threads = 2)]
    async fn id_token_success() -> TestResult {
        let server = Server::run();
        let response = Oauth2RefreshResponse {
            access_token: "test-access-token".to_string(),
            id_token: Some("test-id-token".to_string()),
            expires_in: Some(3600),
            refresh_token: Some("test-refresh-token".to_string()),
            scope: None,
            token_type: "Bearer".to_string(),
        };
        server.expect(
            Expectation::matching(all_of![
                request::path("/token"),
                request::body(json_decoded(|req: &Oauth2RefreshRequest| {
                    check_request(req)
                }))
            ])
            .respond_with(json_encoded(response)),
        );

        let authorized_user = authorized_user_json(server.url("/token").to_string());
        let creds = Builder::new(authorized_user).build()?;
        let id_token = creds.id_token().await?;
        assert_eq!(id_token, "test-id-token");
        Ok(())
    }

    #[tokio::test(flavor = "multi_thread", worker_threads = 2)]
    async fn id_token_missing_id_token_in_response() -> TestResult {
        let server = Server::run();
        let response = Oauth2RefreshResponse {
            access_token: "test-access-token".to_string(),
            id_token: None, // Missing ID token
            expires_in: Some(3600),
            refresh_token: Some("test-refresh-token".to_string()),
            scope: None,
            token_type: "Bearer".to_string(),
        };
        server.expect(
            Expectation::matching(all_of![
                request::path("/token"),
                request::body(json_decoded(|req: &Oauth2RefreshRequest| {
                    check_request(req)
                }))
            ])
            .respond_with(json_encoded(response)),
        );

        let authorized_user = authorized_user_json(server.url("/token").to_string());
        let creds = Builder::new(authorized_user).build()?;
        let err = creds.id_token().await.unwrap_err();
        assert!(!err.is_transient());
        assert!(
            err.to_string()
                .contains("can obtain an id token only when authenticated through gcloud")
        );
        Ok(())
    }

    #[tokio::test(flavor = "multi_thread", worker_threads = 2)]
    async fn id_token_builder_malformed_authorized_json_nonretryable() -> TestResult {
        let authorized_user = serde_json::json!({
            "client_secret": "test-client-secret",
            "refresh_token": "test-refresh-token",
            "type": "authorized_user",
        });

        let e = Builder::new(authorized_user).build().unwrap_err();
        assert!(e.is_parsing(), "{e}");
        Ok(())
    }

    #[tokio::test(flavor = "multi_thread", worker_threads = 2)]
    async fn id_token_retryable_error() -> TestResult {
        let server = Server::run();
        server
            .expect(Expectation::matching(request::path("/token")).respond_with(status_code(503)));

        let authorized_user = authorized_user_json(server.url("/token").to_string());
        let creds = Builder::new(authorized_user).build()?;
        let err = creds.id_token().await.unwrap_err();
        assert!(err.is_transient());

        let source = find_source_error::<reqwest::Error>(&err);
        assert!(
            matches!(source, Some(e) if e.status() == Some(StatusCode::SERVICE_UNAVAILABLE)),
            "{err:?}"
        );
        Ok(())
    }

    #[tokio::test(flavor = "multi_thread", worker_threads = 2)]
    async fn id_token_nonretryable_error() -> TestResult {
        let server = Server::run();
        server
            .expect(Expectation::matching(request::path("/token")).respond_with(status_code(401)));

        let authorized_user = authorized_user_json(server.url("/token").to_string());
        let creds = Builder::new(authorized_user).build()?;
        let err = creds.id_token().await.unwrap_err();
        assert!(!err.is_transient());

        let source = find_source_error::<reqwest::Error>(&err);
        assert!(
            matches!(source, Some(e) if e.status() == Some(StatusCode::UNAUTHORIZED)),
            "{err:?}"
        );
        Ok(())
    }
}<|MERGE_RESOLUTION|>--- conflicted
+++ resolved
@@ -133,16 +133,7 @@
     /// ```
     /// # use google_cloud_auth::credentials::idtoken;
     /// # use serde_json::json;
-<<<<<<< HEAD
-    /// # let authorized_user = json!({
-    /// #     "client_id": "YOUR_CLIENT_ID.apps.googleusercontent.com",
-    /// #     "client_secret": "YOUR_CLIENT_SECRET",
-    /// #     "refresh_token": "YOUR_REFRESH_TOKEN",
-    /// #     "type": "authorized_user",
-    /// # });
-=======
     /// let authorized_user = json!({ /* add details here */ });
->>>>>>> 2085f491
     /// let credentials = idtoken::user_account::Builder::new(authorized_user)
     ///     .with_token_uri("https://oauth2.example.com/token")
     ///     .build();
