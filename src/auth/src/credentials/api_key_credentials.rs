--- conflicted
+++ resolved
@@ -166,15 +166,8 @@
     async fn create_api_key_credentials_basic() {
         let _e = ScopedEnv::remove("GOOGLE_CLOUD_QUOTA_PROJECT");
 
-<<<<<<< HEAD
         let creds = Builder::new("test-api-key").build().await.unwrap();
-        let token = creds.token().await.unwrap();
-=======
-        let creds = create_api_key_credentials("test-api-key", ApiKeyOptions::default())
-            .await
-            .unwrap();
         let token = creds.token(Extensions::new()).await.unwrap();
->>>>>>> 9b82bedc
         assert_eq!(
             token,
             Token {
