// Copyright 2025 Google LLC
//
// Licensed under the Apache License, Version 2.0 (the "License");
// you may not use this file except in compliance with the License.
// You may obtain a copy of the License at
//
//     https://www.apache.org/licenses/LICENSE-2.0
//
// Unless required by applicable law or agreed to in writing, software
// distributed under the License is distributed on an "AS IS" BASIS,
// WITHOUT WARRANTIES OR CONDITIONS OF ANY KIND, either express or implied.
// See the License for the specific language governing permissions and
// limitations under the License.

use super::dynamic::CredentialsProvider;
use super::external_account_sources::executable_sourced::ExecutableSourcedCredentials;
use super::external_account_sources::url_sourced::UrlSourcedCredentials;
use super::impersonated;
use super::internal::sts_exchange::{ClientAuthentication, ExchangeTokenRequest, STSHandler};
use super::{CacheableResource, Credentials};
use crate::build_errors::Error as BuilderError;
use crate::constants::DEFAULT_SCOPE;
<<<<<<< HEAD
use crate::credentials::external_account_sources::programmatic_sourced::ProgrammaticSourcedCredentials;
use crate::credentials::subject_token::dynamic;
=======
use crate::errors::non_retryable;
>>>>>>> b5c298dd
use crate::headers_util::build_cacheable_headers;
use crate::token::{CachedTokenProvider, Token, TokenProvider};
use crate::token_cache::TokenCache;
use crate::{BuildResult, Result};
use derive_builder::Builder;
use http::{Extensions, HeaderMap};
use serde::{Deserialize, Serialize};
use serde_json::Value;
use std::collections::HashMap;
use std::sync::Arc;
use tokio::time::{Duration, Instant};

<<<<<<< HEAD
=======
const IAM_SCOPE: &str = "https://www.googleapis.com/auth/iam";

#[async_trait::async_trait]
pub(crate) trait SubjectTokenProvider: std::fmt::Debug + Send + Sync {
    /// Generate subject token that will be used on STS exchange.
    async fn subject_token(&self) -> Result<String>;
}

>>>>>>> b5c298dd
#[derive(Serialize, Deserialize, Debug, Clone, PartialEq)]
pub(crate) struct CredentialSourceFormat {
    #[serde(rename = "type")]
    pub format_type: String,
    pub subject_token_field_name: String,
}

#[derive(Serialize, Deserialize, Debug, Clone, Default)]
pub(crate) struct ExecutableConfig {
    pub command: String,
    pub timeout_millis: Option<u32>,
    pub output_file: Option<String>,
}

#[derive(Serialize, Deserialize, Debug, Clone)]
#[serde(untagged)]
enum CredentialSourceFile {
    Url {
        url: String,
        headers: Option<HashMap<String, String>>,
        format: Option<CredentialSourceFormat>,
    },
    Executable {
        executable: ExecutableConfig,
    },
    File {},
    Aws {},
}

/// A representation of a [external account config file].
///
/// [external account config file]: https://google.aip.dev/auth/4117#configuration-file-generation-and-usage
#[derive(Serialize, Deserialize, Debug, Clone)]
struct ExternalAccountFile {
    audience: String,
    subject_token_type: String,
    service_account_impersonation_url: Option<String>,
    token_url: String,
    client_id: Option<String>,
    client_secret: Option<String>,
    scopes: Option<Vec<String>>,
    credential_source: CredentialSourceFile,
}

impl From<ExternalAccountFile> for ExternalAccountConfig {
    fn from(config: ExternalAccountFile) -> Self {
        let mut scope = config.scopes.unwrap_or_default();
        if scope.is_empty() {
            scope.push(DEFAULT_SCOPE.to_string());
        }
        Self {
            audience: config.audience,
            client_id: config.client_id,
            client_secret: config.client_secret,
            subject_token_type: config.subject_token_type,
            token_url: config.token_url,
            service_account_impersonation_url: config.service_account_impersonation_url,
            credential_source: config.credential_source.into(),
            scopes: scope,
        }
    }
}

impl From<CredentialSourceFile> for CredentialSource {
    fn from(source: CredentialSourceFile) -> Self {
        match source {
            CredentialSourceFile::Url {
                url,
                headers,
                format,
            } => Self::Url(UrlSourcedCredentials::new(url, headers, format)),
            CredentialSourceFile::Executable { executable } => {
                Self::Executable(ExecutableSourcedCredentials::new(executable))
            }
            CredentialSourceFile::File { .. } => {
                unimplemented!("file sourced credential not supported yet")
            }
            CredentialSourceFile::Aws { .. } => {
                unimplemented!("AWS sourced credential not supported yet")
            }
        }
    }
}

#[derive(Debug, Clone, Builder)]
#[builder(setter(into))]
struct ExternalAccountConfig {
    audience: String,
    subject_token_type: String,
    token_url: String,
<<<<<<< HEAD
    #[builder(default)]
=======
    service_account_impersonation_url: Option<String>,
>>>>>>> b5c298dd
    client_id: Option<String>,
    #[builder(default)]
    client_secret: Option<String>,
    scopes: Vec<String>,
    credential_source: CredentialSource,
}

#[derive(Debug, Clone)]
#[allow(dead_code)]
enum CredentialSource {
    Url(UrlSourcedCredentials),
    Executable(ExecutableSourcedCredentials),
    File {},
    Aws {},
    Programmatic(ProgrammaticSourcedCredentials),
}

impl ExternalAccountConfig {
    fn make_credentials(self, quota_project_id: Option<String>) -> Credentials {
        let config = self.clone();
        match self.credential_source {
            CredentialSource::Url(source) => {
                Self::make_credentials_from_source(source, config, quota_project_id)
            }
            CredentialSource::Executable(source) => {
                Self::make_credentials_from_source(source, config, quota_project_id)
            }
            CredentialSource::Programmatic(source) => {
                Self::make_credentials_from_source(source, config, quota_project_id)
            }
            CredentialSource::File { .. } => {
                unimplemented!("file sourced credential not supported yet")
            }
            CredentialSource::Aws { .. } => {
                unimplemented!("AWS sourced credential not supported yet")
            }
        }
    }

    fn make_credentials_from_source<T>(
        subject_token_provider: T,
        config: ExternalAccountConfig,
        quota_project_id: Option<String>,
    ) -> Credentials
    where
        T: dynamic::SubjectTokenProvider + 'static,
    {
        let token_provider = ExternalAccountTokenProvider {
            subject_token_provider,
            config,
        };
        let cache = TokenCache::new(token_provider);
        Credentials {
            inner: Arc::new(ExternalAccountCredentials {
                token_provider: cache,
                quota_project_id,
            }),
        }
    }
}

#[derive(Debug)]
struct ExternalAccountTokenProvider<T>
where
    T: dynamic::SubjectTokenProvider,
{
    subject_token_provider: T,
    config: ExternalAccountConfig,
}

#[async_trait::async_trait]
impl<T> TokenProvider for ExternalAccountTokenProvider<T>
where
    T: dynamic::SubjectTokenProvider,
{
    async fn token(&self) -> Result<Token> {
        let subject_token = self.subject_token_provider.subject_token().await?;

        let audience = self.config.audience.clone();
        let subject_token_type = self.config.subject_token_type.clone();
        let user_scopes = self.config.scopes.clone();
        let url = self.config.token_url.clone();

        // User provides the scopes to be set on the final token they receive. The scopes they
        // provide does not necessarily have to include the IAM scope or cloud-platform scope
        // which are needed to make the call to `iamcredentials` endpoint. So when minting the
        // STS token, we use the user provided or IAM scope depending on whether the STS provided
        // token is to be used with impersonation or directly.
        let sts_scope = if self.config.service_account_impersonation_url.is_some() {
            vec![IAM_SCOPE.to_string()]
        } else {
            user_scopes.clone()
        };

        let req = ExchangeTokenRequest {
            url,
            audience: Some(audience),
            subject_token: subject_token.token,
            subject_token_type,
            scope: sts_scope,
            authentication: ClientAuthentication {
                client_id: self.config.client_id.clone(),
                client_secret: self.config.client_secret.clone(),
            },
            ..ExchangeTokenRequest::default()
        };

        let token_res = STSHandler::exchange_token(req).await?;

        if let Some(impersonation_url) = &self.config.service_account_impersonation_url {
            let mut headers = HeaderMap::new();
            headers.insert(
                http::header::AUTHORIZATION,
                http::HeaderValue::from_str(&format!("Bearer {}", token_res.access_token))
                    .map_err(non_retryable)?,
            );

            return impersonated::generate_access_token(
                headers,
                None,
                user_scopes,
                impersonated::DEFAULT_LIFETIME,
                impersonation_url,
            )
            .await;
        }

        let token = Token {
            token: token_res.access_token,
            token_type: token_res.token_type,
            expires_at: Some(Instant::now() + Duration::from_secs(token_res.expires_in)),
            metadata: None,
        };
        Ok(token)
    }
}

#[derive(Debug)]
pub(crate) struct ExternalAccountCredentials<T>
where
    T: CachedTokenProvider,
{
    token_provider: T,
    quota_project_id: Option<String>,
}

/// A builder for external account [Credentials] instances.
///
/// # Example
/// ```
/// # use google_cloud_auth::credentials::external_account::Builder;
/// # tokio_test::block_on(async {
/// let project_id = project_id();
/// let workload_identity_pool_id = workload_identity_pool();
/// let provider_id = workload_identity_provider();
/// let provider_name = format!(
///     "//iam.googleapis.com/projects/{project_id}/locations/global/workloadIdentityPools/{workload_identity_pool_id}/providers/{provider_id}"
/// );
/// let config = serde_json::json!({
///     "type": "external_account",
///     "audience": provider_name,
///     "subject_token_type": "urn:ietf:params:oauth:token-type:jwt",
///     "token_url": "https://sts.googleapis.com/v1beta/token",
///     "credential_source": {
///         "url": format!("http://169.254.169.254/metadata/identity/oauth2/token?api-version=2018-02-01&resource={provider_name}"),
///         "headers": {
///           "Metadata": "True"
///         },
///         "format": {
///           "type": "json",
///           "subject_token_field_name": "access_token"
///         }
///     }
/// });
/// let credentials = Builder::new(config)
///     .with_quota_project_id("quota_project")
///     .build();
/// });
///
/// # fn project_id() -> String {
/// #     "test-only".to_string()
/// # }
/// # fn workload_identity_pool() -> String {
/// #     "test-only".to_string()
/// # }
/// # fn workload_identity_provider() -> String {
/// #     "test-only".to_string()
/// # }
/// ```
pub struct Builder {
    external_account_config: Value,
    quota_project_id: Option<String>,
    scopes: Option<Vec<String>>,
}

impl Builder {
    /// Creates a new builder using [external_account_credentials] JSON value.
    ///
    /// [external_account_credentials]: https://google.aip.dev/auth/4117#configuration-file-generation-and-usage
    pub fn new(external_account_config: Value) -> Self {
        Self {
            external_account_config,
            quota_project_id: None,
            scopes: None,
        }
    }

    /// Sets the [quota project] for this credentials.
    ///
    /// In some services, you can use a service account in
    /// one project for authentication and authorization, and charge
    /// the usage to a different project. This requires that the
    /// service account has `serviceusage.services.use` permissions on the quota project.
    ///
    /// [quota project]: https://cloud.google.com/docs/quotas/quota-project
    pub fn with_quota_project_id<S: Into<String>>(mut self, quota_project_id: S) -> Self {
        self.quota_project_id = Some(quota_project_id.into());
        self
    }

    /// Overrides the [scopes] for this credentials.
    ///
    /// [scopes]: https://developers.google.com/identity/protocols/oauth2/scopes
    pub fn with_scopes<I, S>(mut self, scopes: I) -> Self
    where
        I: IntoIterator<Item = S>,
        S: Into<String>,
    {
        self.scopes = Some(scopes.into_iter().map(|s| s.into()).collect());
        self
    }

    /// Returns a [Credentials] instance with the configured settings.
    ///
    /// # Errors
    ///
    /// Returns a [CredentialsError] if the `external_account_config`
    /// provided to [`Builder::new`] cannot be successfully deserialized into the
    /// expected format for an external account configuration. This typically happens if the
    /// JSON value is malformed or missing required fields. For more information,
    /// on the expected format, consult the relevant section in the
    /// [external_account_credentials] guide.
    ///
    /// [external_account_credentials]: https://google.aip.dev/auth/4117#configuration-file-generation-and-usage
    pub fn build(self) -> BuildResult<Credentials> {
        let mut file: ExternalAccountFile =
            serde_json::from_value(self.external_account_config).map_err(BuilderError::parsing)?;

        if let Some(scopes) = self.scopes {
            file.scopes = Some(scopes);
        }

        let config: ExternalAccountConfig = file.into();

        Ok(config.make_credentials(self.quota_project_id))
    }
}

/// A builder for external account [Credentials] that uses a user provided subject
/// token provider.
///
/// This builder is designed for advanced use cases where the subject token is
/// provided directly by the application through a custom implementation of the
/// [SubjectTokenProvider] trait.
///
/// # Example
///
/// ```
/// # use google_cloud_auth::credentials::external_account::ProgrammaticBuilder;
/// # use google_cloud_auth::credentials::subject_token::{SubjectTokenProvider, SubjectToken, Builder as SubjectTokenBuilder};
/// # use google_cloud_auth::errors::SubjectTokenProviderError;
/// # use std::error::Error;
/// # use std::fmt;
/// # use std::sync::Arc;
/// #
/// # #[derive(Debug)]
/// # struct MyTokenProvider;
/// #
/// # #[derive(Debug)]
/// # struct MyProviderError;
/// # impl fmt::Display for MyProviderError { fn fmt(&self, f: &mut fmt::Formatter<'_>) -> fmt::Result { write!(f, "MyProviderError") } }
/// # impl Error for MyProviderError {}
/// # impl SubjectTokenProviderError for MyProviderError { fn is_transient(&self) -> bool { false } }
/// #
/// # impl SubjectTokenProvider for MyTokenProvider {
/// #     type Error = MyProviderError;
/// #     async fn subject_token(&self) -> Result<SubjectToken, Self::Error> {
/// #         Ok(SubjectTokenBuilder::new("my-programmatic-token".to_string()).build())
/// #     }
/// # }
/// #
/// # tokio_test::block_on(async {
/// let provider = Arc::new(MyTokenProvider);
///
/// let credentials = ProgrammaticBuilder::new(provider)
///     .with_audience("//iam.googleapis.com/projects/123/locations/global/workloadIdentityPools/my-pool/providers/my-provider".to_string())
///     .with_subject_token_type("urn:ietf:params:oauth:token-type:jwt".to_string())
///     .with_token_url("https://sts.googleapis.com/v1beta/token".to_string())
///     .with_quota_project_id("my-quota-project")
///     .with_scopes(vec!["https://www.googleapis.com/auth/devstorage.read_only".to_string()])
///     .build()
///     .unwrap();
/// # });
/// ```
/// [SubjectTokenProvider]: crate::credentials::subject_token::SubjectTokenProvider
pub struct ProgrammaticBuilder {
    quota_project_id: Option<String>,
    config: ExternalAccountConfigBuilder,
}

impl ProgrammaticBuilder {
    /// Creates a new builder that uses the provided [`SubjectTokenProvider`] to
    /// fetch the third-party subject token.
    pub fn new(subject_token_provider: Arc<dyn dynamic::SubjectTokenProvider>) -> Self {
        let mut config = ExternalAccountConfigBuilder::default();
        config.credential_source(CredentialSource::Programmatic(
            ProgrammaticSourcedCredentials::new(subject_token_provider),
        ));
        Self {
            quota_project_id: None,
            config,
        }
    }

    /// Sets the optional [quota project] for this credentials.
    ///
    /// In some services, you can use a service account in
    /// one project for authentication and authorization, and charge
    /// the usage to a different project. This requires that the
    /// service account has `serviceusage.services.use` permissions on the quota project.
    ///
    /// [quota project]: https://cloud.google.com/docs/quotas/quota-project
    pub fn with_quota_project_id<S: Into<String>>(mut self, quota_project_id: S) -> Self {
        self.quota_project_id = Some(quota_project_id.into());
        self
    }

    /// Sets the [scopes] for these credentials.
    /// By default `https://www.googleapis.com/auth/cloud-platform` scope is used.
    ///
    /// [scopes]: https://developers.google.com/identity/protocols/oauth2/scopes
    pub fn with_scopes<I, S>(mut self, scopes: I) -> Self
    where
        I: IntoIterator<Item = S>,
        S: Into<String>,
    {
        self.config.scopes(
            scopes
                .into_iter()
                .map(|s| s.into())
                .collect::<Vec<String>>(),
        );
        self
    }

    /// Sets the required audience for the token exchange.
    ///
    /// This is the resource name for the workload identity pool and the provider
    /// identifier in that pool.
    pub fn with_audience<S: Into<String>>(mut self, audience: S) -> Self {
        self.config.audience(audience);
        self
    }

    /// Sets the required subject token type.
    ///
    /// This is the STS subject token type based on the OAuth 2.0 token exchange spec.
    pub fn with_subject_token_type<S: Into<String>>(mut self, subject_token_type: S) -> Self {
        self.config.subject_token_type(subject_token_type);
        self
    }

    /// Sets the required token URL for the STS token exchange.
    pub fn with_token_url<S: Into<String>>(mut self, token_url: S) -> Self {
        self.config.token_url(token_url);
        self
    }

    /// Sets the optional client ID for client authentication.
    pub fn with_client_id<S: Into<String>>(mut self, client_id: S) -> Self {
        self.config.client_id(Some(client_id.into()));
        self
    }

    /// Sets the optional client secret for client authentication.
    pub fn with_client_secret<S: Into<String>>(mut self, client_secret: S) -> Self {
        self.config.client_secret(Some(client_secret.into()));
        self
    }

    /// Returns a [Credentials] instance with the configured settings.
    ///
    /// # Errors
    ///
    /// Returns a [CredentialsError] if any of the required fields (such as
    /// `audience`, `subject_token_type`, or `token_url`) have not been set.
    pub fn build(self) -> BuildResult<Credentials> {
        let mut config_builder = self.config;
        if config_builder.scopes.is_none() {
            config_builder.scopes(vec![DEFAULT_SCOPE.to_string()]);
        }
        let config = config_builder.build().map_err(BuilderError::parsing)?;

        Ok(config.make_credentials(self.quota_project_id))
    }
}

#[async_trait::async_trait]
impl<T> CredentialsProvider for ExternalAccountCredentials<T>
where
    T: CachedTokenProvider,
{
    async fn headers(&self, extensions: Extensions) -> Result<CacheableResource<HeaderMap>> {
        let token = self.token_provider.token(extensions).await?;
        build_cacheable_headers(&token, &self.quota_project_id)
    }
}

#[cfg(test)]
mod test {
    use super::*;
<<<<<<< HEAD
    use crate::credentials::subject_token::{
        Builder as SubjectTokenBuilder, SubjectToken, SubjectTokenProvider,
    };
    use crate::errors::SubjectTokenProviderError;
    use serde_json::*;
    use std::collections::HashMap;
    use std::error::Error;
    use std::fmt;

    #[derive(Debug)]
    struct TestProviderError;
    impl fmt::Display for TestProviderError {
        fn fmt(&self, f: &mut fmt::Formatter<'_>) -> fmt::Result {
            write!(f, "TestProviderError")
        }
    }
    impl Error for TestProviderError {}
    impl SubjectTokenProviderError for TestProviderError {
        fn is_transient(&self) -> bool {
            false
        }
    }

    #[derive(Debug)]
    struct TestSubjectTokenProvider;
    impl SubjectTokenProvider for TestSubjectTokenProvider {
        type Error = TestProviderError;
        async fn subject_token(&self) -> std::result::Result<SubjectToken, Self::Error> {
            Ok(SubjectTokenBuilder::new("test-subject-token".to_string()).build())
        }
    }
=======
    use crate::constants::{
        ACCESS_TOKEN_TYPE, DEFAULT_SCOPE, JWT_TOKEN_TYPE, TOKEN_EXCHANGE_GRANT_TYPE,
    };
    use httptest::{
        Expectation, Server,
        matchers::{all_of, contains, request, url_decoded},
        responders::{json_encoded, status_code},
    };
    use serde_json::*;
    use std::collections::HashMap;
    use time::OffsetDateTime;
>>>>>>> b5c298dd

    #[tokio::test]
    async fn create_external_account_builder() {
        let contents = json!({
            "type": "external_account",
            "audience": "audience",
            "subject_token_type": "urn:ietf:params:oauth:token-type:jwt",
            "token_url": "https://sts.googleapis.com/v1beta/token",
            "credential_source": {
                "url": "https://example.com/token",
                "format": {
                  "type": "json",
                  "subject_token_field_name": "access_token"
                }
            }
        });

        let creds = Builder::new(contents)
            .with_quota_project_id("test_project")
            .with_scopes(["a", "b"])
            .build()
            .unwrap();

        // Use the debug output to verify the right kind of credentials are created.
        let fmt = format!("{creds:?}");
        assert!(fmt.contains("ExternalAccountCredentials"));
    }

    #[tokio::test]
    async fn create_external_account_detect_url_sourced() {
        let contents = json!({
            "type": "external_account",
            "audience": "audience",
            "subject_token_type": "urn:ietf:params:oauth:token-type:jwt",
            "token_url": "https://sts.googleapis.com/v1beta/token",
            "credential_source": {
                "url": "https://example.com/token",
                "headers": {
                  "Metadata": "True"
                },
                "format": {
                  "type": "json",
                  "subject_token_field_name": "access_token"
                }
            }
        });

        let file: ExternalAccountFile =
            serde_json::from_value(contents).expect("failed to parse external account config");
        let config: ExternalAccountConfig = file.into();
        let source = config.credential_source;

        match source {
            CredentialSource::Url(source) => {
                assert_eq!(source.url, "https://example.com/token");
                assert_eq!(
                    source.headers,
                    HashMap::from([("Metadata".to_string(), "True".to_string()),]),
                );
                assert_eq!(source.format, "json");
                assert_eq!(source.subject_token_field_name, "access_token");
            }
            _ => {
                unreachable!("expected Url Sourced credential")
            }
        }
    }

    #[tokio::test]
    async fn create_external_account_detect_executable_sourced() {
        let contents = json!({
            "type": "external_account",
            "audience": "audience",
            "subject_token_type": "urn:ietf:params:oauth:token-type:jwt",
            "token_url": "https://sts.googleapis.com/v1beta/token",
            "credential_source": {
                "executable": {
                    "command": "cat /some/file",
                    "output_file": "/some/file",
                    "timeout_millis": 5000
                }
            }
        });

        let file: ExternalAccountFile =
            serde_json::from_value(contents).expect("failed to parse external account config");
        let config: ExternalAccountConfig = file.into();
        let source = config.credential_source;

        match source {
            CredentialSource::Executable(source) => {
                assert_eq!(source.command, "cat");
                assert_eq!(source.args, vec!["/some/file"]);
                assert_eq!(source.output_file.as_deref(), Some("/some/file"));
                assert_eq!(source.timeout, Duration::from_secs(5));
            }
            _ => {
                unreachable!("expected Executable Sourced credential")
            }
        }
    }

    #[tokio::test]
<<<<<<< HEAD
    async fn create_programmatic_builder() {
        let provider = Arc::new(TestSubjectTokenProvider);
        let creds = ProgrammaticBuilder::new(provider)
            .with_audience("test-audience")
            .with_subject_token_type("test-token-type")
            .with_token_url("http://test.com/token")
            .with_client_id("test-client-id")
            .with_client_secret("test-client-secret")
            .with_quota_project_id("test-quota-project")
            .with_scopes(vec!["scope1", "scope2"])
            .build()
            .unwrap();

        let fmt = format!("{creds:?}");
        assert!(
            fmt.contains("ExternalAccountCredentials"),
            "Expected 'ExternalAccountCredentials', got: {fmt}"
        );
        assert!(
            fmt.contains("test-quota-project"),
            "Expected 'test-quota-project', got: {fmt}"
        );
    }

    #[tokio::test]
    async fn create_programmatic_builder_fails_on_missing_required_field() {
        let provider = Arc::new(TestSubjectTokenProvider);
        let result = ProgrammaticBuilder::new(provider)
            .with_subject_token_type("test-token-type")
            // Missing .with_audience(...)
            .with_token_url("http://test.com/token")
            .build();

        assert!(result.is_err());
        let error_string = result.unwrap_err().to_string();
        assert!(
            error_string.contains("`audience` must be initialized"),
            "Expected error about missing 'audience', got: {error_string}"
        );
=======
    async fn test_external_account_with_impersonation_success() {
        let subject_token_server = Server::run();
        let sts_server = Server::run();
        let impersonation_server = Server::run();

        let impersonation_path = "/projects/-/serviceAccounts/sa@test.com:generateAccessToken";
        let contents = json!({
            "type": "external_account",
            "audience": "audience",
            "subject_token_type": "urn:ietf:params:oauth:token-type:jwt",
            "token_url": sts_server.url("/token").to_string(),
            "service_account_impersonation_url": impersonation_server.url(impersonation_path).to_string(),
            "credential_source": {
                "url": subject_token_server.url("/subject_token").to_string(),
                "format": {
                  "type": "json",
                  "subject_token_field_name": "access_token"
                }
            }
        });

        subject_token_server.expect(
            Expectation::matching(request::method_path("GET", "/subject_token")).respond_with(
                json_encoded(json!({
                    "access_token": "subject_token",
                })),
            ),
        );

        sts_server.expect(
            Expectation::matching(all_of![
                request::method_path("POST", "/token"),
                request::body(url_decoded(contains((
                    "grant_type",
                    TOKEN_EXCHANGE_GRANT_TYPE
                )))),
                request::body(url_decoded(contains(("subject_token", "subject_token")))),
                request::body(url_decoded(contains((
                    "requested_token_type",
                    ACCESS_TOKEN_TYPE
                )))),
                request::body(url_decoded(contains((
                    "subject_token_type",
                    JWT_TOKEN_TYPE
                )))),
                request::body(url_decoded(contains(("audience", "audience")))),
                request::body(url_decoded(contains(("scope", IAM_SCOPE)))),
            ])
            .respond_with(json_encoded(json!({
                "access_token": "sts-token",
                "issued_token_type": "urn:ietf:params:oauth:token-type:access_token",
                "token_type": "Bearer",
                "expires_in": 3600,
            }))),
        );

        let expire_time = (OffsetDateTime::now_utc() + time::Duration::hours(1))
            .format(&time::format_description::well_known::Rfc3339)
            .unwrap();
        impersonation_server.expect(
            Expectation::matching(all_of![
                request::method_path("POST", impersonation_path),
                request::headers(contains(("authorization", "Bearer sts-token"))),
            ])
            .respond_with(json_encoded(json!({
                "accessToken": "final-impersonated-token",
                "expireTime": expire_time
            }))),
        );

        let creds = Builder::new(contents).build().unwrap();
        let headers = creds.headers(Extensions::new()).await.unwrap();
        match headers {
            CacheableResource::New { data, .. } => {
                let token = data.get("authorization").unwrap().to_str().unwrap();
                assert_eq!(token, "Bearer final-impersonated-token");
            }
            CacheableResource::NotModified => panic!("Expected new headers"),
        }
    }

    #[tokio::test]
    async fn test_external_account_without_impersonation_success() {
        let subject_token_server = Server::run();
        let sts_server = Server::run();

        let contents = json!({
            "type": "external_account",
            "audience": "audience",
            "subject_token_type": "urn:ietf:params:oauth:token-type:jwt",
            "token_url": sts_server.url("/token").to_string(),
            "credential_source": {
                "url": subject_token_server.url("/subject_token").to_string(),
                "format": {
                  "type": "json",
                  "subject_token_field_name": "access_token"
                }
            }
        });

        subject_token_server.expect(
            Expectation::matching(request::method_path("GET", "/subject_token")).respond_with(
                json_encoded(json!({
                    "access_token": "subject_token",
                })),
            ),
        );

        sts_server.expect(
            Expectation::matching(all_of![
                request::method_path("POST", "/token"),
                request::body(url_decoded(contains((
                    "grant_type",
                    TOKEN_EXCHANGE_GRANT_TYPE
                )))),
                request::body(url_decoded(contains(("subject_token", "subject_token")))),
                request::body(url_decoded(contains((
                    "requested_token_type",
                    ACCESS_TOKEN_TYPE
                )))),
                request::body(url_decoded(contains((
                    "subject_token_type",
                    JWT_TOKEN_TYPE
                )))),
                request::body(url_decoded(contains(("audience", "audience")))),
                request::body(url_decoded(contains(("scope", DEFAULT_SCOPE)))),
            ])
            .respond_with(json_encoded(json!({
                "access_token": "sts-only-token",
                "issued_token_type": "urn:ietf:params:oauth:token-type:access_token",
                "token_type": "Bearer",
                "expires_in": 3600,
            }))),
        );

        let creds = Builder::new(contents).build().unwrap();
        let headers = creds.headers(Extensions::new()).await.unwrap();
        match headers {
            CacheableResource::New { data, .. } => {
                let token = data.get("authorization").unwrap().to_str().unwrap();
                assert_eq!(token, "Bearer sts-only-token");
            }
            CacheableResource::NotModified => panic!("Expected new headers"),
        }
    }

    #[tokio::test]
    async fn test_impersonation_flow_sts_call_fails() {
        let subject_token_server = Server::run();
        let sts_server = Server::run();
        let impersonation_server = Server::run();

        let impersonation_path = "/projects/-/serviceAccounts/sa@test.com:generateAccessToken";
        let contents = json!({
            "type": "external_account",
            "audience": "audience",
            "subject_token_type": "urn:ietf:params:oauth:token-type:jwt",
            "token_url": sts_server.url("/token").to_string(),
            "service_account_impersonation_url": impersonation_server.url(impersonation_path).to_string(),
            "credential_source": {
                "url": subject_token_server.url("/subject_token").to_string(),
                "format": {
                  "type": "json",
                  "subject_token_field_name": "access_token"
                }
            }
        });

        subject_token_server.expect(
            Expectation::matching(request::method_path("GET", "/subject_token")).respond_with(
                json_encoded(json!({
                    "access_token": "subject_token",
                })),
            ),
        );

        sts_server.expect(
            Expectation::matching(request::method_path("POST", "/token"))
                .respond_with(status_code(500)),
        );

        let creds = Builder::new(contents).build().unwrap();
        let err = creds.headers(Extensions::new()).await.unwrap_err();
        assert!(err.to_string().contains("failed to exchange token"));
        assert!(err.is_transient());
    }

    #[tokio::test]
    async fn test_impersonation_flow_iam_call_fails() {
        let subject_token_server = Server::run();
        let sts_server = Server::run();
        let impersonation_server = Server::run();

        let impersonation_path = "/projects/-/serviceAccounts/sa@test.com:generateAccessToken";
        let contents = json!({
            "type": "external_account",
            "audience": "audience",
            "subject_token_type": "urn:ietf:params:oauth:token-type:jwt",
            "token_url": sts_server.url("/token").to_string(),
            "service_account_impersonation_url": impersonation_server.url(impersonation_path).to_string(),
            "credential_source": {
                "url": subject_token_server.url("/subject_token").to_string(),
                "format": {
                  "type": "json",
                  "subject_token_field_name": "access_token"
                }
            }
        });

        subject_token_server.expect(
            Expectation::matching(request::method_path("GET", "/subject_token")).respond_with(
                json_encoded(json!({
                    "access_token": "subject_token",
                })),
            ),
        );

        sts_server.expect(
            Expectation::matching(request::method_path("POST", "/token")).respond_with(
                json_encoded(json!({
                    "access_token": "sts-token",
                    "issued_token_type": "urn:ietf:params:oauth:token-type:access_token",
                    "token_type": "Bearer",
                    "expires_in": 3600,
                })),
            ),
        );

        impersonation_server.expect(
            Expectation::matching(request::method_path("POST", impersonation_path))
                .respond_with(status_code(403)),
        );

        let creds = Builder::new(contents).build().unwrap();
        let err = creds.headers(Extensions::new()).await.unwrap_err();
        assert!(err.to_string().contains("failed to fetch token"));
        assert!(!err.is_transient());
>>>>>>> b5c298dd
    }
}<|MERGE_RESOLUTION|>--- conflicted
+++ resolved
@@ -20,12 +20,9 @@
 use super::{CacheableResource, Credentials};
 use crate::build_errors::Error as BuilderError;
 use crate::constants::DEFAULT_SCOPE;
-<<<<<<< HEAD
+use crate::errors::non_retryable;
 use crate::credentials::external_account_sources::programmatic_sourced::ProgrammaticSourcedCredentials;
 use crate::credentials::subject_token::dynamic;
-=======
-use crate::errors::non_retryable;
->>>>>>> b5c298dd
 use crate::headers_util::build_cacheable_headers;
 use crate::token::{CachedTokenProvider, Token, TokenProvider};
 use crate::token_cache::TokenCache;
@@ -38,8 +35,6 @@
 use std::sync::Arc;
 use tokio::time::{Duration, Instant};
 
-<<<<<<< HEAD
-=======
 const IAM_SCOPE: &str = "https://www.googleapis.com/auth/iam";
 
 #[async_trait::async_trait]
@@ -48,7 +43,6 @@
     async fn subject_token(&self) -> Result<String>;
 }
 
->>>>>>> b5c298dd
 #[derive(Serialize, Deserialize, Debug, Clone, PartialEq)]
 pub(crate) struct CredentialSourceFormat {
     #[serde(rename = "type")]
@@ -139,11 +133,9 @@
     audience: String,
     subject_token_type: String,
     token_url: String,
-<<<<<<< HEAD
     #[builder(default)]
-=======
     service_account_impersonation_url: Option<String>,
->>>>>>> b5c298dd
+    #[builder(default)]
     client_id: Option<String>,
     #[builder(default)]
     client_secret: Option<String>,
@@ -565,39 +557,6 @@
 #[cfg(test)]
 mod test {
     use super::*;
-<<<<<<< HEAD
-    use crate::credentials::subject_token::{
-        Builder as SubjectTokenBuilder, SubjectToken, SubjectTokenProvider,
-    };
-    use crate::errors::SubjectTokenProviderError;
-    use serde_json::*;
-    use std::collections::HashMap;
-    use std::error::Error;
-    use std::fmt;
-
-    #[derive(Debug)]
-    struct TestProviderError;
-    impl fmt::Display for TestProviderError {
-        fn fmt(&self, f: &mut fmt::Formatter<'_>) -> fmt::Result {
-            write!(f, "TestProviderError")
-        }
-    }
-    impl Error for TestProviderError {}
-    impl SubjectTokenProviderError for TestProviderError {
-        fn is_transient(&self) -> bool {
-            false
-        }
-    }
-
-    #[derive(Debug)]
-    struct TestSubjectTokenProvider;
-    impl SubjectTokenProvider for TestSubjectTokenProvider {
-        type Error = TestProviderError;
-        async fn subject_token(&self) -> std::result::Result<SubjectToken, Self::Error> {
-            Ok(SubjectTokenBuilder::new("test-subject-token".to_string()).build())
-        }
-    }
-=======
     use crate::constants::{
         ACCESS_TOKEN_TYPE, DEFAULT_SCOPE, JWT_TOKEN_TYPE, TOKEN_EXCHANGE_GRANT_TYPE,
     };
@@ -606,10 +565,38 @@
         matchers::{all_of, contains, request, url_decoded},
         responders::{json_encoded, status_code},
     };
+    use crate::credentials::subject_token::{
+        Builder as SubjectTokenBuilder, SubjectToken, SubjectTokenProvider,
+    };
+    use crate::errors::SubjectTokenProviderError;
     use serde_json::*;
     use std::collections::HashMap;
     use time::OffsetDateTime;
->>>>>>> b5c298dd
+    use std::error::Error;
+    use std::fmt;
+
+    #[derive(Debug)]
+    struct TestProviderError;
+    impl fmt::Display for TestProviderError {
+        fn fmt(&self, f: &mut fmt::Formatter<'_>) -> fmt::Result {
+            write!(f, "TestProviderError")
+        }
+    }
+    impl Error for TestProviderError {}
+    impl SubjectTokenProviderError for TestProviderError {
+        fn is_transient(&self) -> bool {
+            false
+        }
+    }
+
+    #[derive(Debug)]
+    struct TestSubjectTokenProvider;
+    impl SubjectTokenProvider for TestSubjectTokenProvider {
+        type Error = TestProviderError;
+        async fn subject_token(&self) -> std::result::Result<SubjectToken, Self::Error> {
+            Ok(SubjectTokenBuilder::new("test-subject-token".to_string()).build())
+        }
+    }
 
     #[tokio::test]
     async fn create_external_account_builder() {
@@ -713,47 +700,6 @@
     }
 
     #[tokio::test]
-<<<<<<< HEAD
-    async fn create_programmatic_builder() {
-        let provider = Arc::new(TestSubjectTokenProvider);
-        let creds = ProgrammaticBuilder::new(provider)
-            .with_audience("test-audience")
-            .with_subject_token_type("test-token-type")
-            .with_token_url("http://test.com/token")
-            .with_client_id("test-client-id")
-            .with_client_secret("test-client-secret")
-            .with_quota_project_id("test-quota-project")
-            .with_scopes(vec!["scope1", "scope2"])
-            .build()
-            .unwrap();
-
-        let fmt = format!("{creds:?}");
-        assert!(
-            fmt.contains("ExternalAccountCredentials"),
-            "Expected 'ExternalAccountCredentials', got: {fmt}"
-        );
-        assert!(
-            fmt.contains("test-quota-project"),
-            "Expected 'test-quota-project', got: {fmt}"
-        );
-    }
-
-    #[tokio::test]
-    async fn create_programmatic_builder_fails_on_missing_required_field() {
-        let provider = Arc::new(TestSubjectTokenProvider);
-        let result = ProgrammaticBuilder::new(provider)
-            .with_subject_token_type("test-token-type")
-            // Missing .with_audience(...)
-            .with_token_url("http://test.com/token")
-            .build();
-
-        assert!(result.is_err());
-        let error_string = result.unwrap_err().to_string();
-        assert!(
-            error_string.contains("`audience` must be initialized"),
-            "Expected error about missing 'audience', got: {error_string}"
-        );
-=======
     async fn test_external_account_with_impersonation_success() {
         let subject_token_server = Server::run();
         let sts_server = Server::run();
@@ -991,6 +937,47 @@
         let err = creds.headers(Extensions::new()).await.unwrap_err();
         assert!(err.to_string().contains("failed to fetch token"));
         assert!(!err.is_transient());
->>>>>>> b5c298dd
+    }
+
+    #[tokio::test]
+    async fn create_programmatic_builder() {
+        let provider = Arc::new(TestSubjectTokenProvider);
+        let creds = ProgrammaticBuilder::new(provider)
+            .with_audience("test-audience")
+            .with_subject_token_type("test-token-type")
+            .with_token_url("http://test.com/token")
+            .with_client_id("test-client-id")
+            .with_client_secret("test-client-secret")
+            .with_quota_project_id("test-quota-project")
+            .with_scopes(vec!["scope1", "scope2"])
+            .build()
+            .unwrap();
+
+        let fmt = format!("{creds:?}");
+        assert!(
+            fmt.contains("ExternalAccountCredentials"),
+            "Expected 'ExternalAccountCredentials', got: {fmt}"
+        );
+        assert!(
+            fmt.contains("test-quota-project"),
+            "Expected 'test-quota-project', got: {fmt}"
+        );
+    }
+
+    #[tokio::test]
+    async fn create_programmatic_builder_fails_on_missing_required_field() {
+        let provider = Arc::new(TestSubjectTokenProvider);
+        let result = ProgrammaticBuilder::new(provider)
+            .with_subject_token_type("test-token-type")
+            // Missing .with_audience(...)
+            .with_token_url("http://test.com/token")
+            .build();
+
+        assert!(result.is_err());
+        let error_string = result.unwrap_err().to_string();
+        assert!(
+            error_string.contains("`audience` must be initialized"),
+            "Expected error about missing 'audience', got: {error_string}"
+        );
     }
 }