// Copyright 2025 Google LLC
//
// Licensed under the Apache License, Version 2.0 (the "License");
// you may not use this file except in compliance with the License.
// You may obtain a copy of the License at
//
//     https://www.apache.org/licenses/LICENSE-2.0
//
// Unless required by applicable law or agreed to in writing, software
// distributed under the License is distributed on an "AS IS" BASIS,
// WITHOUT WARRANTIES OR CONDITIONS OF ANY KIND, either express or implied.
// See the License for the specific language governing permissions and
// limitations under the License.

use super::dynamic::CredentialsProvider;
<<<<<<< HEAD
use super::external_account_sources::programmatic_sourced::ProgrammaticSourcedCredentials;
=======
use super::external_account_sources::executable_sourced::ExecutableSourcedCredentials;
>>>>>>> 6b2dacac
use super::external_account_sources::url_sourced::UrlSourcedCredentials;
use super::internal::sts_exchange::{ClientAuthentication, ExchangeTokenRequest, STSHandler};
use super::{CacheableResource, Credentials};
use crate::build_errors::Error as BuilderError;
use crate::constants::DEFAULT_SCOPE;
use crate::headers_util::build_cacheable_headers;
use crate::token::{CachedTokenProvider, Token, TokenProvider};
use crate::token_cache::TokenCache;
use crate::{BuildResult, Result};
use http::{Extensions, HeaderMap};
use serde::{Deserialize, Serialize};
use serde_json::Value;
<<<<<<< HEAD
use std::future::Future;
=======
use std::collections::HashMap;
>>>>>>> 6b2dacac
use std::sync::Arc;
use tokio::time::{Duration, Instant};

pub trait SubjectTokenProvider: std::fmt::Debug + Send + Sync {
    fn subject_token(&self) -> impl Future<Output = Result<String>> + Send;
}

pub(crate) mod dynamic {
    use super::Result;
    #[async_trait::async_trait]
    pub trait SubjectTokenProvider: std::fmt::Debug + Send + Sync {
        /// Generate subject token that will be used on STS exchange.
        async fn subject_token(&self) -> Result<String>;
    }

    #[async_trait::async_trait]
    impl<T> SubjectTokenProvider for T
    where
        T: super::SubjectTokenProvider,
    {
        async fn subject_token(&self) -> Result<String> {
            T::subject_token(self).await
        }
    }
}

#[derive(Serialize, Deserialize, Debug, Clone, PartialEq)]
pub(crate) struct CredentialSourceFormat {
    #[serde(rename = "type")]
    pub format_type: String,
    pub subject_token_field_name: String,
}

#[derive(Serialize, Deserialize, Debug, Clone, Default)]
pub(crate) struct ExecutableConfig {
    pub command: String,
    pub timeout_millis: Option<u32>,
    pub output_file: Option<String>,
}

#[derive(Serialize, Deserialize, Debug, Clone)]
#[serde(untagged)]
enum CredentialSourceFile {
    Url {
        url: String,
        headers: Option<HashMap<String, String>>,
        format: Option<CredentialSourceFormat>,
    },
    Executable {
        executable: ExecutableConfig,
    },
    File {},
    Aws {},
}

<<<<<<< HEAD
impl CredentialSource {
    fn make_credentials(
        self,
        config: ExternalAccountConfig,
        quota_project_id: Option<String>,
    ) -> Credentials {
        match self {
            Self::Url(source) => make_credentials_from_provider(source, config, quota_project_id),
            Self::Executable { .. } => {
                unimplemented!("executable sourced credential not supported yet")
=======
/// A representation of a [external account config file].
///
/// [external account config file]: https://google.aip.dev/auth/4117#configuration-file-generation-and-usage
#[derive(Serialize, Deserialize, Debug, Clone)]
struct ExternalAccountFile {
    audience: String,
    subject_token_type: String,
    token_url: String,
    client_id: Option<String>,
    client_secret: Option<String>,
    scopes: Option<Vec<String>>,
    credential_source: CredentialSourceFile,
}

impl From<ExternalAccountFile> for ExternalAccountConfig {
    fn from(config: ExternalAccountFile) -> Self {
        let mut scope = vec![];
        if let Some(scopes) = config.scopes.clone() {
            scopes.into_iter().for_each(|v| scope.push(v));
        }
        if scope.is_empty() {
            scope.push(DEFAULT_SCOPE.to_string());
        }
        Self {
            audience: config.audience,
            client_id: config.client_id,
            client_secret: config.client_secret,
            subject_token_type: config.subject_token_type,
            token_url: config.token_url,
            credential_source: config.credential_source.into(),
            scopes: scope,
        }
    }
}

impl From<CredentialSourceFile> for CredentialSource {
    fn from(source: CredentialSourceFile) -> Self {
        match source {
            CredentialSourceFile::Url {
                url,
                headers,
                format,
            } => Self::Url(UrlSourcedCredentials::new(url, headers, format)),
            CredentialSourceFile::Executable { executable } => {
                Self::Executable(ExecutableSourcedCredentials::new(executable))
>>>>>>> 6b2dacac
            }
            CredentialSourceFile::File { .. } => {
                unimplemented!("file sourced credential not supported yet")
            }
            CredentialSourceFile::Aws { .. } => {
                unimplemented!("AWS sourced credential not supported yet")
            }
        }
    }
}

<<<<<<< HEAD
fn make_credentials_from_provider<T: dynamic::SubjectTokenProvider + 'static>(
    subject_token_provider: T,
    config: ExternalAccountConfig,
    quota_project_id: Option<String>,
) -> Credentials {
    let token_provider = ExternalAccountTokenProvider {
        subject_token_provider,
        config,
    };
    let cache = TokenCache::new(token_provider);
    Credentials {
        inner: Arc::new(ExternalAccountCredentials {
            token_provider: cache,
            quota_project_id,
        }),
    }
}
#[derive(Serialize, Deserialize, Debug, Clone)]
=======
#[derive(Debug, Clone)]
>>>>>>> 6b2dacac
struct ExternalAccountConfig {
    audience: String,
    subject_token_type: String,
    token_url: String,
    client_id: Option<String>,
    client_secret: Option<String>,
    scopes: Vec<String>,
    credential_source: CredentialSource,
}

#[derive(Debug, Clone)]
#[allow(dead_code)]
enum CredentialSource {
    Url(UrlSourcedCredentials),
    Executable(ExecutableSourcedCredentials),
    File {},
    Aws {},
}

impl ExternalAccountConfig {
    fn make_credentials(self, quota_project_id: Option<String>) -> Credentials {
        let config = self.clone();
        match self.credential_source {
            CredentialSource::Url(source) => {
                Self::make_credentials_from_source(source, config, quota_project_id)
            }
            CredentialSource::Executable(source) => {
                Self::make_credentials_from_source(source, config, quota_project_id)
            }
            CredentialSource::File { .. } => {
                unimplemented!("file sourced credential not supported yet")
            }
            CredentialSource::Aws { .. } => {
                unimplemented!("AWS sourced credential not supported yet")
            }
        }
    }

    fn make_credentials_from_source<T>(
        subject_token_provider: T,
        config: ExternalAccountConfig,
        quota_project_id: Option<String>,
    ) -> Credentials
    where
        T: SubjectTokenProvider + 'static,
    {
        let token_provider = ExternalAccountTokenProvider {
            subject_token_provider,
            config,
        };
        let cache = TokenCache::new(token_provider);
        Credentials {
            inner: Arc::new(ExternalAccountCredentials {
                token_provider: cache,
                quota_project_id,
            }),
        }
    }
}

#[derive(Debug)]
struct ExternalAccountTokenProvider<T>
where
    T: dynamic::SubjectTokenProvider,
{
    subject_token_provider: T,
    config: ExternalAccountConfig,
}

#[async_trait::async_trait]
impl<T> TokenProvider for ExternalAccountTokenProvider<T>
where
    T: dynamic::SubjectTokenProvider,
{
    async fn token(&self) -> Result<Token> {
        let subject_token = self.subject_token_provider.subject_token().await?;

        let audience = self.config.audience.clone();
        let subject_token_type = self.config.subject_token_type.clone();
        let scope = self.config.scopes.clone();
        let url = self.config.token_url.clone();
        let req = ExchangeTokenRequest {
            url,
            audience: Some(audience),
            subject_token,
            subject_token_type,
            scope,
            authentication: ClientAuthentication {
                client_id: self.config.client_id.clone(),
                client_secret: self.config.client_secret.clone(),
            },
            ..ExchangeTokenRequest::default()
        };

        let token_res = STSHandler::exchange_token(req).await?;

        let token = Token {
            token: token_res.access_token,
            token_type: token_res.token_type,
            expires_at: Some(Instant::now() + Duration::from_secs(token_res.expires_in)),
            metadata: None,
        };
        Ok(token)
    }
}

#[derive(Debug)]
pub(crate) struct ExternalAccountCredentials<T>
where
    T: CachedTokenProvider,
{
    token_provider: T,
    quota_project_id: Option<String>,
}

/// A builder for external account [Credentials] instances.
///
/// # Example
/// ```
/// # use google_cloud_auth::credentials::external_account::Builder;
/// # tokio_test::block_on(async {
/// let project_id = project_id();
/// let workload_identity_pool_id = workload_identity_pool();
/// let provider_id = workload_identity_provider();
/// let provider_name = format!(
///     "//iam.googleapis.com/projects/{project_id}/locations/global/workloadIdentityPools/{workload_identity_pool_id}/providers/{provider_id}"
/// );
/// let config = serde_json::json!({
///     "type": "external_account",
///     "audience": provider_name,
///     "subject_token_type": "urn:ietf:params:oauth:token-type:jwt",
///     "token_url": "https://sts.googleapis.com/v1beta/token",
///     "credential_source": {
///         "url": format!("http://169.254.169.254/metadata/identity/oauth2/token?api-version=2018-02-01&resource={provider_name}"),
///         "headers": {
///           "Metadata": "True"
///         },
///         "format": {
///           "type": "json",
///           "subject_token_field_name": "access_token"
///         }
///     }
/// });
/// let credentials = Builder::new(config)
///     .with_quota_project_id("quota_project")
///     .build();
/// });
///
/// # fn project_id() -> String {
/// #     "test-only".to_string()
/// # }
/// # fn workload_identity_pool() -> String {
/// #     "test-only".to_string()
/// # }
/// # fn workload_identity_provider() -> String {
/// #     "test-only".to_string()
/// # }
/// ```
pub struct Builder {
    external_account_config: Value,
    quota_project_id: Option<String>,
    scopes: Option<Vec<String>>,
    subject_token_provider: Option<Box<dyn dynamic::SubjectTokenProvider>>,
}

impl Builder {
    /// Creates a new builder using [external_account_credentials] JSON value.
    ///
    /// [external_account_credentials]: https://google.aip.dev/auth/4117#configuration-file-generation-and-usage
    pub fn new(external_account_config: Value) -> Self {
        Self {
            external_account_config,
            quota_project_id: None,
            scopes: None,
            subject_token_provider: None,
        }
    }

    /// Sets the [quota project] for this credentials.
    ///
    /// In some services, you can use a service account in
    /// one project for authentication and authorization, and charge
    /// the usage to a different project. This requires that the
    /// service account has `serviceusage.services.use` permissions on the quota project.
    ///
    /// [quota project]: https://cloud.google.com/docs/quotas/quota-project
    pub fn with_quota_project_id<S: Into<String>>(mut self, quota_project_id: S) -> Self {
        self.quota_project_id = Some(quota_project_id.into());
        self
    }

    /// Overrides the [scopes] for this credentials.
    ///
    /// [scopes]: https://developers.google.com/identity/protocols/oauth2/scopes
    pub fn with_scopes<I, S>(mut self, scopes: I) -> Self
    where
        I: IntoIterator<Item = S>,
        S: Into<String>,
    {
        self.scopes = Some(scopes.into_iter().map(|s| s.into()).collect());
        self
    }

    /// bring your own custom implementation of
    /// SubjectTokenProvider for OIDC/SAML credentials.
    pub fn with_subject_token_provider<T: SubjectTokenProvider + 'static>(
        mut self,
        subject_token_provider: T,
    ) -> Self {
        self.subject_token_provider = Some(Box::new(subject_token_provider));
        self
    }

    /// Returns a [Credentials] instance with the configured settings.
    ///
    /// # Errors
    ///
    /// Returns a [CredentialsError] if the `external_account_config`
    /// provided to [`Builder::new`] cannot be successfully deserialized into the
    /// expected format for an external account configuration. This typically happens if the
    /// JSON value is malformed or missing required fields. For more information,
    /// on the expected format, consult the relevant section in the
    /// [external_account_credentials] guide.
    ///
    /// [external_account_credentials]: https://google.aip.dev/auth/4117#configuration-file-generation-and-usage
    pub fn build(self) -> BuildResult<Credentials> {
        let mut file: ExternalAccountFile =
            serde_json::from_value(self.external_account_config).map_err(BuilderError::parsing)?;

        if let Some(scopes) = self.scopes {
            file.scopes = Some(scopes);
        }

<<<<<<< HEAD
        if let Some(subject_token_provider) = self.subject_token_provider {
            let source = ProgrammaticSourcedCredentials {
                subject_token_provider,
            };
            return Ok(make_credentials_from_provider(
                source,
                config,
                self.quota_project_id,
            ));
        }

        Ok(external_account_config
            .credential_source
            .make_credentials(config, self.quota_project_id))
=======
        let config: ExternalAccountConfig = file.into();

        Ok(config.make_credentials(self.quota_project_id))
>>>>>>> 6b2dacac
    }
}

#[async_trait::async_trait]
impl<T> CredentialsProvider for ExternalAccountCredentials<T>
where
    T: CachedTokenProvider,
{
    async fn headers(&self, extensions: Extensions) -> Result<CacheableResource<HeaderMap>> {
        let token = self.token_provider.token(extensions).await?;
        build_cacheable_headers(&token, &self.quota_project_id)
    }
}

#[cfg(test)]
mod test {
    use super::*;
    use serde_json::*;
    use std::collections::HashMap;

    #[tokio::test]
    async fn create_external_account_builder() {
        let contents = json!({
            "type": "external_account",
            "audience": "audience",
            "subject_token_type": "urn:ietf:params:oauth:token-type:jwt",
            "token_url": "https://sts.googleapis.com/v1beta/token",
            "credential_source": {
                "url": "https://example.com/token",
                "format": {
                  "type": "json",
                  "subject_token_field_name": "access_token"
                }
            }
        });

        let creds = Builder::new(contents)
            .with_quota_project_id("test_project")
            .with_scopes(["a", "b"])
            .build()
            .unwrap();

        let fmt = format!("{:?}", creds);
        // Use the debug output to verify the right kind of credentials are created.
        print!("{:?}", creds);
        assert!(fmt.contains("ExternalAccountCredentials"));
    }

    #[tokio::test]
    async fn create_external_account_detect_url_sourced() {
        let contents = json!({
            "type": "external_account",
            "audience": "audience",
            "subject_token_type": "urn:ietf:params:oauth:token-type:jwt",
            "token_url": "https://sts.googleapis.com/v1beta/token",
            "credential_source": {
                "url": "https://example.com/token",
                "headers": {
                  "Metadata": "True"
                },
                "format": {
                  "type": "json",
                  "subject_token_field_name": "access_token"
                }
            }
        });

        let file: ExternalAccountFile =
            serde_json::from_value(contents).expect("failed to parse external account config");
        let config: ExternalAccountConfig = file.into();
        let source = config.credential_source;

        match source {
            CredentialSource::Url(source) => {
                assert_eq!(source.url, "https://example.com/token");
                assert_eq!(
                    source.headers,
                    HashMap::from([("Metadata".to_string(), "True".to_string()),]),
                );
                assert_eq!(source.format, "json");
                assert_eq!(source.subject_token_field_name, "access_token");
            }
            _ => {
                unreachable!("expected Url Sourced credential")
            }
        }
    }

    #[tokio::test]
    async fn create_external_account_detect_executable_sourced() {
        let contents = json!({
            "type": "external_account",
            "audience": "audience",
            "subject_token_type": "urn:ietf:params:oauth:token-type:jwt",
            "token_url": "https://sts.googleapis.com/v1beta/token",
            "credential_source": {
                "executable": {
                    "command": "cat /some/file",
                    "output_file": "/some/file",
                    "timeout_millis": 5000
                }
            }
        });

        let file: ExternalAccountFile =
            serde_json::from_value(contents).expect("failed to parse external account config");
        let config: ExternalAccountConfig = file.into();
        let source = config.credential_source;

        match source {
            CredentialSource::Executable(source) => {
                assert_eq!(source.command, "cat");
                assert_eq!(source.args, vec!["/some/file"]);
                assert_eq!(source.output_file.as_deref(), Some("/some/file"));
                assert_eq!(source.timeout, Duration::from_secs(5));
            }
            _ => {
                unreachable!("expected Executable Sourced credential")
            }
        }
    }
}<|MERGE_RESOLUTION|>--- conflicted
+++ resolved
@@ -13,11 +13,8 @@
 // limitations under the License.
 
 use super::dynamic::CredentialsProvider;
-<<<<<<< HEAD
+use super::external_account_sources::executable_sourced::ExecutableSourcedCredentials;
 use super::external_account_sources::programmatic_sourced::ProgrammaticSourcedCredentials;
-=======
-use super::external_account_sources::executable_sourced::ExecutableSourcedCredentials;
->>>>>>> 6b2dacac
 use super::external_account_sources::url_sourced::UrlSourcedCredentials;
 use super::internal::sts_exchange::{ClientAuthentication, ExchangeTokenRequest, STSHandler};
 use super::{CacheableResource, Credentials};
@@ -30,11 +27,8 @@
 use http::{Extensions, HeaderMap};
 use serde::{Deserialize, Serialize};
 use serde_json::Value;
-<<<<<<< HEAD
+use std::collections::HashMap;
 use std::future::Future;
-=======
-use std::collections::HashMap;
->>>>>>> 6b2dacac
 use std::sync::Arc;
 use tokio::time::{Duration, Instant};
 
@@ -88,20 +82,9 @@
     },
     File {},
     Aws {},
-}
-
-<<<<<<< HEAD
-impl CredentialSource {
-    fn make_credentials(
-        self,
-        config: ExternalAccountConfig,
-        quota_project_id: Option<String>,
-    ) -> Credentials {
-        match self {
-            Self::Url(source) => make_credentials_from_provider(source, config, quota_project_id),
-            Self::Executable { .. } => {
-                unimplemented!("executable sourced credential not supported yet")
-=======
+    Programmatic {},
+}
+
 /// A representation of a [external account config file].
 ///
 /// [external account config file]: https://google.aip.dev/auth/4117#configuration-file-generation-and-usage
@@ -147,7 +130,9 @@
             } => Self::Url(UrlSourcedCredentials::new(url, headers, format)),
             CredentialSourceFile::Executable { executable } => {
                 Self::Executable(ExecutableSourcedCredentials::new(executable))
->>>>>>> 6b2dacac
+            }
+            CredentialSourceFile::Programmatic {} => {
+                unimplemented!("programmatic sourced credential not supported yet")
             }
             CredentialSourceFile::File { .. } => {
                 unimplemented!("file sourced credential not supported yet")
@@ -159,28 +144,7 @@
     }
 }
 
-<<<<<<< HEAD
-fn make_credentials_from_provider<T: dynamic::SubjectTokenProvider + 'static>(
-    subject_token_provider: T,
-    config: ExternalAccountConfig,
-    quota_project_id: Option<String>,
-) -> Credentials {
-    let token_provider = ExternalAccountTokenProvider {
-        subject_token_provider,
-        config,
-    };
-    let cache = TokenCache::new(token_provider);
-    Credentials {
-        inner: Arc::new(ExternalAccountCredentials {
-            token_provider: cache,
-            quota_project_id,
-        }),
-    }
-}
-#[derive(Serialize, Deserialize, Debug, Clone)]
-=======
 #[derive(Debug, Clone)]
->>>>>>> 6b2dacac
 struct ExternalAccountConfig {
     audience: String,
     subject_token_type: String,
@@ -225,7 +189,7 @@
         quota_project_id: Option<String>,
     ) -> Credentials
     where
-        T: SubjectTokenProvider + 'static,
+        T: dynamic::SubjectTokenProvider + 'static,
     {
         let token_provider = ExternalAccountTokenProvider {
             subject_token_provider,
@@ -414,26 +378,19 @@
             file.scopes = Some(scopes);
         }
 
-<<<<<<< HEAD
+        let config: ExternalAccountConfig = file.into();
         if let Some(subject_token_provider) = self.subject_token_provider {
             let source = ProgrammaticSourcedCredentials {
                 subject_token_provider,
             };
-            return Ok(make_credentials_from_provider(
+            return Ok(ExternalAccountConfig::make_credentials_from_source(
                 source,
                 config,
                 self.quota_project_id,
             ));
         }
 
-        Ok(external_account_config
-            .credential_source
-            .make_credentials(config, self.quota_project_id))
-=======
-        let config: ExternalAccountConfig = file.into();
-
         Ok(config.make_credentials(self.quota_project_id))
->>>>>>> 6b2dacac
     }
 }
 
