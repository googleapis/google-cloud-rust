// Copyright 2025 Google LLC
//
// Licensed under the Apache License, Version 2.0 (the "License");
// you may not use this file except in compliance with the License.
// You may obtain a copy of the License at
//
//     https://www.apache.org/licenses/LICENSE-2.0
//
// Unless required by applicable law or agreed to in writing, software
// distributed under the License is distributed on an "AS IS" BASIS,
// WITHOUT WARRANTIES OR CONDITIONS OF ANY KIND, either express or implied.
// See the License for the specific language governing permissions and
// limitations under the License.

<<<<<<< HEAD
use serde_json::Value;

use crate::build_errors::Error as BuilderError;
use crate::credentials::{AdcContents, extract_credential_type, load_adc, mds, service_account};
use crate::token::Token;
use crate::{BuildResult, Result};
=======
use crate::Result;
>>>>>>> 9d3b7539
use std::future::Future;
use std::sync::Arc;

/// Obtain [OIDC ID Tokens].
///
/// `IDTokenCredentials` provide a way to obtain OIDC ID tokens, which are
/// commonly used for [service to service authentication], like when services are
/// hosted in Cloud Run or mediated by Identity-Aware Proxy (IAP).
/// Unlike access tokens, ID tokens are not used to authorize access to
/// Google Cloud APIs but to verify the identity of a principal.
///
/// This struct serves as a wrapper around different credential types that can
/// produce ID tokens, such as service accounts or metadata server credentials.
///
/// [OIDC ID Tokens]: https://cloud.google.com/docs/authentication/token-types#identity-tokens
/// [Service to Service Authentication]: https://cloud.google.com/run/docs/authenticating/service-to-service
#[derive(Clone, Debug)]
pub struct IDTokenCredentials {
    pub(crate) inner: Arc<dyn dynamic::IDTokenCredentialsProvider>,
}

impl<T> From<T> for IDTokenCredentials
where
    T: IDTokenCredentialsProvider + Send + Sync + 'static,
{
    fn from(value: T) -> Self {
        Self {
            inner: Arc::new(value),
        }
    }
}

impl IDTokenCredentials {
    /// Asynchronously retrieves an ID token.
    ///
    /// Obtains an ID token. If one is cached, returns the cached value.
    pub async fn id_token(&self) -> Result<String> {
        self.inner.id_token().await
    }
}

/// A trait for credential types that can provide OIDC ID tokens.
///
/// Implement this trait to create custom ID token providers.
/// For example, if you are working with an authentication system not
/// supported by this crate. Or if you are trying to write a test and need
/// to mock the existing `IDTokenCredentialsProvider` implementations.
pub trait IDTokenCredentialsProvider: std::fmt::Debug {
    /// Asynchronously retrieves an ID token.
    fn id_token(&self) -> impl Future<Output = Result<String>> + Send;
}

/// A module containing the dynamically-typed, dyn-compatible version of the
/// `IDTokenCredentialsProvider` trait. This is an internal implementation detail.
pub(crate) mod dynamic {
    use crate::Result;

    /// A dyn-compatible, crate-private version of `IDTokenCredentialsProvider`.
    #[async_trait::async_trait]
    pub trait IDTokenCredentialsProvider: Send + Sync + std::fmt::Debug {
        /// Asynchronously retrieves an ID token.
        async fn id_token(&self) -> Result<String>;
    }

    /// The public `IDTokenCredentialsProvider` implements the dyn-compatible `IDTokenCredentialsProvider`.
    #[async_trait::async_trait]
    impl<T> IDTokenCredentialsProvider for T
    where
        T: super::IDTokenCredentialsProvider + Send + Sync,
    {
        async fn id_token(&self) -> Result<String> {
            T::id_token(self).await
        }
    }
}

pub(crate) struct Builder {
    target_audience: Option<String>,
}

impl Default for Builder {
    /// Creates a new builder where id tokens will be obtained via [application-default login].
    ///
    /// # Example
    /// ```
    /// # use google_cloud_auth::credentials::idtoken::Builder;
    /// # tokio_test::block_on(async {
    /// let credentials = Builder::default().build();
    /// # });
    /// ```
    ///
    /// [application-default login]: https://cloud.google.com/sdk/gcloud/reference/auth/application-default/login
    fn default() -> Self {
        Self {
            target_audience: None,
        }
    }
}

impl Builder {
    /// Returns a [IDTokenCredentials] instance with the configured settings.
    ///
    /// # Errors
    ///
    /// Returns a [CredentialsError] if a unsupported credential type is provided
    /// or if the JSON value is either malformed
    /// or missing required fields. For more information, on how to generate
    /// json, consult the relevant section in the [application-default credentials] guide.
    ///
    /// [application-default credentials]: https://cloud.google.com/docs/authentication/application-default-credentials
    pub fn build(self) -> BuildResult<IDTokenCredentials> {
        let json_data = match load_adc()? {
            AdcContents::Contents(contents) => {
                Some(serde_json::from_str(&contents).map_err(BuilderError::parsing)?)
            }
            AdcContents::FallbackToMds => None,
        };

        // TODO: accept scopes and quota project id on builder
        build_id_token_credentials(json_data, self.target_audience)
    }
}

fn build_id_token_credentials(
    json: Option<Value>,
    audience: Option<String>,
) -> BuildResult<IDTokenCredentials> {
    match json {
        None => {
            let audience = audience.ok_or_else(|| BuilderError::missing_field("audience"))?;
            // TODO(#3449): pass context that is being built from ADC flow.
            mds::idtoken::Builder::new(audience).build()
        }
        Some(json) => {
            let cred_type = extract_credential_type(&json)?;
            match cred_type {
                "authorized_user" => {
                    // TODO(#3449): need to guide user to use user_account::idtoken::Builder directly
                    Err(BuilderError::not_supported(cred_type))
                }
                "service_account" => {
                    let builder = service_account::idtoken::Builder::new(json);
                    let builder = audience
                        .into_iter()
                        .fold(builder, |b, audience| b.with_target_audience(audience));

                    builder.build()
                }
                "impersonated_service_account" => {
                    // TODO(#3449): to be implemented
                    Err(BuilderError::not_supported(cred_type))
                }
                "external_account" =>
                // never gonna be supported for id tokens
                {
                    Err(BuilderError::not_supported(cred_type))
                }
                _ => Err(BuilderError::unknown_type(cred_type)),
            }
        }
    }
}<|MERGE_RESOLUTION|>--- conflicted
+++ resolved
@@ -12,16 +12,10 @@
 // See the License for the specific language governing permissions and
 // limitations under the License.
 
-<<<<<<< HEAD
 use serde_json::Value;
-
 use crate::build_errors::Error as BuilderError;
 use crate::credentials::{AdcContents, extract_credential_type, load_adc, mds, service_account};
-use crate::token::Token;
 use crate::{BuildResult, Result};
-=======
-use crate::Result;
->>>>>>> 9d3b7539
 use std::future::Future;
 use std::sync::Arc;
 
