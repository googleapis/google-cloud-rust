// Copyright 2025 Google LLC
//
// Licensed under the Apache License, Version 2.0 (the "License");
// you may not use this file except in compliance with the License.
// You may obtain a copy of the License at
//
//     https://www.apache.org/licenses/LICENSE-2.0
//
// Unless required by applicable law or agreed to in writing, software
// distributed under the License is distributed on an "AS IS" BASIS,
// WITHOUT WARRANTIES OR CONDITIONS OF ANY KIND, either express or implied.
// See the License for the specific language governing permissions and
// limitations under the License.

//! Obtain [OIDC ID Tokens].
//!
<<<<<<< HEAD
//! `IDTokenCredentials` provide a way to obtain OIDC ID tokens, which are
//! commonly used for [service to service authentication], like when services are
//! hosted in Cloud Run or mediated by Identity-Aware Proxy (IAP).
//! Unlike access tokens, ID tokens are not used to authorize access to
//! Google Cloud APIs but to verify the identity of a principal.
//!
//! This module provides `IDTokenCredentials` which serves as a wrapper around
//! different credential types that can produce ID tokens, such as service
//! accounts or metadata server credentials.
=======
//! `IDTokenCredentials` obtain OIDC ID tokens, which are commonly
//! used for [service to service authentication]. For example, when the
//! target service is hosted in Cloud Run or mediated by Identity-Aware Proxy (IAP).
//!
//! Unlike access tokens, ID tokens are not used to authorize access to
//! Google Cloud APIs but to verify the identity of a principal.
//!
//! The main type in this module is [IDTokenCredentials].  This is an opaque type
//! that implements the [IDTokenCredentialsProvider] trait and can be used to
//! obtain OIDC ID tokens.  Use the builders in each submodule to create
//! `IDTokenCredentials` based on different token sources.
>>>>>>> 281aaa5d
//!
//! ## Example: Generating ID Tokens using Application Default Credentials
//!
//! This example shows how to create `IDTokenCredentials` using the
//! Application Default Credentials (ADC) flow. The builder will locate
//! and use the credentials from the environment.
//!
<<<<<<< HEAD
//! ```no_run
//! # use google_cloud_auth::credentials::idtoken;
//! # use std::time::Duration;
=======
//! ```
//! # use google_cloud_auth::credentials::idtoken;
>>>>>>> 281aaa5d
//! # use reqwest;
//! #
//! # async fn send_id_token() -> anyhow::Result<()> {
//! let audience = "https://my-service.a.run.app";
//! let credentials = idtoken::Builder::new(audience).build()?;
//! let id_token = credentials.id_token().await?;
<<<<<<< HEAD
=======
//!
>>>>>>> 281aaa5d
//! // Make request with ID Token as Bearer Token.
//! let client = reqwest::Client::new();
//! let target_url = format!("{audience}/api/method");
//! client.get(target_url)
//!     .bearer_auth(id_token)
//!     .send()
//!     .await?;
//! # Ok(())
//! # }
//! ```
<<<<<<< HEAD
//! ## Example: Verifying an ID token
//!
//! Within the receiving private service, you can parse the authorization header to
//! receive the information being sent by the Bearer token and use the [Verifier] to
//! check if is valid.
//!
//! ```no_run
//! # use google_cloud_auth::credentials::idtoken;
//! # use std::time::Duration;
//! let audience = "https://my-service.a.run.app";
//! let verifier = idtoken::verifier::Builder::new(audience).build();
//!
//! async fn verify_id_token(token: &str) -> anyhow::Result<()> {
//!     let claims = verifier.verify(token).await?;
//!     let email = claims["email"].as_str()?;
//!
//!     println!("Hello: {:?}", email);
//! #   Ok(())
//! }
//! ```
=======
>>>>>>> 281aaa5d
//!
//! [OIDC ID Tokens]: https://cloud.google.com/docs/authentication/token-types#identity-tokens
//! [Service to Service Authentication]: https://cloud.google.com/run/docs/authenticating/service-to-service

use crate::build_errors::Error as BuilderError;
<<<<<<< HEAD
use crate::credentials::{
    AdcContents, extract_credential_type, impersonated, load_adc, mds, service_account,
};
use crate::errors::CredentialsError;
=======
use crate::credentials::{AdcContents, extract_credential_type, load_adc};
>>>>>>> 281aaa5d
use crate::token::Token;
use crate::{BuildResult, Result};
use base64::{Engine as _, engine::general_purpose::URL_SAFE_NO_PAD};
pub use serde_json::{Map, Value};
use std::collections::HashMap;
use std::future::Future;
use std::sync::Arc;
use std::time::{Duration, SystemTime, UNIX_EPOCH};
use tokio::time::Instant;

pub mod impersonated;
pub mod mds;
pub mod service_account;
pub mod user_account;

/// Obtain [OIDC ID Tokens].
///
/// `IDTokenCredentials` obtain OIDC ID tokens, which are commonly
/// used for [service to service authentication]. For example, when the
/// target service is hosted in Cloud Run or mediated by Identity-Aware Proxy (IAP).
///
/// Unlike access tokens, ID tokens are not used to authorize access to
/// Google Cloud APIs but to verify the identity of a principal.
///
/// This struct serves as a wrapper around different credential types that can
/// produce ID tokens, such as service accounts or metadata server credentials.
///
/// [OIDC ID Tokens]: https://cloud.google.com/docs/authentication/token-types#identity-tokens
/// [Service to Service Authentication]: https://cloud.google.com/run/docs/authenticating/service-to-service
#[derive(Clone, Debug)]
pub struct IDTokenCredentials {
    pub(crate) inner: Arc<dyn dynamic::IDTokenCredentialsProvider>,
}

impl<T> From<T> for IDTokenCredentials
where
    T: IDTokenCredentialsProvider + Send + Sync + 'static,
{
    fn from(value: T) -> Self {
        Self {
            inner: Arc::new(value),
        }
    }
}

impl IDTokenCredentials {
    /// Asynchronously retrieves an ID token.
    ///
    /// Obtains an ID token. If one is cached, returns the cached value.
    pub async fn id_token(&self) -> Result<String> {
        self.inner.id_token().await
    }
}

/// A trait for credential types that can provide OIDC ID tokens.
///
/// Implement this trait to create custom ID token providers.
/// For example, if you are working with an authentication system not
/// supported by this crate. Or if you are trying to write a test and need
/// to mock the existing `IDTokenCredentialsProvider` implementations.
pub trait IDTokenCredentialsProvider: std::fmt::Debug {
    /// Asynchronously retrieves an ID token.
    fn id_token(&self) -> impl Future<Output = Result<String>> + Send;
}

/// A module containing the dynamically-typed, dyn-compatible version of the
/// `IDTokenCredentialsProvider` trait. This is an internal implementation detail.
pub(crate) mod dynamic {
    use crate::Result;

    /// A dyn-compatible, crate-private version of `IDTokenCredentialsProvider`.
    #[async_trait::async_trait]
    pub trait IDTokenCredentialsProvider: Send + Sync + std::fmt::Debug {
        /// Asynchronously retrieves an ID token.
        async fn id_token(&self) -> Result<String>;
    }

    /// The public `IDTokenCredentialsProvider` implements the dyn-compatible `IDTokenCredentialsProvider`.
    #[async_trait::async_trait]
    impl<T> IDTokenCredentialsProvider for T
    where
        T: super::IDTokenCredentialsProvider + Send + Sync,
    {
        async fn id_token(&self) -> Result<String> {
            T::id_token(self).await
        }
    }
}

/// Creates [`IDTokenCredentials`] instances that
/// fetch ID tokens using the loaded credential.
///
/// This builder loads credentials according to the standard
/// [Application Default Credentials (ADC)][ADC-link] strategy.
/// ADC is the recommended approach for most applications and conforms to
/// [AIP-4110]. If you need to load credentials from a non-standard location
/// or source, you can use the builder for the desired credential type.
///
/// [ADC-link]: https://cloud.google.com/docs/authentication/application-default-credentials
/// [AIP-4110]: https://google.aip.dev/auth/4110
pub struct Builder {
    target_audience: String,
}

impl Builder {
    /// Creates a new builder where id tokens will be obtained via [gcloud auth application-default login].
    ///
    /// The `target_audience` is a required parameter that specifies the
    /// intended audience of the ID token. This is typically the URL of the
    /// service that will be receiving the token.
    ///
    /// [gcloud auth application-default login]: https://cloud.google.com/sdk/gcloud/reference/auth/application-default/login
    pub fn new<S: Into<String>>(target_audience: S) -> Self {
        Self {
            target_audience: target_audience.into(),
        }
    }

    /// Returns a [IDTokenCredentials] instance with the configured settings.
    ///
    /// # Errors
    ///
    /// Returns a [BuilderError] if a unsupported credential type is provided
    /// or if the JSON value is either malformed
    /// or missing required fields. For more information, on how to generate
    /// json, consult the relevant section in the [application-default credentials] guide.
    ///
    /// [application-default credentials]: https://cloud.google.com/docs/authentication/application-default-credentials
    pub fn build(self) -> BuildResult<IDTokenCredentials> {
        let json_data = match load_adc()? {
            AdcContents::Contents(contents) => {
                Some(serde_json::from_str(&contents).map_err(BuilderError::parsing)?)
            }
            AdcContents::FallbackToMds => None,
        };

        build_id_token_credentials(self.target_audience, json_data)
    }
}

fn build_id_token_credentials(
    audience: String,
    json: Option<Value>,
) -> BuildResult<IDTokenCredentials> {
    match json {
        None => {
            // TODO(#3587): pass context that is being built from ADC flow.
            mds::Builder::new(audience).with_format("full").build()
        }
        Some(json) => {
            let cred_type = extract_credential_type(&json)?;
            match cred_type {
                "authorized_user" => Err(BuilderError::not_supported(format!(
                    "{cred_type}, use idtoken::user_account::Builder directly."
                ))),
                "service_account" => service_account::Builder::new(audience, json).build(),
                "impersonated_service_account" => {
                    impersonated::Builder::new(audience, json).build()
                }
                "external_account" => {
                    // never gonna be supported for id tokens
                    Err(BuilderError::not_supported(cred_type))
                }
                _ => Err(BuilderError::unknown_type(cred_type)),
            }
        }
    }
}

/// parse JWT ID Token string as google_cloud_auth::token::Token
pub(crate) fn parse_id_token_from_str(token: String) -> Result<Token> {
    parse_id_token_from_str_impl(token, SystemTime::now())
}

fn parse_id_token_from_str_impl(token: String, now: SystemTime) -> Result<Token> {
    let parts: Vec<&str> = token.split('.').collect();
    if parts.len() != 3 {
        return Err(CredentialsError::from_msg(false, "invalid JWT token"));
    }
    let payload = URL_SAFE_NO_PAD
        .decode(parts[1])
        .map_err(|e| CredentialsError::from_source(false, e))?;

    let claims: HashMap<String, Value> =
        serde_json::from_slice(&payload).map_err(|e| CredentialsError::from_source(false, e))?;

    let expires_at = claims["exp"]
        .as_u64()
        .and_then(|exp| instant_from_epoch_seconds(exp, now));

    Ok(Token {
        token,
        token_type: "Bearer".to_string(),
        expires_at,
        metadata: None,
    })
}

fn instant_from_epoch_seconds(secs: u64, now: SystemTime) -> Option<Instant> {
    now.duration_since(UNIX_EPOCH).ok().map(|d| {
        let diff = d.abs_diff(Duration::from_secs(secs));
        Instant::now() + diff
    })
}

// Verify ID Tokens.
pub mod verifier;

#[cfg(test)]
pub(crate) mod tests {
    use super::*;
    use jsonwebtoken::{Algorithm, EncodingKey, Header};
    use rsa::pkcs1::EncodeRsaPrivateKey;
    use serial_test::parallel;
    use std::collections::HashMap;
    use std::time::{Duration, SystemTime, UNIX_EPOCH};

    type TestResult = anyhow::Result<()>;

    const DEFAULT_TEST_TOKEN_EXPIRATION: Duration = Duration::from_secs(3600);
    pub(crate) const TEST_KEY_ID: &str = "test-key-id";

    /// Function to be used in tests to generate a fake, but valid enough, id token.
    pub(crate) fn generate_test_id_token<S: Into<String>>(audience: S) -> String {
        generate_test_id_token_with_claims(audience, HashMap::new())
    }

    pub(crate) fn generate_test_id_token_with_claims<S: Into<String>>(
        audience: S,
        claims_to_add: HashMap<&str, Value>,
    ) -> String {
        generate_test_id_token_impl(audience.into(), claims_to_add, SystemTime::now())
    }

    fn generate_test_id_token_impl(
        audience: String,
        claims_to_add: HashMap<&str, Value>,
        now: SystemTime,
    ) -> String {
        let now = now.duration_since(UNIX_EPOCH).unwrap();
        let then = now + DEFAULT_TEST_TOKEN_EXPIRATION;

        let mut header = Header::new(Algorithm::RS256);
        header.kid = Some(TEST_KEY_ID.to_string());

        let mut claims: HashMap<&str, Value> = HashMap::new();
        claims.insert("aud", Value::String(audience));
        claims.insert("iss", "accounts.google.com".into());
        claims.insert("exp", then.as_secs().into());
        claims.insert("iat", now.as_secs().into());

        for (k, v) in claims_to_add {
            claims.insert(k, v);
        }

        let private_cert = crate::credentials::tests::RSA_PRIVATE_KEY
            .to_pkcs1_der()
            .expect("Failed to encode private key to PKCS#1 DER");

        let private_key = EncodingKey::from_rsa_der(private_cert.as_bytes());

        jsonwebtoken::encode(&header, &claims, &private_key).expect("failed to encode jwt")
    }

    #[tokio::test(start_paused = true)]
    #[parallel]
    async fn test_parse_id_token() -> TestResult {
        let now = SystemTime::now();
        let audience = "https://example.com".to_string();
        let id_token = generate_test_id_token_impl(audience, HashMap::new(), now);

        let token = parse_id_token_from_str_impl(id_token.clone(), now)?;

        assert_eq!(token.token, id_token);
        assert!(token.expires_at.is_some());

        let expires_at = token.expires_at.unwrap();
        let expiration = expires_at.duration_since(Instant::now());

        // The ID token's `exp` field is an integer. Any extra subsecond nanos
        // since the epoch are rounded away.
        //
        // We calculate the lost duration so we can compare for equality below.
        let rounding = {
            let ts = now.duration_since(UNIX_EPOCH).unwrap();
            ts - Duration::from_secs(ts.as_secs())
        };
        assert_eq!(expiration + rounding, DEFAULT_TEST_TOKEN_EXPIRATION);

        Ok(())
    }

    #[tokio::test]
    #[parallel]
    async fn test_build_id_token_credentials_authorized_user_not_supported() -> TestResult {
        let audience = "test_audience".to_string();
        let json = serde_json::json!({
            "type": "authorized_user",
            "client_id": "test_client_id",
            "client_secret": "test_client_secret",
            "refresh_token": "test_refresh_token",
        });

        let result = build_id_token_credentials(audience, Some(json));
        assert!(result.is_err());
        let err = result.unwrap_err();
        assert!(err.is_not_supported());
        assert!(
            err.to_string()
                .contains("authorized_user, use idtoken::user_account::Builder directly.")
        );
        Ok(())
    }

    #[tokio::test]
    #[parallel]
    async fn test_build_id_token_credentials_external_account_not_supported() -> TestResult {
        let audience = "test_audience".to_string();
        let json = serde_json::json!({
            "type": "external_account",
            "audience": "//iam.googleapis.com/projects/123/locations/global/workloadIdentityPools/my-pool/providers/my-provider",
            "subject_token_type": "urn:ietf:params:oauth:token-type:jwt",
            "token_url": "https://sts.googleapis.com/v1/token",
            "credential_source": {
                "file": "/path/to/file",
                "format": {
           "type": "text"
                }
            }
        });

        let result = build_id_token_credentials(audience, Some(json));
        assert!(result.is_err());
        let err = result.unwrap_err();
        assert!(err.is_not_supported());
        assert!(err.to_string().contains("external_account"));
        Ok(())
    }

    #[tokio::test]
    #[parallel]
    async fn test_build_id_token_credentials_unknown_type() -> TestResult {
        let audience = "test_audience".to_string();
        let json = serde_json::json!({
            "type": "unknown_credential_type",
        });

        let result = build_id_token_credentials(audience, Some(json));
        assert!(result.is_err());
        let err = result.unwrap_err();
        assert!(err.is_unknown_type());
        assert!(err.to_string().contains("unknown_credential_type"));
        Ok(())
    }
}<|MERGE_RESOLUTION|>--- conflicted
+++ resolved
@@ -14,17 +14,6 @@
 
 //! Obtain [OIDC ID Tokens].
 //!
-<<<<<<< HEAD
-//! `IDTokenCredentials` provide a way to obtain OIDC ID tokens, which are
-//! commonly used for [service to service authentication], like when services are
-//! hosted in Cloud Run or mediated by Identity-Aware Proxy (IAP).
-//! Unlike access tokens, ID tokens are not used to authorize access to
-//! Google Cloud APIs but to verify the identity of a principal.
-//!
-//! This module provides `IDTokenCredentials` which serves as a wrapper around
-//! different credential types that can produce ID tokens, such as service
-//! accounts or metadata server credentials.
-=======
 //! `IDTokenCredentials` obtain OIDC ID tokens, which are commonly
 //! used for [service to service authentication]. For example, when the
 //! target service is hosted in Cloud Run or mediated by Identity-Aware Proxy (IAP).
@@ -36,7 +25,6 @@
 //! that implements the [IDTokenCredentialsProvider] trait and can be used to
 //! obtain OIDC ID tokens.  Use the builders in each submodule to create
 //! `IDTokenCredentials` based on different token sources.
->>>>>>> 281aaa5d
 //!
 //! ## Example: Generating ID Tokens using Application Default Credentials
 //!
@@ -44,24 +32,14 @@
 //! Application Default Credentials (ADC) flow. The builder will locate
 //! and use the credentials from the environment.
 //!
-<<<<<<< HEAD
-//! ```no_run
-//! # use google_cloud_auth::credentials::idtoken;
-//! # use std::time::Duration;
-=======
 //! ```
 //! # use google_cloud_auth::credentials::idtoken;
->>>>>>> 281aaa5d
 //! # use reqwest;
 //! #
 //! # async fn send_id_token() -> anyhow::Result<()> {
 //! let audience = "https://my-service.a.run.app";
 //! let credentials = idtoken::Builder::new(audience).build()?;
 //! let id_token = credentials.id_token().await?;
-<<<<<<< HEAD
-=======
-//!
->>>>>>> 281aaa5d
 //! // Make request with ID Token as Bearer Token.
 //! let client = reqwest::Client::new();
 //! let target_url = format!("{audience}/api/method");
@@ -72,7 +50,6 @@
 //! # Ok(())
 //! # }
 //! ```
-<<<<<<< HEAD
 //! ## Example: Verifying an ID token
 //!
 //! Within the receiving private service, you can parse the authorization header to
@@ -93,21 +70,12 @@
 //! #   Ok(())
 //! }
 //! ```
-=======
->>>>>>> 281aaa5d
 //!
 //! [OIDC ID Tokens]: https://cloud.google.com/docs/authentication/token-types#identity-tokens
 //! [Service to Service Authentication]: https://cloud.google.com/run/docs/authenticating/service-to-service
 
 use crate::build_errors::Error as BuilderError;
-<<<<<<< HEAD
-use crate::credentials::{
-    AdcContents, extract_credential_type, impersonated, load_adc, mds, service_account,
-};
-use crate::errors::CredentialsError;
-=======
 use crate::credentials::{AdcContents, extract_credential_type, load_adc};
->>>>>>> 281aaa5d
 use crate::token::Token;
 use crate::{BuildResult, Result};
 use base64::{Engine as _, engine::general_purpose::URL_SAFE_NO_PAD};
@@ -122,6 +90,8 @@
 pub mod mds;
 pub mod service_account;
 pub mod user_account;
+// Verify ID Tokens.
+pub mod verifier;
 
 /// Obtain [OIDC ID Tokens].
 ///
@@ -313,9 +283,6 @@
     })
 }
 
-// Verify ID Tokens.
-pub mod verifier;
-
 #[cfg(test)]
 pub(crate) mod tests {
     use super::*;
