// Copyright 2025 Google LLC
//
// Licensed under the Apache License, Version 2.0 (the "License");
// you may not use this file except in compliance with the License.
// You may obtain a copy of the License at
//
//     https://www.apache.org/licenses/LICENSE-2.0
//
// Unless required by applicable law or agreed to in writing, software
// distributed under the License is distributed on an "AS IS" BASIS,
// WITHOUT WARRANTIES OR CONDITIONS OF ANY KIND, either express or implied.
// See the License for the specific language governing permissions and
// limitations under the License.

//! Obtain [OIDC ID Tokens].
//!
//! `IDTokenCredentials` obtain OIDC ID tokens, which are commonly
//! used for [service to service authentication]. For example, when the
//! target service is hosted in Cloud Run or mediated by Identity-Aware Proxy (IAP).
//!
//! Unlike access tokens, ID tokens are not used to authorize access to
//! Google Cloud APIs but to verify the identity of a principal.
//!
//! The main type in this module is [IDTokenCredentials].  This is an opaque type
//! that implements the [IDTokenCredentialsProvider] trait and can be used to
//! obtain OIDC ID tokens.  Use the builders in each submodule to create
//! `IDTokenCredentials` based on different token sources.
//!
//! ## Example: Generating ID Tokens using Application Default Credentials
//!
//! This example shows how to create `IDTokenCredentials` using the
//! Application Default Credentials (ADC) flow. The builder will locate
//! and use the credentials from the environment.
//!
//! ```
//! # use google_cloud_auth::credentials::idtoken;
//! # use reqwest;
//! #
//! # async fn send_id_token() -> anyhow::Result<()> {
//! let audience = "https://my-service.a.run.app";
//! let credentials = idtoken::Builder::new(audience).build()?;
//! let id_token = credentials.id_token().await?;
//! // Make request with ID Token as Bearer Token.
//! let client = reqwest::Client::new();
//! let target_url = format!("{audience}/api/method");
//! client.get(target_url)
//!     .bearer_auth(id_token)
//!     .send()
//!     .await?;
//! # Ok(())
//! # }
//! ```
//! ## Example: Verifying an ID token
//!
//! Within the receiving private service, you can parse the authorization header to
//! receive the information being sent by the Bearer token and use the [Verifier] to
//! check if is valid.
//!
//! ```no_run
//! # use google_cloud_auth::credentials::idtoken;
//! # use std::time::Duration;
//! let audience = "https://my-service.a.run.app";
//! let verifier = idtoken::verifier::Builder::new([audience]).build();
//!
//! async fn verify_id_token(token: &str) -> anyhow::Result<()> {
//!     let claims = verifier.verify(token).await?;
//!     let email = claims["email"].as_str()?;
//!
//!     println!("Hello: {:?}", email);
//! #   Ok(())
//! }
//! ```
//!
//! [OIDC ID Tokens]: https://cloud.google.com/docs/authentication/token-types#identity-tokens
//! [Service to Service Authentication]: https://cloud.google.com/run/docs/authenticating/service-to-service

use crate::build_errors::Error as BuilderError;
use crate::credentials::{AdcContents, CredentialsError, extract_credential_type, load_adc};
use crate::token::Token;
use crate::{BuildResult, Result};
use base64::{Engine as _, engine::general_purpose::URL_SAFE_NO_PAD};
pub use serde_json::{Map, Value};
use std::collections::HashMap;
use std::future::Future;
use std::sync::Arc;
use std::time::{Duration, SystemTime, UNIX_EPOCH};
use tokio::time::Instant;

pub mod impersonated;
pub mod mds;
pub mod service_account;
pub mod user_account;
// Verify ID Tokens.
pub mod verifier;

/// Obtain [OIDC ID Tokens].
///
/// `IDTokenCredentials` obtain OIDC ID tokens, which are commonly
/// used for [service to service authentication]. For example, when the
/// target service is hosted in Cloud Run or mediated by Identity-Aware Proxy (IAP).
///
/// Unlike access tokens, ID tokens are not used to authorize access to
/// Google Cloud APIs but to verify the identity of a principal.
///
/// This struct serves as a wrapper around different credential types that can
/// produce ID tokens, such as service accounts or metadata server credentials.
///
/// [OIDC ID Tokens]: https://cloud.google.com/docs/authentication/token-types#identity-tokens
/// [Service to Service Authentication]: https://cloud.google.com/run/docs/authenticating/service-to-service
#[derive(Clone, Debug)]
pub struct IDTokenCredentials {
    pub(crate) inner: Arc<dyn dynamic::IDTokenCredentialsProvider>,
}

impl<T> From<T> for IDTokenCredentials
where
    T: IDTokenCredentialsProvider + Send + Sync + 'static,
{
    fn from(value: T) -> Self {
        Self {
            inner: Arc::new(value),
        }
    }
}

impl IDTokenCredentials {
    /// Asynchronously retrieves an ID token.
    ///
    /// Obtains an ID token. If one is cached, returns the cached value.
    pub async fn id_token(&self) -> Result<String> {
        self.inner.id_token().await
    }
}

/// A trait for credential types that can provide OIDC ID tokens.
///
/// Implement this trait to create custom ID token providers.
/// For example, if you are working with an authentication system not
/// supported by this crate. Or if you are trying to write a test and need
/// to mock the existing `IDTokenCredentialsProvider` implementations.
pub trait IDTokenCredentialsProvider: std::fmt::Debug {
    /// Asynchronously retrieves an ID token.
    fn id_token(&self) -> impl Future<Output = Result<String>> + Send;
}

/// A module containing the dynamically-typed, dyn-compatible version of the
/// `IDTokenCredentialsProvider` trait. This is an internal implementation detail.
pub(crate) mod dynamic {
    use crate::Result;

    /// A dyn-compatible, crate-private version of `IDTokenCredentialsProvider`.
    #[async_trait::async_trait]
    pub trait IDTokenCredentialsProvider: Send + Sync + std::fmt::Debug {
        /// Asynchronously retrieves an ID token.
        async fn id_token(&self) -> Result<String>;
    }

    /// The public `IDTokenCredentialsProvider` implements the dyn-compatible `IDTokenCredentialsProvider`.
    #[async_trait::async_trait]
    impl<T> IDTokenCredentialsProvider for T
    where
        T: super::IDTokenCredentialsProvider + Send + Sync,
    {
        async fn id_token(&self) -> Result<String> {
            T::id_token(self).await
        }
    }
}

/// Creates [`IDTokenCredentials`] instances that
/// fetch ID tokens using the loaded credential.
///
/// This builder loads credentials according to the standard
/// [Application Default Credentials (ADC)][ADC-link] strategy.
/// ADC is the recommended approach for most applications and conforms to
/// [AIP-4110]. If you need to load credentials from a non-standard location
/// or source, you can use the builder for the desired credential type.
///
/// [ADC-link]: https://cloud.google.com/docs/authentication/application-default-credentials
/// [AIP-4110]: https://google.aip.dev/auth/4110
pub struct Builder {
    target_audience: String,
    include_email: bool,
}

impl Builder {
    /// Creates a new builder where id tokens will be obtained via [gcloud auth application-default login].
    ///
    /// The `target_audience` is a required parameter that specifies the
    /// intended audience of the ID token. This is typically the URL of the
    /// service that will be receiving the token.
    ///
    /// [gcloud auth application-default login]: https://cloud.google.com/sdk/gcloud/reference/auth/application-default/login
    pub fn new<S: Into<String>>(target_audience: S) -> Self {
        Self {
            target_audience: target_audience.into(),
            include_email: false,
        }
    }

    /// Sets whether the ID token should include the `email` claim of the user in the token.
    /// For some credentials sources like Metadata Server and Impersonated Credentials, the default is
    /// to not include the `email` claim. For other sources, they always include it.
    /// This option is only relevant for credentials sources that do not include the `email` claim by default.
    pub fn with_include_email(mut self) -> Self {
        self.include_email = true;
        self
    }

    /// Returns a [IDTokenCredentials] instance with the configured settings.
    ///
    /// # Errors
    ///
    /// Returns a [BuilderError] if a unsupported credential type is provided
    /// or if the JSON value is either malformed
    /// or missing required fields. For more information, on how to generate
    /// json, consult the relevant section in the [application-default credentials] guide.
    ///
    /// [application-default credentials]: https://cloud.google.com/docs/authentication/application-default-credentials
    pub fn build(self) -> BuildResult<IDTokenCredentials> {
        let json_data = match load_adc()? {
            AdcContents::Contents(contents) => {
                Some(serde_json::from_str(&contents).map_err(BuilderError::parsing)?)
            }
            AdcContents::FallbackToMds => None,
        };

        build_id_token_credentials(self.target_audience, self.include_email, json_data)
    }
}

fn build_id_token_credentials(
    audience: String,
    include_email: bool,
    json: Option<Value>,
) -> BuildResult<IDTokenCredentials> {
    match json {
        None => {
            // TODO(#3587): pass context that is being built from ADC flow.
<<<<<<< HEAD
            let format = if include_email { "full" } else { "standard" };
            mds::Builder::new(audience).with_format(format).build()
=======
            mds::Builder::new(audience)
                .with_format(mds::Format::Full)
                .build()
>>>>>>> 1980f0d7
        }
        Some(json) => {
            let cred_type = extract_credential_type(&json)?;
            match cred_type {
                "authorized_user" => Err(BuilderError::not_supported(format!(
                    "{cred_type}, use idtoken::user_account::Builder directly."
                ))),
                "service_account" => service_account::Builder::new(audience, json).build(),
                "impersonated_service_account" => impersonated::Builder::new(audience, json)
                    .with_include_email(include_email)
                    .build(),
                "external_account" => {
                    // never gonna be supported for id tokens
                    Err(BuilderError::not_supported(cred_type))
                }
                _ => Err(BuilderError::unknown_type(cred_type)),
            }
        }
    }
}

/// parse JWT ID Token string as google_cloud_auth::token::Token
pub(crate) fn parse_id_token_from_str(token: String) -> Result<Token> {
    parse_id_token_from_str_impl(token, SystemTime::now())
}

fn parse_id_token_from_str_impl(token: String, now: SystemTime) -> Result<Token> {
    let parts: Vec<&str> = token.split('.').collect();
    if parts.len() != 3 {
        return Err(CredentialsError::from_msg(false, "invalid JWT token"));
    }
    let payload = URL_SAFE_NO_PAD
        .decode(parts[1])
        .map_err(|e| CredentialsError::from_source(false, e))?;

    let claims: HashMap<String, Value> =
        serde_json::from_slice(&payload).map_err(|e| CredentialsError::from_source(false, e))?;

    let expires_at = claims["exp"]
        .as_u64()
        .and_then(|exp| instant_from_epoch_seconds(exp, now));

    Ok(Token {
        token,
        token_type: "Bearer".to_string(),
        expires_at,
        metadata: None,
    })
}

fn instant_from_epoch_seconds(secs: u64, now: SystemTime) -> Option<Instant> {
    now.duration_since(UNIX_EPOCH).ok().map(|d| {
        let diff = d.abs_diff(Duration::from_secs(secs));
        Instant::now() + diff
    })
}

#[cfg(test)]
pub(crate) mod tests {
    use super::*;
    use jsonwebtoken::{Algorithm, EncodingKey, Header};
    use rsa::pkcs1::EncodeRsaPrivateKey;
    use serde_json::json;
    use serial_test::parallel;
    use std::collections::HashMap;
    use std::time::{Duration, SystemTime, UNIX_EPOCH};

    type TestResult = anyhow::Result<()>;

    const DEFAULT_TEST_TOKEN_EXPIRATION: Duration = Duration::from_secs(3600);
    pub(crate) const TEST_KEY_ID: &str = "test-key-id";

    /// Function to be used in tests to generate a fake, but valid enough, id token.
    pub(crate) fn generate_test_id_token<S: Into<String>>(audience: S) -> String {
        generate_test_id_token_with_claims(audience, HashMap::new())
    }

    pub(crate) fn generate_test_id_token_with_claims<S: Into<String>>(
        audience: S,
        claims_to_add: HashMap<&str, Value>,
    ) -> String {
        generate_test_id_token_impl(audience.into(), claims_to_add, SystemTime::now())
    }

    fn generate_test_id_token_impl(
        audience: String,
        claims_to_add: HashMap<&str, Value>,
        now: SystemTime,
    ) -> String {
        let now = now.duration_since(UNIX_EPOCH).unwrap();
        let then = now + DEFAULT_TEST_TOKEN_EXPIRATION;

        let mut header = Header::new(Algorithm::RS256);
        header.kid = Some(TEST_KEY_ID.to_string());

        let mut claims: HashMap<&str, Value> = HashMap::new();
        claims.insert("aud", Value::String(audience));
        claims.insert("iss", "accounts.google.com".into());
        claims.insert("exp", then.as_secs().into());
        claims.insert("iat", now.as_secs().into());

        for (k, v) in claims_to_add {
            claims.insert(k, v);
        }

        let private_cert = crate::credentials::tests::RSA_PRIVATE_KEY
            .to_pkcs1_der()
            .expect("Failed to encode private key to PKCS#1 DER");

        let private_key = EncodingKey::from_rsa_der(private_cert.as_bytes());

        jsonwebtoken::encode(&header, &claims, &private_key).expect("failed to encode jwt")
    }

    #[tokio::test(start_paused = true)]
    #[parallel]
    async fn test_parse_id_token() -> TestResult {
        let now = SystemTime::now();
        let audience = "https://example.com".to_string();
        let id_token = generate_test_id_token_impl(audience, HashMap::new(), now);

        let token = parse_id_token_from_str_impl(id_token.clone(), now)?;

        assert_eq!(token.token, id_token);
        assert!(token.expires_at.is_some());

        let expires_at = token.expires_at.unwrap();
        let expiration = expires_at.duration_since(Instant::now());

        // The ID token's `exp` field is an integer. Any extra subsecond nanos
        // since the epoch are rounded away.
        //
        // We calculate the lost duration so we can compare for equality below.
        let rounding = {
            let ts = now.duration_since(UNIX_EPOCH).unwrap();
            ts - Duration::from_secs(ts.as_secs())
        };
        assert_eq!(expiration + rounding, DEFAULT_TEST_TOKEN_EXPIRATION);

        Ok(())
    }

    #[tokio::test]
    #[parallel]
    async fn test_build_id_token_credentials_authorized_user_not_supported() -> TestResult {
        let audience = "test_audience".to_string();
        let json = serde_json::json!({
            "type": "authorized_user",
            "client_id": "test_client_id",
            "client_secret": "test_client_secret",
            "refresh_token": "test_refresh_token",
        });

        let result = build_id_token_credentials(audience, false, Some(json));
        assert!(result.is_err());
        let err = result.unwrap_err();
        assert!(err.is_not_supported());
        assert!(
            err.to_string()
                .contains("authorized_user, use idtoken::user_account::Builder directly.")
        );
        Ok(())
    }

    #[tokio::test]
    #[parallel]
    async fn test_build_id_token_credentials_external_account_not_supported() -> TestResult {
        let audience = "test_audience".to_string();
        let json = serde_json::json!({
            "type": "external_account",
            "audience": "//iam.googleapis.com/projects/123/locations/global/workloadIdentityPools/my-pool/providers/my-provider",
            "subject_token_type": "urn:ietf:params:oauth:token-type:jwt",
            "token_url": "https://sts.googleapis.com/v1/token",
            "credential_source": {
                "file": "/path/to/file",
                "format": {
           "type": "text"
                }
            }
        });

        let result = build_id_token_credentials(audience, false, Some(json));
        assert!(result.is_err());
        let err = result.unwrap_err();
        assert!(err.is_not_supported());
        assert!(err.to_string().contains("external_account"));
        Ok(())
    }

    #[tokio::test]
    #[parallel]
    async fn test_build_id_token_credentials_unknown_type() -> TestResult {
        let audience = "test_audience".to_string();
        let json = serde_json::json!({
            "type": "unknown_credential_type",
        });

        let result = build_id_token_credentials(audience, false, Some(json));
        assert!(result.is_err());
        let err = result.unwrap_err();
        assert!(err.is_unknown_type());
        assert!(err.to_string().contains("unknown_credential_type"));
        Ok(())
    }

    #[tokio::test]
    #[parallel]
    async fn test_build_id_token_include_email_mds() -> TestResult {
        let audience = "test_audience".to_string();

        // Test with include_email = true and no source credentials (MDS Fallback)
        let creds_true = build_id_token_credentials(audience.clone(), true, None)?;
        let fmt = format!("{:?}", creds_true.inner);
        assert!(fmt.contains("MDSCredentials"));
        assert!(fmt.contains("format: Some(\"full\")"));

        // Test with include_email = false and no source credentials (MDS Fallback)
        let creds_false = build_id_token_credentials(audience.clone(), false, None)?;
        let fmt = format!("{:?}", creds_false.inner);
        assert!(fmt.contains("MDSCredentials"));
        assert!(fmt.contains("format: Some(\"standard\")"));

        Ok(())
    }

    #[tokio::test]
    #[parallel]
    async fn test_build_id_token_include_email_impersonated() -> TestResult {
        let audience = "test_audience".to_string();
        let json = json!({
            "type": "impersonated_service_account",
            "source_credentials": {
                "type": "service_account",
                "project_id": "test-project",
                "private_key_id": "test-key-id",
                "private_key": "-----BEGIN PRIVATE KEY-----\n-----END PRIVATE KEY-----",
                "client_email": "source@test-project.iam.gserviceaccount.com",
                "client_id": "test-client-id",
                "auth_uri": "https://accounts.google.com/o/oauth2/auth",
                "token_uri": "https://oauth2.googleapis.com/token",
                "auth_provider_x509_cert_url": "https://www.googleapis.com/oauth2/v1/certs",
                "client_x509_cert_url": "https://www.googleapis.com/robot/v1/metadata/x509/source%40test-project.iam.gserviceaccount.com"
            },
            "service_account_impersonation_url": "https://iamcredentials.googleapis.com/v1/projects/-/serviceAccounts/target@test-project.iam.gserviceaccount.com:generateIdToken"
        });

        // Test with include_email = true and impersonated source credentials
        let creds_true = build_id_token_credentials(audience.clone(), true, Some(json.clone()))?;
        let fmt = format!("{:?}", creds_true.inner);
        assert!(fmt.contains("ImpersonatedServiceAccount"));
        assert!(fmt.contains("include_email: Some(true)"));

        // Test with include_email = false and impersonated source credentials
        let creds_false = build_id_token_credentials(audience.clone(), false, Some(json))?;
        let fmt = format!("{:?}", creds_false.inner);
        assert!(fmt.contains("ImpersonatedServiceAccount"));
        assert!(fmt.contains("include_email: Some(false)"));

        Ok(())
    }
}<|MERGE_RESOLUTION|>--- conflicted
+++ resolved
@@ -237,14 +237,12 @@
     match json {
         None => {
             // TODO(#3587): pass context that is being built from ADC flow.
-<<<<<<< HEAD
-            let format = if include_email { "full" } else { "standard" };
+            let format = if include_email {
+                mds::Format::Full
+            } else {
+                mds::Format::Standard
+            };
             mds::Builder::new(audience).with_format(format).build()
-=======
-            mds::Builder::new(audience)
-                .with_format(mds::Format::Full)
-                .build()
->>>>>>> 1980f0d7
         }
         Some(json) => {
             let cred_type = extract_credential_type(&json)?;
