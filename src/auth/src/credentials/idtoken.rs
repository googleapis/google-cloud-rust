// Copyright 2025 Google LLC
//
// Licensed under the Apache License, Version 2.0 (the "License");
// you may not use this file except in compliance with the License.
// You may obtain a copy of the License at
//
//     https://www.apache.org/licenses/LICENSE-2.0
//
// Unless required by applicable law or agreed to in writing, software
// distributed under the License is distributed on an "AS IS" BASIS,
// WITHOUT WARRANTIES OR CONDITIONS OF ANY KIND, either express or implied.
// See the License for the specific language governing permissions and
// limitations under the License.

<<<<<<< HEAD
use crate::Result;
use crate::credentials::internal::jwk_client::JwkClient;
use crate::errors::CredentialsError;
=======
use crate::build_errors::Error as BuilderError;
use crate::credentials::{
    AdcContents, extract_credential_type, impersonated, load_adc, mds, service_account,
};
>>>>>>> e38600bb
use crate::token::Token;
use crate::{BuildResult, Result};
use base64::{Engine as _, engine::general_purpose::URL_SAFE_NO_PAD};
use jsonwebtoken::Validation;
pub use serde_json::{Map, Value};
use std::collections::HashMap;
use std::future::Future;
use std::sync::Arc;
use std::time::{Duration, SystemTime, UNIX_EPOCH};
use tokio::time::Instant;

/// Obtain [OIDC ID Tokens].
///
/// `IDTokenCredentials` provide a way to obtain OIDC ID tokens, which are
/// commonly used for [service to service authentication], like when services are
/// hosted in Cloud Run or mediated by Identity-Aware Proxy (IAP).
/// Unlike access tokens, ID tokens are not used to authorize access to
/// Google Cloud APIs but to verify the identity of a principal.
///
/// This struct serves as a wrapper around different credential types that can
/// produce ID tokens, such as service accounts or metadata server credentials.
///
/// [OIDC ID Tokens]: https://cloud.google.com/docs/authentication/token-types#identity-tokens
/// [Service to Service Authentication]: https://cloud.google.com/run/docs/authenticating/service-to-service
#[derive(Clone, Debug)]
pub struct IDTokenCredentials {
    pub(crate) inner: Arc<dyn dynamic::IDTokenCredentialsProvider>,
}

impl<T> From<T> for IDTokenCredentials
where
    T: IDTokenCredentialsProvider + Send + Sync + 'static,
{
    fn from(value: T) -> Self {
        Self {
            inner: Arc::new(value),
        }
    }
}

impl IDTokenCredentials {
    /// Asynchronously retrieves an ID token.
    ///
    /// Obtains an ID token. If one is cached, returns the cached value.
    pub async fn id_token(&self) -> Result<String> {
        self.inner.id_token().await
    }
}

/// A trait for credential types that can provide OIDC ID tokens.
///
/// Implement this trait to create custom ID token providers.
/// For example, if you are working with an authentication system not
/// supported by this crate. Or if you are trying to write a test and need
/// to mock the existing `IDTokenCredentialsProvider` implementations.
pub trait IDTokenCredentialsProvider: std::fmt::Debug {
    /// Asynchronously retrieves an ID token.
    fn id_token(&self) -> impl Future<Output = Result<String>> + Send;
}

/// A module containing the dynamically-typed, dyn-compatible version of the
/// `IDTokenCredentialsProvider` trait. This is an internal implementation detail.
pub(crate) mod dynamic {
    use crate::Result;

    /// A dyn-compatible, crate-private version of `IDTokenCredentialsProvider`.
    #[async_trait::async_trait]
    pub trait IDTokenCredentialsProvider: Send + Sync + std::fmt::Debug {
        /// Asynchronously retrieves an ID token.
        async fn id_token(&self) -> Result<String>;
    }

    /// The public `IDTokenCredentialsProvider` implements the dyn-compatible `IDTokenCredentialsProvider`.
    #[async_trait::async_trait]
    impl<T> IDTokenCredentialsProvider for T
    where
        T: super::IDTokenCredentialsProvider + Send + Sync,
    {
        async fn id_token(&self) -> Result<String> {
            T::id_token(self).await
        }
    }
}

/// Creates [`IDTokenCredentials`] instances that
/// fetch ID tokens using the loaded credential.
///
/// This builder loads credentials according to the standard
/// [Application Default Credentials (ADC)][ADC-link] strategy.
/// ADC is the recommended approach for most applications and conforms to
/// [AIP-4110]. If you need to load credentials from a non-standard location
/// or source, you can use the builder for the desired credential type.
///
/// [ADC-link]: https://cloud.google.com/docs/authentication/application-default-credentials
/// [AIP-4110]: https://google.aip.dev/auth/4110
pub struct Builder {
    target_audience: String,
}

impl Builder {
    /// Creates a new builder where id tokens will be obtained via [gcloud auth application-default login].
    ///
    /// The `target_audience` is a required parameter that specifies the
    /// intended audience of the ID token. This is typically the URL of the
    /// service that will be receiving the token.
    ///
    /// [gcloud auth application-default login]: https://cloud.google.com/sdk/gcloud/reference/auth/application-default/login
    pub fn new<S: Into<String>>(target_audience: S) -> Self {
        Self {
            target_audience: target_audience.into(),
        }
    }

    /// Returns a [IDTokenCredentials] instance with the configured settings.
    ///
    /// # Errors
    ///
    /// Returns a [BuilderError] if a unsupported credential type is provided
    /// or if the JSON value is either malformed
    /// or missing required fields. For more information, on how to generate
    /// json, consult the relevant section in the [application-default credentials] guide.
    ///
    /// [application-default credentials]: https://cloud.google.com/docs/authentication/application-default-credentials
    pub fn build(self) -> BuildResult<IDTokenCredentials> {
        let json_data = match load_adc()? {
            AdcContents::Contents(contents) => {
                Some(serde_json::from_str(&contents).map_err(BuilderError::parsing)?)
            }
            AdcContents::FallbackToMds => None,
        };

        build_id_token_credentials(self.target_audience, json_data)
    }
}

fn build_id_token_credentials(
    audience: String,
    json: Option<Value>,
) -> BuildResult<IDTokenCredentials> {
    match json {
        None => {
            // TODO(#3587): pass context that is being built from ADC flow.
            mds::idtoken::Builder::new(audience)
                .with_format("full")
                .build()
        }
        Some(json) => {
            let cred_type = extract_credential_type(&json)?;
            match cred_type {
                "authorized_user" => Err(BuilderError::not_supported(format!(
                    "{cred_type}, use user_account::idtoken::Builder directly."
                ))),
                "service_account" => service_account::idtoken::Builder::new(audience, json).build(),
                "impersonated_service_account" => {
                    impersonated::idtoken::Builder::new(audience, json).build()
                }
                "external_account" => {
                    // never gonna be supported for id tokens
                    Err(BuilderError::not_supported(cred_type))
                }
                _ => Err(BuilderError::unknown_type(cred_type)),
            }
        }
    }
}

/// parse JWT ID Token string as google_cloud_auth::token::Token
pub(crate) fn parse_id_token_from_str(token: String) -> Result<Token> {
    let parts: Vec<&str> = token.split('.').collect();
    if parts.len() != 3 {
        return Err(CredentialsError::from_msg(false, "invalid JWT token"));
    }
    let payload = URL_SAFE_NO_PAD
        .decode(parts[1])
        .map_err(|e| CredentialsError::from_source(false, e))?;

    let claims: HashMap<String, Value> =
        serde_json::from_slice(&payload).map_err(|e| CredentialsError::from_source(false, e))?;

    let expires_at = claims["exp"].as_u64().and_then(instant_from_epoch_seconds);

    Ok(Token {
        token,
        token_type: "Bearer".to_string(),
        expires_at,
        metadata: None,
    })
}

fn instant_from_epoch_seconds(secs: u64) -> Option<Instant> {
    match SystemTime::now().duration_since(UNIX_EPOCH) {
        Ok(now) => {
            let diff = now.abs_diff(Duration::from_secs(secs));
            Some(Instant::now() + diff)
        }
        Err(_) => None,
    }
}

/// Verifier is used to verify OIDC ID Tokens.
#[derive(Debug)]
pub(crate) struct Verifier {
    jwk_client: JwkClient,
    audience: String,
    email: Option<String>,
    jwks_url: Option<String>,
    clock_skew: Duration,
}

impl Verifier {
    /// Create a [`Verifier`] for ID Tokens with a tartget audience
    /// for the token verification.
    pub fn new<S: Into<String>>(audience: S) -> Self {
        Self {
            jwk_client: JwkClient::new(),
            audience: audience.into(),
            email: None,
            jwks_url: None,
            clock_skew: Duration::from_secs(10),
        }
    }

    /// Sets the email for the token verification.
    pub fn with_email<S: Into<String>>(mut self, email: S) -> Self {
        self.email = Some(email.into());
        self
    }

    /// Sets the JWKS URL for the token verification.
    pub fn with_jwks_url<S: Into<String>>(mut self, jwks_url: S) -> Self {
        self.jwks_url = Some(jwks_url.into());
        self
    }

    /// Sets the clock skew for the token verification.
    pub fn with_clock_skew(mut self, clock_skew: Duration) -> Self {
        self.clock_skew = clock_skew;
        self
    }

    /// Verifies the ID token and returns the claims.
    pub async fn verify(&self, token: &str) -> Result<Map<String, Value>> {
        let header = jsonwebtoken::decode_header(token)
            .map_err(|e| CredentialsError::new(false, "failed to decode JWT header", e))?;

        let key_id = header
            .kid
            .ok_or_else(|| CredentialsError::from_msg(false, "JWT token missing `kid` field"))?;

        let mut validation = Validation::new(header.alg);
        validation.leeway = self.clock_skew.as_secs();
        validation.set_issuer(&["https://accounts.google.com", "accounts.google.com"]);
        validation.set_audience(std::slice::from_ref(&self.audience));

        let expected_email = self.email.clone();
        let jwks_url = self.jwks_url.clone();

        let cert = self
            .jwk_client
            .get_or_load_cert(key_id, header.alg, jwks_url)
            .await?;

        let token = jsonwebtoken::decode::<Map<String, Value>>(&token, &cert, &validation)
            .map_err(|e| CredentialsError::new(false, "invalid id token", e))?;

        let claims = token.claims;
        if let Some(email) = expected_email {
            let email_verified = claims["email_verified"].as_bool().unwrap_or(false);
            if !email_verified {
                return Err(CredentialsError::from_msg(false, "email not verified"));
            }
            let token_email = claims["email"]
                .as_str()
                .ok_or_else(|| CredentialsError::from_msg(false, "missing `email` field in JWT"))?;
            if !email.eq(token_email) {
                return Err(CredentialsError::from_msg(false, "invalid email"));
            }
        }

        Ok(claims)
    }
}

#[cfg(test)]
pub(crate) mod tests {
    use super::parse_id_token_from_str;
    use super::*;
    use base64::Engine;
    use httptest::matchers::{all_of, request};
    use httptest::responders::json_encoded;
    use httptest::{Expectation, Server};
    use jsonwebtoken::{Algorithm, EncodingKey, Header};
    use rsa::pkcs1::EncodeRsaPrivateKey;
    use rsa::traits::PublicKeyParts;
    use serial_test::parallel;
    use std::collections::HashMap;
    use std::time::{Duration, SystemTime, UNIX_EPOCH};

    type TestResult = anyhow::Result<()>;

    const DEFAULT_TEST_TOKEN_EXPIRATION: Duration = Duration::from_secs(3600);
    const TEST_KEY_ID: &str = "test-key-id";

    /// Function to be used in tests to generate a fake, but valid enough, id token.
    pub(crate) fn generate_test_id_token<S: Into<String>>(audience: S) -> String {
        generate_test_id_token_with_claims(audience, HashMap::new())
    }

    fn generate_test_id_token_with_claims<S: Into<String>>(
        audience: S,
        claims_to_add: HashMap<&str, Value>,
    ) -> String {
        let now = SystemTime::now().duration_since(UNIX_EPOCH).unwrap();
        let then = now + DEFAULT_TEST_TOKEN_EXPIRATION;

        let mut header = Header::new(Algorithm::RS256);
        header.kid = Some(TEST_KEY_ID.to_string());

        let mut claims: HashMap<&str, Value> = HashMap::new();
        claims.insert("aud", Value::String(audience.into()));
        claims.insert("iss", "accounts.google.com".into());
        claims.insert("exp", then.as_secs().into());
        claims.insert("iat", now.as_secs().into());

        for (k, v) in claims_to_add {
            claims.insert(k, v);
        }

        let private_cert = crate::credentials::tests::RSA_PRIVATE_KEY
            .to_pkcs1_der()
            .expect("Failed to encode private key to PKCS#1 DER");

        let private_key = EncodingKey::from_rsa_der(private_cert.as_bytes());

        jsonwebtoken::encode(&header, &claims, &private_key).expect("failed to encode jwt")
    }

    fn create_jwk_set_response() -> serde_json::Value {
        let pub_cert = crate::credentials::tests::RSA_PRIVATE_KEY.to_public_key();
        serde_json::json!({
            "keys": [
                {
                    "e": base64::engine::general_purpose::URL_SAFE_NO_PAD.encode(pub_cert.e().to_bytes_be()),
                    "kid": TEST_KEY_ID,
                    "use": "sig",
                    "kty": "RSA",
                    "n": base64::engine::general_purpose::URL_SAFE_NO_PAD.encode(pub_cert.n().to_bytes_be()),
                    "alg": "RS256"
                }
            ]
        })
    }

    #[tokio::test]
    #[parallel]
    async fn test_parse_id_token() -> TestResult {
        let audience = "https://example.com";
        let id_token = generate_test_id_token(audience);

        let token = parse_id_token_from_str(id_token.clone()).expect("should parse id token");

        assert_eq!(token.token, id_token);
        assert!(token.expires_at.is_some());

        let expires_at = token.expires_at.unwrap();
        let now = Instant::now();
        let skew = Duration::from_secs(1);
        let duration = expires_at.duration_since(now);
        assert!(duration > DEFAULT_TEST_TOKEN_EXPIRATION - skew);
        assert!(duration < DEFAULT_TEST_TOKEN_EXPIRATION + skew);

        Ok(())
    }

    #[tokio::test]
<<<<<<< HEAD
    async fn test_verify_success() -> TestResult {
        let server = Server::run();
        let response = create_jwk_set_response();
        server.expect(
            Expectation::matching(all_of![request::path("/certs"),])
                .times(1)
                .respond_with(json_encoded(response.clone())),
        );

        let audience = "https://example.com";
        let token = generate_test_id_token(audience);
        let token = token.as_str();

        let verifier =
            Verifier::new(audience).with_jwks_url(format!("http://{}/certs", server.addr()));

        let claims = verifier.verify(token).await?;
        assert!(!claims.is_empty());

        let claims = verifier.verify(token).await?;
        assert!(!claims.is_empty());

        Ok(())
    }

    #[tokio::test]
    async fn test_verify_invalid_audience() -> TestResult {
        let server = Server::run();
        server.expect(
            Expectation::matching(all_of![request::path("/certs"),])
                .times(1)
                .respond_with(json_encoded(create_jwk_set_response())),
        );

        let audience = "https://example.com";
        let token = generate_test_id_token(audience);
        let token = token.as_str();

        let verifier = Verifier::new("https://wrong-audience.com")
            .with_jwks_url(format!("http://{}/certs", server.addr()));

        let result = verifier.verify(token).await;
        assert!(result.is_err());
        assert!(result.unwrap_err().to_string().contains("invalid id token"));

        Ok(())
    }

    #[tokio::test]
    async fn test_verify_invalid_issuer() -> TestResult {
        let server = Server::run();
        server.expect(
            Expectation::matching(all_of![request::path("/certs"),])
                .times(1)
                .respond_with(json_encoded(create_jwk_set_response())),
        );

        let audience = "https://example.com";
        let mut claims = HashMap::new();
        claims.insert("iss", "https://wrong-issuer.com".into());
        let token = generate_test_id_token_with_claims(audience, claims);
        let token = token.as_str();

        let verifier =
            Verifier::new(audience).with_jwks_url(format!("http://{}/certs", server.addr()));

        let result = verifier.verify(token).await;
        assert!(result.is_err());
        assert!(result.unwrap_err().to_string().contains("invalid id token"));

        Ok(())
    }

    #[tokio::test]
    async fn test_verify_expired_token() -> TestResult {
        let server = Server::run();
        server.expect(
            Expectation::matching(all_of![request::path("/certs"),])
                .times(1)
                .respond_with(json_encoded(create_jwk_set_response())),
        );

        let audience = "https://example.com";
        let mut claims = HashMap::new();
        let now = SystemTime::now().duration_since(UNIX_EPOCH).unwrap();
        claims.insert("exp", (now.as_secs() - 3600).into()); // expired 1 hour ago
        let token = generate_test_id_token_with_claims(audience, claims);
        let token = token.as_str();

        let verifier =
            Verifier::new(audience).with_jwks_url(format!("http://{}/certs", server.addr()));

        let result = verifier.verify(token).await;
        assert!(result.is_err());
        assert!(result.unwrap_err().to_string().contains("invalid id token"));

        Ok(())
    }

    #[tokio::test]
    async fn test_verify_email_not_verified() -> TestResult {
        let server = Server::run();
        server.expect(
            Expectation::matching(all_of![request::path("/certs"),])
                .times(1)
                .respond_with(json_encoded(create_jwk_set_response())),
        );

        let audience = "https://example.com";
        let email = "test@example.com";
        let mut claims = HashMap::new();
        claims.insert("email", email.into());
        claims.insert("email_verified", false.into());
        let token = generate_test_id_token_with_claims(audience, claims);
        let token = token.as_str();

        let verifier = Verifier::new(audience)
            .with_jwks_url(format!("http://{}/certs", server.addr()))
            .with_email(email);

        let result = verifier.verify(token).await;
        assert!(result.is_err());
        assert!(
            result
                .unwrap_err()
                .to_string()
                .contains("email not verified")
        );

=======
    #[parallel]
    async fn test_build_id_token_credentials_authorized_user_not_supported() -> TestResult {
        let audience = "test_audience".to_string();
        let json = serde_json::json!({
            "type": "authorized_user",
            "client_id": "test_client_id",
            "client_secret": "test_client_secret",
            "refresh_token": "test_refresh_token",
        });

        let result = build_id_token_credentials(audience, Some(json));
        assert!(result.is_err());
        let err = result.unwrap_err();
        assert!(err.is_not_supported());
        assert!(
            err.to_string()
                .contains("authorized_user, use user_account::idtoken::Builder directly.")
        );
>>>>>>> e38600bb
        Ok(())
    }

    #[tokio::test]
<<<<<<< HEAD
    async fn test_verify_email_mismatch() -> TestResult {
        let server = Server::run();
        server.expect(
            Expectation::matching(all_of![request::path("/certs"),])
                .times(1)
                .respond_with(json_encoded(create_jwk_set_response())),
        );

        let audience = "https://example.com";
        let email = "test@example.com";
        let mut claims = HashMap::new();
        claims.insert("email", email.into());
        claims.insert("email_verified", true.into());
        let token = generate_test_id_token_with_claims(audience, claims);
        let token = token.as_str();

        let verifier = Verifier::new(audience)
            .with_jwks_url(format!("http://{}/certs", server.addr()))
            .with_email("wrong@example.com");

        let result = verifier.verify(token).await;
        assert!(result.is_err());
        assert!(result.unwrap_err().to_string().contains("invalid email"));

=======
    #[parallel]
    async fn test_build_id_token_credentials_external_account_not_supported() -> TestResult {
        let audience = "test_audience".to_string();
        let json = serde_json::json!({
            "type": "external_account",
            "audience": "//iam.googleapis.com/projects/123/locations/global/workloadIdentityPools/my-pool/providers/my-provider",
            "subject_token_type": "urn:ietf:params:oauth:token-type:jwt",
            "token_url": "https://sts.googleapis.com/v1/token",
            "credential_source": {
                "file": "/path/to/file",
                "format": {
           "type": "text"
                }
            }
        });

        let result = build_id_token_credentials(audience, Some(json));
        assert!(result.is_err());
        let err = result.unwrap_err();
        assert!(err.is_not_supported());
        assert!(err.to_string().contains("external_account"));
>>>>>>> e38600bb
        Ok(())
    }

    #[tokio::test]
<<<<<<< HEAD
    async fn test_verify_email_success() -> TestResult {
        let server = Server::run();
        server.expect(
            Expectation::matching(all_of![request::path("/certs"),])
                .times(1)
                .respond_with(json_encoded(create_jwk_set_response())),
        );

        let audience = "https://example.com";
        let email = "test@example.com";
        let mut claims = HashMap::new();
        claims.insert("email", email.into());
        claims.insert("email_verified", true.into());
        let token = generate_test_id_token_with_claims(audience, claims);
        let token = token.as_str();

        let verifier = Verifier::new(audience)
            .with_jwks_url(format!("http://{}/certs", server.addr()))
            .with_email(email);

        let result = verifier.verify(token).await;
        assert!(result.is_ok());
        let claims = result.unwrap();
        assert_eq!(claims["email"].as_str().unwrap(), email);

=======
    #[parallel]
    async fn test_build_id_token_credentials_unknown_type() -> TestResult {
        let audience = "test_audience".to_string();
        let json = serde_json::json!({
            "type": "unknown_credential_type",
        });

        let result = build_id_token_credentials(audience, Some(json));
        assert!(result.is_err());
        let err = result.unwrap_err();
        assert!(err.is_unknown_type());
        assert!(err.to_string().contains("unknown_credential_type"));
>>>>>>> e38600bb
        Ok(())
    }
}<|MERGE_RESOLUTION|>--- conflicted
+++ resolved
@@ -12,16 +12,12 @@
 // See the License for the specific language governing permissions and
 // limitations under the License.
 
-<<<<<<< HEAD
-use crate::Result;
+use crate::build_errors::Error as BuilderError;
 use crate::credentials::internal::jwk_client::JwkClient;
-use crate::errors::CredentialsError;
-=======
-use crate::build_errors::Error as BuilderError;
 use crate::credentials::{
     AdcContents, extract_credential_type, impersonated, load_adc, mds, service_account,
 };
->>>>>>> e38600bb
+use crate::errors::CredentialsError;
 use crate::token::Token;
 use crate::{BuildResult, Result};
 use base64::{Engine as _, engine::general_purpose::URL_SAFE_NO_PAD};
@@ -397,137 +393,6 @@
     }
 
     #[tokio::test]
-<<<<<<< HEAD
-    async fn test_verify_success() -> TestResult {
-        let server = Server::run();
-        let response = create_jwk_set_response();
-        server.expect(
-            Expectation::matching(all_of![request::path("/certs"),])
-                .times(1)
-                .respond_with(json_encoded(response.clone())),
-        );
-
-        let audience = "https://example.com";
-        let token = generate_test_id_token(audience);
-        let token = token.as_str();
-
-        let verifier =
-            Verifier::new(audience).with_jwks_url(format!("http://{}/certs", server.addr()));
-
-        let claims = verifier.verify(token).await?;
-        assert!(!claims.is_empty());
-
-        let claims = verifier.verify(token).await?;
-        assert!(!claims.is_empty());
-
-        Ok(())
-    }
-
-    #[tokio::test]
-    async fn test_verify_invalid_audience() -> TestResult {
-        let server = Server::run();
-        server.expect(
-            Expectation::matching(all_of![request::path("/certs"),])
-                .times(1)
-                .respond_with(json_encoded(create_jwk_set_response())),
-        );
-
-        let audience = "https://example.com";
-        let token = generate_test_id_token(audience);
-        let token = token.as_str();
-
-        let verifier = Verifier::new("https://wrong-audience.com")
-            .with_jwks_url(format!("http://{}/certs", server.addr()));
-
-        let result = verifier.verify(token).await;
-        assert!(result.is_err());
-        assert!(result.unwrap_err().to_string().contains("invalid id token"));
-
-        Ok(())
-    }
-
-    #[tokio::test]
-    async fn test_verify_invalid_issuer() -> TestResult {
-        let server = Server::run();
-        server.expect(
-            Expectation::matching(all_of![request::path("/certs"),])
-                .times(1)
-                .respond_with(json_encoded(create_jwk_set_response())),
-        );
-
-        let audience = "https://example.com";
-        let mut claims = HashMap::new();
-        claims.insert("iss", "https://wrong-issuer.com".into());
-        let token = generate_test_id_token_with_claims(audience, claims);
-        let token = token.as_str();
-
-        let verifier =
-            Verifier::new(audience).with_jwks_url(format!("http://{}/certs", server.addr()));
-
-        let result = verifier.verify(token).await;
-        assert!(result.is_err());
-        assert!(result.unwrap_err().to_string().contains("invalid id token"));
-
-        Ok(())
-    }
-
-    #[tokio::test]
-    async fn test_verify_expired_token() -> TestResult {
-        let server = Server::run();
-        server.expect(
-            Expectation::matching(all_of![request::path("/certs"),])
-                .times(1)
-                .respond_with(json_encoded(create_jwk_set_response())),
-        );
-
-        let audience = "https://example.com";
-        let mut claims = HashMap::new();
-        let now = SystemTime::now().duration_since(UNIX_EPOCH).unwrap();
-        claims.insert("exp", (now.as_secs() - 3600).into()); // expired 1 hour ago
-        let token = generate_test_id_token_with_claims(audience, claims);
-        let token = token.as_str();
-
-        let verifier =
-            Verifier::new(audience).with_jwks_url(format!("http://{}/certs", server.addr()));
-
-        let result = verifier.verify(token).await;
-        assert!(result.is_err());
-        assert!(result.unwrap_err().to_string().contains("invalid id token"));
-
-        Ok(())
-    }
-
-    #[tokio::test]
-    async fn test_verify_email_not_verified() -> TestResult {
-        let server = Server::run();
-        server.expect(
-            Expectation::matching(all_of![request::path("/certs"),])
-                .times(1)
-                .respond_with(json_encoded(create_jwk_set_response())),
-        );
-
-        let audience = "https://example.com";
-        let email = "test@example.com";
-        let mut claims = HashMap::new();
-        claims.insert("email", email.into());
-        claims.insert("email_verified", false.into());
-        let token = generate_test_id_token_with_claims(audience, claims);
-        let token = token.as_str();
-
-        let verifier = Verifier::new(audience)
-            .with_jwks_url(format!("http://{}/certs", server.addr()))
-            .with_email(email);
-
-        let result = verifier.verify(token).await;
-        assert!(result.is_err());
-        assert!(
-            result
-                .unwrap_err()
-                .to_string()
-                .contains("email not verified")
-        );
-
-=======
     #[parallel]
     async fn test_build_id_token_credentials_authorized_user_not_supported() -> TestResult {
         let audience = "test_audience".to_string();
@@ -546,37 +411,10 @@
             err.to_string()
                 .contains("authorized_user, use user_account::idtoken::Builder directly.")
         );
->>>>>>> e38600bb
-        Ok(())
-    }
-
-    #[tokio::test]
-<<<<<<< HEAD
-    async fn test_verify_email_mismatch() -> TestResult {
-        let server = Server::run();
-        server.expect(
-            Expectation::matching(all_of![request::path("/certs"),])
-                .times(1)
-                .respond_with(json_encoded(create_jwk_set_response())),
-        );
-
-        let audience = "https://example.com";
-        let email = "test@example.com";
-        let mut claims = HashMap::new();
-        claims.insert("email", email.into());
-        claims.insert("email_verified", true.into());
-        let token = generate_test_id_token_with_claims(audience, claims);
-        let token = token.as_str();
-
-        let verifier = Verifier::new(audience)
-            .with_jwks_url(format!("http://{}/certs", server.addr()))
-            .with_email("wrong@example.com");
-
-        let result = verifier.verify(token).await;
-        assert!(result.is_err());
-        assert!(result.unwrap_err().to_string().contains("invalid email"));
-
-=======
+        Ok(())
+    }
+
+    #[tokio::test]
     #[parallel]
     async fn test_build_id_token_credentials_external_account_not_supported() -> TestResult {
         let audience = "test_audience".to_string();
@@ -598,12 +436,100 @@
         let err = result.unwrap_err();
         assert!(err.is_not_supported());
         assert!(err.to_string().contains("external_account"));
->>>>>>> e38600bb
-        Ok(())
-    }
-
-    #[tokio::test]
-<<<<<<< HEAD
+        Ok(())
+    }
+
+    #[tokio::test]
+    #[parallel]
+    async fn test_build_id_token_credentials_unknown_type() -> TestResult {
+        let audience = "test_audience".to_string();
+        let json = serde_json::json!({
+            "type": "unknown_credential_type",
+        });
+
+        let result = build_id_token_credentials(audience, Some(json));
+        assert!(result.is_err());
+        let err = result.unwrap_err();
+        assert!(err.is_unknown_type());
+        assert!(err.to_string().contains("unknown_credential_type"));
+        Ok(())
+    }
+
+    #[tokio::test]
+    async fn test_verify_success() -> TestResult {
+        let server = Server::run();
+        let response = create_jwk_set_response();
+        server.expect(
+            Expectation::matching(all_of![request::path("/certs"),])
+                .times(1)
+                .respond_with(json_encoded(response.clone())),
+        );
+
+        let audience = "https://example.com";
+        let token = generate_test_id_token(audience);
+        let token = token.as_str();
+
+        let verifier =
+            Verifier::new(audience).with_jwks_url(format!("http://{}/certs", server.addr()));
+
+        let claims = verifier.verify(token).await?;
+        assert!(!claims.is_empty());
+
+        let claims = verifier.verify(token).await?;
+        assert!(!claims.is_empty());
+
+        Ok(())
+    }
+
+    #[tokio::test]
+    async fn test_verify_invalid_audience() -> TestResult {
+        let server = Server::run();
+        server.expect(
+            Expectation::matching(all_of![request::path("/certs"),])
+                .times(1)
+                .respond_with(json_encoded(create_jwk_set_response())),
+        );
+
+        let audience = "https://example.com";
+        let token = generate_test_id_token(audience);
+        let token = token.as_str();
+
+        let verifier = Verifier::new("https://wrong-audience.com")
+            .with_jwks_url(format!("http://{}/certs", server.addr()));
+
+        let result = verifier.verify(token).await;
+        assert!(result.is_err());
+        assert!(result.unwrap_err().to_string().contains("invalid id token"));
+
+        Ok(())
+    }
+
+    #[tokio::test]
+    async fn test_verify_invalid_issuer() -> TestResult {
+        let server = Server::run();
+        server.expect(
+            Expectation::matching(all_of![request::path("/certs"),])
+                .times(1)
+                .respond_with(json_encoded(create_jwk_set_response())),
+        );
+
+        let audience = "https://example.com";
+        let mut claims = HashMap::new();
+        claims.insert("iss", "https://wrong-issuer.com".into());
+        let token = generate_test_id_token_with_claims(audience, claims);
+        let token = token.as_str();
+
+        let verifier =
+            Verifier::new(audience).with_jwks_url(format!("http://{}/certs", server.addr()));
+
+        let result = verifier.verify(token).await;
+        assert!(result.is_err());
+        assert!(result.unwrap_err().to_string().contains("invalid id token"));
+
+        Ok(())
+    }
+
+    #[tokio::test]
     async fn test_verify_email_success() -> TestResult {
         let server = Server::run();
         server.expect(
@@ -629,20 +555,91 @@
         let claims = result.unwrap();
         assert_eq!(claims["email"].as_str().unwrap(), email);
 
-=======
-    #[parallel]
-    async fn test_build_id_token_credentials_unknown_type() -> TestResult {
-        let audience = "test_audience".to_string();
-        let json = serde_json::json!({
-            "type": "unknown_credential_type",
-        });
-
-        let result = build_id_token_credentials(audience, Some(json));
-        assert!(result.is_err());
-        let err = result.unwrap_err();
-        assert!(err.is_unknown_type());
-        assert!(err.to_string().contains("unknown_credential_type"));
->>>>>>> e38600bb
+        Ok(())
+    }
+
+    #[tokio::test]
+    async fn test_verify_email_mismatch() -> TestResult {
+        let server = Server::run();
+        server.expect(
+            Expectation::matching(all_of![request::path("/certs"),])
+                .times(1)
+                .respond_with(json_encoded(create_jwk_set_response())),
+        );
+
+        let audience = "https://example.com";
+        let email = "test@example.com";
+        let mut claims = HashMap::new();
+        claims.insert("email", email.into());
+        claims.insert("email_verified", true.into());
+        let token = generate_test_id_token_with_claims(audience, claims);
+        let token = token.as_str();
+
+        let verifier = Verifier::new(audience)
+            .with_jwks_url(format!("http://{}/certs", server.addr()))
+            .with_email("wrong@example.com");
+
+        let result = verifier.verify(token).await;
+        assert!(result.is_err());
+        assert!(result.unwrap_err().to_string().contains("invalid email"));
+        Ok(())
+    }
+
+    #[tokio::test]
+    async fn test_verify_expired_token() -> TestResult {
+        let server = Server::run();
+        server.expect(
+            Expectation::matching(all_of![request::path("/certs"),])
+                .times(1)
+                .respond_with(json_encoded(create_jwk_set_response())),
+        );
+
+        let audience = "https://example.com";
+        let mut claims = HashMap::new();
+        let now = SystemTime::now().duration_since(UNIX_EPOCH).unwrap();
+        claims.insert("exp", (now.as_secs() - 3600).into()); // expired 1 hour ago
+        let token = generate_test_id_token_with_claims(audience, claims);
+        let token = token.as_str();
+
+        let verifier =
+            Verifier::new(audience).with_jwks_url(format!("http://{}/certs", server.addr()));
+
+        let result = verifier.verify(token).await;
+        assert!(result.is_err());
+        assert!(result.unwrap_err().to_string().contains("invalid id token"));
+
+        Ok(())
+    }
+
+    #[tokio::test]
+    async fn test_verify_email_not_verified() -> TestResult {
+        let server = Server::run();
+        server.expect(
+            Expectation::matching(all_of![request::path("/certs"),])
+                .times(1)
+                .respond_with(json_encoded(create_jwk_set_response())),
+        );
+
+        let audience = "https://example.com";
+        let email = "test@example.com";
+        let mut claims = HashMap::new();
+        claims.insert("email", email.into());
+        claims.insert("email_verified", false.into());
+        let token = generate_test_id_token_with_claims(audience, claims);
+        let token = token.as_str();
+
+        let verifier = Verifier::new(audience)
+            .with_jwks_url(format!("http://{}/certs", server.addr()))
+            .with_email(email);
+
+        let result = verifier.verify(token).await;
+        assert!(result.is_err());
+        assert!(
+            result
+                .unwrap_err()
+                .to_string()
+                .contains("email not verified")
+        );
         Ok(())
     }
 }