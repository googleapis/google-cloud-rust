// Copyright 2025 Google LLC
//
// Licensed under the Apache License, Version 2.0 (the "License");
// you may not use this file except in compliance with the License.
// You may obtain a copy of the License at
//
//     https://www.apache.org/licenses/LICENSE-2.0
//
// Unless required by applicable law or agreed to in writing, software
// distributed under the License is distributed on an "AS IS" BASIS,
// WITHOUT WARRANTIES OR CONDITIONS OF ANY KIND, either express or implied.
// See the License for the specific language governing permissions and
// limitations under the License.

//! Obtain [OIDC ID Tokens].
//!
//! `IDTokenCredentials` provide a way to obtain OIDC ID tokens, which are
//! commonly used for [service to service authentication], like when services are
//! hosted in Cloud Run or mediated by Identity-Aware Proxy (IAP).
//! Unlike access tokens, ID tokens are not used to authorize access to
//! Google Cloud APIs but to verify the identity of a principal.
//!
//! This module provides `IDTokenCredentials` which serves as a wrapper around
//! different credential types that can produce ID tokens, such as service
//! accounts or metadata server credentials.
//!
//! ## Example: Generating ID Tokens using Application Default Credentials
//!
//! This example shows how to create `IDTokenCredentials` using the
//! Application Default Credentials (ADC) flow. The builder will locate
//! and use the credentials from the environment.
//!
//! ```no_run
//! # use google_cloud_auth::credentials::idtoken;
//! # use std::time::Duration;
//! # use reqwest;
//! #
//! # async fn send_id_token() -> anyhow::Result<()> {
//! let audience = "https://my-service.a.run.app";
//! let credentials = idtoken::Builder::new(audience).build()?;
//! let id_token = credentials.id_token().await?;
//! // Make request with ID Token as Bearer Token.
//! let client = reqwest::Client::new();
//! let target_url = format!("{audience}/api/method");
//! client.get(target_url)
//!     .bearer_auth(id_token)
//!     .send()
//!     .await?;
//! # Ok(())
//! # }
//! ```
//! ## Example: Verifying an ID token
//!
//! Within the receiving private service, you can parse the authorization header to
//! receive the information being sent by the Bearer token and use the [Verifier] to
//! check if is valid.
//!
//! ```no_run
//! # use google_cloud_auth::credentials::idtoken;
//! # use std::time::Duration;
//! let audience = "https://my-service.a.run.app";
//! let verifier = idtoken::verifier::Builder::new(audience).build();
//!
//! async fn verify_id_token(token: &str) -> anyhow::Result<()> {
//!     let claims = verifier.verify(token).await?;
//!     let email = claims["email"].as_str()?;
//!
//!     println!("Hello: {:?}", email);
//! #   Ok(())
//! }
//! ```
//!
//! [OIDC ID Tokens]: https://cloud.google.com/docs/authentication/token-types#identity-tokens
//! [Service to Service Authentication]: https://cloud.google.com/run/docs/authenticating/service-to-service

use crate::build_errors::Error as BuilderError;
use crate::credentials::{
    AdcContents, extract_credential_type, impersonated, load_adc, mds, service_account,
};
use crate::errors::CredentialsError;
use crate::token::Token;
use crate::{BuildResult, Result};
use base64::{Engine as _, engine::general_purpose::URL_SAFE_NO_PAD};
pub use serde_json::{Map, Value};
use std::collections::HashMap;
use std::future::Future;
use std::sync::Arc;
use std::time::{Duration, SystemTime, UNIX_EPOCH};
use tokio::time::Instant;

/// Obtain [OIDC ID Tokens].
///
/// `IDTokenCredentials` provide a way to obtain OIDC ID tokens, which are
/// commonly used for [service to service authentication], like when services are
/// hosted in Cloud Run or mediated by Identity-Aware Proxy (IAP).
/// Unlike access tokens, ID tokens are not used to authorize access to
/// Google Cloud APIs but to verify the identity of a principal.
///
/// This struct serves as a wrapper around different credential types that can
/// produce ID tokens, such as service accounts or metadata server credentials.
///
/// [OIDC ID Tokens]: https://cloud.google.com/docs/authentication/token-types#identity-tokens
/// [Service to Service Authentication]: https://cloud.google.com/run/docs/authenticating/service-to-service
#[derive(Clone, Debug)]
pub struct IDTokenCredentials {
    pub(crate) inner: Arc<dyn dynamic::IDTokenCredentialsProvider>,
}

impl<T> From<T> for IDTokenCredentials
where
    T: IDTokenCredentialsProvider + Send + Sync + 'static,
{
    fn from(value: T) -> Self {
        Self {
            inner: Arc::new(value),
        }
    }
}

impl IDTokenCredentials {
    /// Asynchronously retrieves an ID token.
    ///
    /// Obtains an ID token. If one is cached, returns the cached value.
    pub async fn id_token(&self) -> Result<String> {
        self.inner.id_token().await
    }
}

/// A trait for credential types that can provide OIDC ID tokens.
///
/// Implement this trait to create custom ID token providers.
/// For example, if you are working with an authentication system not
/// supported by this crate. Or if you are trying to write a test and need
/// to mock the existing `IDTokenCredentialsProvider` implementations.
pub trait IDTokenCredentialsProvider: std::fmt::Debug {
    /// Asynchronously retrieves an ID token.
    fn id_token(&self) -> impl Future<Output = Result<String>> + Send;
}

/// A module containing the dynamically-typed, dyn-compatible version of the
/// `IDTokenCredentialsProvider` trait. This is an internal implementation detail.
pub(crate) mod dynamic {
    use crate::Result;

    /// A dyn-compatible, crate-private version of `IDTokenCredentialsProvider`.
    #[async_trait::async_trait]
    pub trait IDTokenCredentialsProvider: Send + Sync + std::fmt::Debug {
        /// Asynchronously retrieves an ID token.
        async fn id_token(&self) -> Result<String>;
    }

    /// The public `IDTokenCredentialsProvider` implements the dyn-compatible `IDTokenCredentialsProvider`.
    #[async_trait::async_trait]
    impl<T> IDTokenCredentialsProvider for T
    where
        T: super::IDTokenCredentialsProvider + Send + Sync,
    {
        async fn id_token(&self) -> Result<String> {
            T::id_token(self).await
        }
    }
}

/// Creates [`IDTokenCredentials`] instances that
/// fetch ID tokens using the loaded credential.
///
/// This builder loads credentials according to the standard
/// [Application Default Credentials (ADC)][ADC-link] strategy.
/// ADC is the recommended approach for most applications and conforms to
/// [AIP-4110]. If you need to load credentials from a non-standard location
/// or source, you can use the builder for the desired credential type.
///
/// [ADC-link]: https://cloud.google.com/docs/authentication/application-default-credentials
/// [AIP-4110]: https://google.aip.dev/auth/4110
pub struct Builder {
    target_audience: String,
}

impl Builder {
    /// Creates a new builder where id tokens will be obtained via [gcloud auth application-default login].
    ///
    /// The `target_audience` is a required parameter that specifies the
    /// intended audience of the ID token. This is typically the URL of the
    /// service that will be receiving the token.
    ///
    /// [gcloud auth application-default login]: https://cloud.google.com/sdk/gcloud/reference/auth/application-default/login
    pub fn new<S: Into<String>>(target_audience: S) -> Self {
        Self {
            target_audience: target_audience.into(),
        }
    }

    /// Returns a [IDTokenCredentials] instance with the configured settings.
    ///
    /// # Errors
    ///
    /// Returns a [BuilderError] if a unsupported credential type is provided
    /// or if the JSON value is either malformed
    /// or missing required fields. For more information, on how to generate
    /// json, consult the relevant section in the [application-default credentials] guide.
    ///
    /// [application-default credentials]: https://cloud.google.com/docs/authentication/application-default-credentials
    pub fn build(self) -> BuildResult<IDTokenCredentials> {
        let json_data = match load_adc()? {
            AdcContents::Contents(contents) => {
                Some(serde_json::from_str(&contents).map_err(BuilderError::parsing)?)
            }
            AdcContents::FallbackToMds => None,
        };

        build_id_token_credentials(self.target_audience, json_data)
    }
}

fn build_id_token_credentials(
    audience: String,
    json: Option<Value>,
) -> BuildResult<IDTokenCredentials> {
    match json {
        None => {
            // TODO(#3587): pass context that is being built from ADC flow.
            mds::idtoken::Builder::new(audience)
                .with_format("full")
                .build()
        }
        Some(json) => {
            let cred_type = extract_credential_type(&json)?;
            match cred_type {
                "authorized_user" => Err(BuilderError::not_supported(format!(
                    "{cred_type}, use user_account::idtoken::Builder directly."
                ))),
                "service_account" => service_account::idtoken::Builder::new(audience, json).build(),
                "impersonated_service_account" => {
                    impersonated::idtoken::Builder::new(audience, json).build()
                }
                "external_account" => {
                    // never gonna be supported for id tokens
                    Err(BuilderError::not_supported(cred_type))
                }
                _ => Err(BuilderError::unknown_type(cred_type)),
            }
        }
    }
}

/// parse JWT ID Token string as google_cloud_auth::token::Token
pub(crate) fn parse_id_token_from_str(token: String) -> Result<Token> {
    parse_id_token_from_str_impl(token, SystemTime::now())
}

fn parse_id_token_from_str_impl(token: String, now: SystemTime) -> Result<Token> {
    let parts: Vec<&str> = token.split('.').collect();
    if parts.len() != 3 {
        return Err(CredentialsError::from_msg(false, "invalid JWT token"));
    }
    let payload = URL_SAFE_NO_PAD
        .decode(parts[1])
        .map_err(|e| CredentialsError::from_source(false, e))?;

    let claims: HashMap<String, Value> =
        serde_json::from_slice(&payload).map_err(|e| CredentialsError::from_source(false, e))?;

    let expires_at = claims["exp"]
        .as_u64()
        .and_then(|exp| instant_from_epoch_seconds(exp, now));

    Ok(Token {
        token,
        token_type: "Bearer".to_string(),
        expires_at,
        metadata: None,
    })
}

fn instant_from_epoch_seconds(secs: u64, now: SystemTime) -> Option<Instant> {
    now.duration_since(UNIX_EPOCH).ok().map(|d| {
        let diff = d.abs_diff(Duration::from_secs(secs));
        Instant::now() + diff
    })
}

// Verify ID Tokens.
pub mod verifier;

#[cfg(test)]
pub(crate) mod tests {
    use super::*;
    use jsonwebtoken::{Algorithm, EncodingKey, Header};
    use rsa::pkcs1::EncodeRsaPrivateKey;
    use serial_test::parallel;
    use std::collections::HashMap;
    use std::time::{Duration, SystemTime, UNIX_EPOCH};

    type TestResult = anyhow::Result<()>;

    const DEFAULT_TEST_TOKEN_EXPIRATION: Duration = Duration::from_secs(3600);
    pub(crate) const TEST_KEY_ID: &str = "test-key-id";

    /// Function to be used in tests to generate a fake, but valid enough, id token.
    pub(crate) fn generate_test_id_token<S: Into<String>>(audience: S) -> String {
<<<<<<< HEAD
        generate_test_id_token_with_claims(audience, HashMap::new())
    }

    pub(crate) fn generate_test_id_token_with_claims<S: Into<String>>(
        audience: S,
        claims_to_add: HashMap<&str, Value>,
    ) -> String {
        let now = SystemTime::now().duration_since(UNIX_EPOCH).unwrap();
        let then = now + DEFAULT_TEST_TOKEN_EXPIRATION;
=======
        generate_test_id_token_impl(audience.into(), SystemTime::now())
    }

    fn generate_test_id_token_impl(audience: String, now: SystemTime) -> String {
        let now = now.duration_since(UNIX_EPOCH).unwrap();
        let then = now + DEFAULT_TEST_TOKEN_EXPIRATION;
        let claims = serde_json::json!({
            "iss": "test_iss".to_string(),
            "aud": Some(audience),
            "exp": then.as_secs(),
            "iat": now.as_secs(),
        });
>>>>>>> f0acebc0

        let mut header = Header::new(Algorithm::RS256);
        header.kid = Some(TEST_KEY_ID.to_string());

        let mut claims: HashMap<&str, Value> = HashMap::new();
        claims.insert("aud", Value::String(audience.into()));
        claims.insert("iss", "accounts.google.com".into());
        claims.insert("exp", then.as_secs().into());
        claims.insert("iat", now.as_secs().into());

        for (k, v) in claims_to_add {
            claims.insert(k, v);
        }

        let private_cert = crate::credentials::tests::RSA_PRIVATE_KEY
            .to_pkcs1_der()
            .expect("Failed to encode private key to PKCS#1 DER");

        let private_key = EncodingKey::from_rsa_der(private_cert.as_bytes());

        jsonwebtoken::encode(&header, &claims, &private_key).expect("failed to encode jwt")
    }

    #[tokio::test(start_paused = true)]
    #[parallel]
    async fn test_parse_id_token() -> TestResult {
        let now = SystemTime::now();
        let audience = "https://example.com".to_string();
        let id_token = generate_test_id_token_impl(audience, now);

        let token = parse_id_token_from_str_impl(id_token.clone(), now)?;

        assert_eq!(token.token, id_token);
        assert!(token.expires_at.is_some());

        let expires_at = token.expires_at.unwrap();
        let expiration = expires_at.duration_since(Instant::now());

        // The ID token's `exp` field is an integer. Any extra subsecond nanos
        // since the epoch are rounded away.
        //
        // We calculate the lost duration so we can compare for equality below.
        let rounding = {
            let ts = now.duration_since(UNIX_EPOCH).unwrap();
            ts - Duration::from_secs(ts.as_secs())
        };
        assert_eq!(expiration + rounding, DEFAULT_TEST_TOKEN_EXPIRATION);

        Ok(())
    }

    #[tokio::test]
    #[parallel]
    async fn test_build_id_token_credentials_authorized_user_not_supported() -> TestResult {
        let audience = "test_audience".to_string();
        let json = serde_json::json!({
            "type": "authorized_user",
            "client_id": "test_client_id",
            "client_secret": "test_client_secret",
            "refresh_token": "test_refresh_token",
        });

        let result = build_id_token_credentials(audience, Some(json));
        assert!(result.is_err());
        let err = result.unwrap_err();
        assert!(err.is_not_supported());
        assert!(
            err.to_string()
                .contains("authorized_user, use user_account::idtoken::Builder directly.")
        );
        Ok(())
    }

    #[tokio::test]
    #[parallel]
    async fn test_build_id_token_credentials_external_account_not_supported() -> TestResult {
        let audience = "test_audience".to_string();
        let json = serde_json::json!({
            "type": "external_account",
            "audience": "//iam.googleapis.com/projects/123/locations/global/workloadIdentityPools/my-pool/providers/my-provider",
            "subject_token_type": "urn:ietf:params:oauth:token-type:jwt",
            "token_url": "https://sts.googleapis.com/v1/token",
            "credential_source": {
                "file": "/path/to/file",
                "format": {
           "type": "text"
                }
            }
        });

        let result = build_id_token_credentials(audience, Some(json));
        assert!(result.is_err());
        let err = result.unwrap_err();
        assert!(err.is_not_supported());
        assert!(err.to_string().contains("external_account"));
        Ok(())
    }

    #[tokio::test]
    #[parallel]
    async fn test_build_id_token_credentials_unknown_type() -> TestResult {
        let audience = "test_audience".to_string();
        let json = serde_json::json!({
            "type": "unknown_credential_type",
        });

        let result = build_id_token_credentials(audience, Some(json));
        assert!(result.is_err());
        let err = result.unwrap_err();
        assert!(err.is_unknown_type());
        assert!(err.to_string().contains("unknown_credential_type"));
        Ok(())
    }
}<|MERGE_RESOLUTION|>--- conflicted
+++ resolved
@@ -298,7 +298,6 @@
 
     /// Function to be used in tests to generate a fake, but valid enough, id token.
     pub(crate) fn generate_test_id_token<S: Into<String>>(audience: S) -> String {
-<<<<<<< HEAD
         generate_test_id_token_with_claims(audience, HashMap::new())
     }
 
@@ -308,7 +307,7 @@
     ) -> String {
         let now = SystemTime::now().duration_since(UNIX_EPOCH).unwrap();
         let then = now + DEFAULT_TEST_TOKEN_EXPIRATION;
-=======
+
         generate_test_id_token_impl(audience.into(), SystemTime::now())
     }
 
@@ -321,7 +320,6 @@
             "exp": then.as_secs(),
             "iat": now.as_secs(),
         });
->>>>>>> f0acebc0
 
         let mut header = Header::new(Algorithm::RS256);
         header.kid = Some(TEST_KEY_ID.to_string());
