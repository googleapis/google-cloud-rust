--- conflicted
+++ resolved
@@ -12,19 +12,14 @@
 // See the License for the specific language governing permissions and
 // limitations under the License.
 
-<<<<<<< HEAD
 use crate::build_errors::Error as BuilderError;
 use crate::credentials::{AdcContents, extract_credential_type, load_adc, mds, service_account};
+use crate::token::Token;
 use crate::{BuildResult, Result};
-use serde_json::Value;
-=======
-use crate::Result;
-use crate::token::Token;
 use base64::{Engine as _, engine::general_purpose::URL_SAFE_NO_PAD};
 use gax::error::CredentialsError;
 use serde_json::Value;
 use std::collections::HashMap;
->>>>>>> 5bf695dd
 use std::future::Future;
 use std::sync::Arc;
 use std::time::{Duration, SystemTime, UNIX_EPOCH};
@@ -103,7 +98,6 @@
     }
 }
 
-<<<<<<< HEAD
 pub struct Builder {
     target_audience: String,
 }
@@ -179,7 +173,9 @@
                 _ => Err(BuilderError::unknown_type(cred_type)),
             }
         }
-=======
+    }
+}
+
 /// parse JWT ID Token string as google_cloud_auth::token::Token
 pub(crate) fn parse_id_token_from_str(token: String) -> Result<Token> {
     let parts: Vec<&str> = token.split('.').collect();
@@ -261,6 +257,5 @@
         assert!(duration < DEFAULT_TEST_TOKEN_EXPIRATION + skew);
 
         Ok(())
->>>>>>> 5bf695dd
     }
 }