// Copyright 2025 Google LLC
//
// Licensed under the Apache License, Version 2.0 (the "License");
// you may not use this file except in compliance with the License.
// You may obtain a copy of the License at
//
//     https://www.apache.org/licenses/LICENSE-2.0
//
// Unless required by applicable law or agreed to in writing, software
// distributed under the License is distributed on an "AS IS" BASIS,
// WITHOUT WARRANTIES OR CONDITIONS OF ANY KIND, either express or implied.
// See the License for the specific language governing permissions and
// limitations under the License.

//! [Service Account] Credentials type.
//!
//! A service account is an account for an application or compute workload
//! instead of an individual end user. The default credentials used by the
//! client libraries may be, and often are, associated with a service account.
//! Therefore, you can use service accounts by configuring your environment,
//! without any code changes.
//!
//! Sometimes the application needs to use a [service account key] directly.
//! The types in this module will help you in this case. For more information
//! on when service account keys are appropriate, consult the
//! relevant section in the [Best practices for using service accounts] guide.
//!
//! You can create multiple service account keys for a single service account.
//! When you [create a service account key], the key is returned as a string.
//! This string contains an ID for the service account, as well as the
//! cryptographic materials (an RSA private key) required to authenticate the caller.
//!
//! Therefore, service account keys should be treated as any other secret
//! with security implications. Think of them as unencrypted passwords. Do not
//! store them where unauthorized persons or programs may read them.
//!
//! The types in this module allow you to create access tokens, based on
//! service account keys and can be used with the Google Cloud client
//! libraries for Rust.
//!
//! While the Google Cloud client libraries for Rust automatically use the types
//! in this module when ADC finds a service account key file, you may want to
//! use these types directly when the service account key is obtained from
//! Cloud Secret Manager or a similar service.
//!
//! # Example
//! ```
//! # use google_cloud_auth::credentials::service_account::Builder;
//! # use google_cloud_auth::credentials::Credentials;
//! # use http::Extensions;
//! # tokio_test::block_on(async {
//! let service_account_key = serde_json::json!({
//!     "client_email": "test-client-email",
//!     "private_key_id": "test-private-key-id",
//!     "private_key": "<YOUR_PKCS8_PEM_KEY_HERE>",
//!     "project_id": "test-project-id",
//!     "universe_domain": "test-universe-domain",
//! });
//! let credentials: Credentials = Builder::new(service_account_key)
//!     .with_quota_project_id("my-quota-project")
//!     .build()?;
//! let headers = credentials.headers(Extensions::new()).await?;
//! println!("Headers: {headers:?}");
//! # Ok::<(), anyhow::Error>(())
//! # });
//! ```
//!
//! [Best practices for using service accounts]: https://cloud.google.com/iam/docs/best-practices-service-accounts#choose-when-to-use
//! [create a service account key]: https://cloud.google.com/iam/docs/keys-create-delete#creating
//! [Service Account]: https://cloud.google.com/iam/docs/service-account-overview
//! [service account key]: https://cloud.google.com/iam/docs/keys-create-delete#creating

mod jws;

use crate::build_errors::Error as BuilderError;
use crate::constants::DEFAULT_SCOPE;
use crate::credentials::dynamic::CredentialsProvider;
use crate::credentials::{CacheableResource, Credentials};
use crate::errors::{self, CredentialsError};
use crate::headers_util::build_cacheable_headers;
use crate::token::{CachedTokenProvider, Token, TokenProvider};
use crate::token_cache::TokenCache;
use crate::{BuildResult, Result};
use async_trait::async_trait;
use http::{Extensions, HeaderMap};
use jws::{CLOCK_SKEW_FUDGE, DEFAULT_TOKEN_TIMEOUT, JwsClaims, JwsHeader};
use rustls::crypto::CryptoProvider;
use rustls::sign::Signer;
use rustls_pemfile::Item;
use serde_json::Value;
use std::sync::Arc;
use time::OffsetDateTime;
use tokio::time::Instant;

/// Represents the access specifier for a service account based token,
/// specifying either OAuth 2.0 [scopes] or a [JWT] audience.
///
/// It ensures that only one of these access specifiers can be applied
/// for a given credential setup.
///
/// [JWT]: https://google.aip.dev/auth/4111
/// [scopes]: https://developers.google.com/identity/protocols/oauth2/scopes
#[derive(Clone, Debug, PartialEq)]
pub enum AccessSpecifier {
    /// Use [AccessSpecifier::Audience] for setting audience in the token.
    /// `aud` is a [JWT] claim specifying intended recipient of the token,
    /// that is, a service.
    /// Only one of audience or scopes can be specified for a credentials.
    ///
    /// [JWT]: https://google.aip.dev/auth/4111
    Audience(String),

    /// Use [AccessSpecifier::Scopes] for setting [scopes] in the token.
    ///
    /// `scopes` is a [JWT] claim specifying requested permission(s) for the token.
    /// Only one of audience or scopes can be specified for a credentials.
    ///
    /// `scopes` define the *permissions being requested* for this specific session
    /// when interacting with a service. For example, `https://www.googleapis.com/auth/devstorage.read_write`.
    /// IAM permissions, on the other hand, define the *underlying capabilities*
    /// the service account possesses within a system. For example, `storage.buckets.delete`.
    /// When a token generated with specific scopes is used, the request must be permitted
    /// by both the service account's underlying IAM permissions and the scopes requested
    /// for the token. Therefore, scopes act as an additional restriction on what the token
    /// can be used for. Please see relevant section in [service account authorization] to learn
    /// more about scopes and IAM permissions.
    ///
    /// [JWT]: https://google.aip.dev/auth/4111
    /// [service account authorization]: https://cloud.google.com/compute/docs/access/service-accounts#authorization
    /// [scopes]: https://developers.google.com/identity/protocols/oauth2/scopes
    Scopes(Vec<String>),
}

impl AccessSpecifier {
    fn audience(&self) -> Option<&String> {
        match self {
            AccessSpecifier::Audience(aud) => Some(aud),
            AccessSpecifier::Scopes(_) => None,
        }
    }

    fn scopes(&self) -> Option<&[String]> {
        match self {
            AccessSpecifier::Scopes(scopes) => Some(scopes),
            AccessSpecifier::Audience(_) => None,
        }
    }

    /// Creates [AccessSpecifier] with [scopes].
    ///
    /// # Example
    /// ```
    /// # use google_cloud_auth::credentials::service_account::{AccessSpecifier, Builder};
    /// let access_specifier = AccessSpecifier::from_scopes(["https://www.googleapis.com/auth/pubsub"]);
    /// let service_account_key = serde_json::json!({ /* add details here */ });
    /// let credentials = Builder::new(service_account_key)
    ///     .with_access_specifier(access_specifier)
    ///     .build();
    /// ```
    ///
    /// [scopes]: https://developers.google.com/identity/protocols/oauth2/scopes
    pub fn from_scopes<I, S>(scopes: I) -> Self
    where
        I: IntoIterator<Item = S>,
        S: Into<String>,
    {
        AccessSpecifier::Scopes(scopes.into_iter().map(|s| s.into()).collect())
    }

    /// Creates [AccessSpecifier] with an audience.
    ///
    /// The value should be `https://{SERVICE}/`, e.g., `https://pubsub.googleapis.com/`
    ///
    /// # Example
    /// ```
    /// # use google_cloud_auth::credentials::service_account::{AccessSpecifier, Builder};
    /// let access_specifier = AccessSpecifier::from_audience("https://bigtable.googleapis.com/");
    /// let service_account_key = serde_json::json!({ /* add details here */ });
    /// let credentials = Builder::new(service_account_key)
    ///     .with_access_specifier(access_specifier)
    ///     .build();
    /// ```
    pub fn from_audience<S: Into<String>>(audience: S) -> Self {
        AccessSpecifier::Audience(audience.into())
    }
}

/// A builder for constructing service account [Credentials] instances.
///
/// # Example
/// ```
/// # use google_cloud_auth::credentials::service_account::{AccessSpecifier, Builder};
/// # tokio_test::block_on(async {
/// let key = serde_json::json!({
///     "client_email": "test-client-email",
///     "private_key_id": "test-private-key-id",
///     "private_key": "<YOUR_PKCS8_PEM_KEY_HERE>",
///     "project_id": "test-project-id",
///     "universe_domain": "test-universe-domain",
/// });
/// let credentials = Builder::new(key)
///     .with_access_specifier(AccessSpecifier::from_audience("https://pubsub.googleapis.com"))
///     .build();
/// })
/// ```
pub struct Builder {
    service_account_key: Value,
    access_specifier: AccessSpecifier,
    quota_project_id: Option<String>,
}

impl Builder {
    /// Creates a new builder using [service_account_key] JSON value.
    /// By default, the builder is configured with [cloud-platform] scope.
    /// This can be overridden using the [with_access_specifier][Builder::with_access_specifier] method.
    ///
    /// [cloud-platform]:https://cloud.google.com/compute/docs/access/service-accounts#scopes_best_practice
    /// [service_account_key]: https://cloud.google.com/iam/docs/keys-create-delete#creating
    pub fn new(service_account_key: Value) -> Self {
        Self {
            service_account_key,
            access_specifier: AccessSpecifier::Scopes([DEFAULT_SCOPE].map(str::to_string).to_vec()),
            quota_project_id: None,
        }
    }

    /// Sets the [AccessSpecifier] representing either scopes or audience for this credentials.
    ///
    /// # Example for setting audience
    /// ```
    /// # use google_cloud_auth::credentials::service_account::{AccessSpecifier, Builder};
    /// let access_specifier = AccessSpecifier::from_audience("https://bigtable.googleapis.com/");
    /// let service_account_key = serde_json::json!({ /* add details here */ });
    /// let credentials = Builder::new(service_account_key)
    ///     .with_access_specifier(access_specifier)
    ///     .build();
    /// ```
    ///
    /// # Example for setting scopes
    /// ```
    /// # use google_cloud_auth::credentials::service_account::{AccessSpecifier, Builder};
    /// let access_specifier = AccessSpecifier::from_scopes(["https://www.googleapis.com/auth/pubsub"]);
    /// let service_account_key = serde_json::json!({ /* add details here */ });
    /// let credentials = Builder::new(service_account_key)
    ///     .with_access_specifier(access_specifier)
    ///     .build();
    /// ```
    pub fn with_access_specifier(mut self, access_specifier: AccessSpecifier) -> Self {
        self.access_specifier = access_specifier;
        self
    }

    /// Sets the [quota project] for this credentials.
    ///
    /// In some services, you can use a service account in
    /// one project for authentication and authorization, and charge
    /// the usage to a different project. This requires that the
    /// service account has `serviceusage.services.use` permissions on the quota project.
    ///
    /// [quota project]: https://cloud.google.com/docs/quotas/quota-project
    pub fn with_quota_project_id<S: Into<String>>(mut self, quota_project_id: S) -> Self {
        self.quota_project_id = Some(quota_project_id.into());
        self
    }

    fn build_token_provider(self) -> BuildResult<ServiceAccountTokenProvider> {
        let service_account_key =
            serde_json::from_value::<ServiceAccountKey>(self.service_account_key)
                .map_err(BuilderError::parsing)?;

        Ok(ServiceAccountTokenProvider {
            service_account_key,
            access_specifier: self.access_specifier,
        })
    }

    /// Returns a [Credentials] instance with the configured settings.
    ///
    /// # Errors
    ///
    /// Returns a [CredentialsError] if the `service_account_key`
    /// provided to [`Builder::new`] cannot be successfully deserialized into the
    /// expected format for a service account key. This typically happens if the
    /// JSON value is malformed or missing required fields. For more information,
    /// on the expected format for a service account key, consult the
    /// relevant section in the [service account keys] guide.
    ///
    /// [creating service account keys]: https://cloud.google.com/iam/docs/keys-create-delete#creating
    pub fn build(self) -> BuildResult<Credentials> {
        Ok(Credentials {
            inner: Arc::new(ServiceAccountCredentials {
                quota_project_id: self.quota_project_id.clone(),
                token_provider: TokenCache::new(self.build_token_provider()?),
            }),
        })
    }
}

/// A representation of a [service account key].
///
/// [Service Account Key]: https://cloud.google.com/iam/docs/keys-create-delete#creating
#[derive(serde::Deserialize, Default, Clone)]
struct ServiceAccountKey {
    /// The client email address of the service account.
    /// (e.g., "my-sa@my-project.iam.gserviceaccount.com").
    client_email: String,
    /// ID of the service account's private key.
    private_key_id: String,
    /// The PEM-encoded PKCS#8 private key string associated with the service account.
    /// Begins with `-----BEGIN PRIVATE KEY-----`.
    private_key: String,
    /// The project id the service account belongs to.
    project_id: String,
    /// The universe domain this service account belongs to.
    universe_domain: Option<String>,
}

impl std::fmt::Debug for ServiceAccountKey {
    fn fmt(&self, f: &mut std::fmt::Formatter<'_>) -> std::fmt::Result {
        f.debug_struct("ServiceAccountKey")
            .field("client_email", &self.client_email)
            .field("private_key_id", &self.private_key_id)
            .field("private_key", &"[censored]")
            .field("project_id", &self.project_id)
            .field("universe_domain", &self.universe_domain)
            .finish()
    }
}

#[derive(Debug)]
struct ServiceAccountCredentials<T>
where
    T: CachedTokenProvider,
{
    token_provider: T,
    quota_project_id: Option<String>,
}

#[derive(Debug)]
struct ServiceAccountTokenProvider {
    service_account_key: ServiceAccountKey,
    access_specifier: AccessSpecifier,
}

fn token_issue_time(current_time: OffsetDateTime) -> OffsetDateTime {
    current_time - CLOCK_SKEW_FUDGE
}

fn token_expiry_time(current_time: OffsetDateTime) -> OffsetDateTime {
    current_time + CLOCK_SKEW_FUDGE + DEFAULT_TOKEN_TIMEOUT
}

#[async_trait]
impl TokenProvider for ServiceAccountTokenProvider {
    async fn token(&self) -> Result<Token> {
        let expires_at = Instant::now() + CLOCK_SKEW_FUDGE + DEFAULT_TOKEN_TIMEOUT;
        let tg = ServiceAccountTokenGenerator {
            audience: self.access_specifier.audience().cloned(),
            scopes: self
                .access_specifier
                .scopes()
                .map(|scopes| scopes.join(" ")),
            service_account_key: self.service_account_key.clone(),
            target_audience: None,
        };

        let token = tg.generate()?;

        let token = Token {
            token,
            token_type: "Bearer".to_string(),
            expires_at: Some(expires_at),
            metadata: None,
        };
        Ok(token)
    }
}

#[derive(Default, Clone)]
struct ServiceAccountTokenGenerator {
    service_account_key: ServiceAccountKey,
    audience: Option<String>,
    scopes: Option<String>,
    target_audience: Option<String>,
}

impl ServiceAccountTokenGenerator {
    fn generate(&self) -> Result<String> {
        let signer = self.signer(&self.service_account_key.private_key)?;

        // The claims encode a unix timestamp. `std::time::Instant` has no
        // epoch, so we use `time::OffsetDateTime`, which reads system time, in
        // the implementation.
        let current_time = OffsetDateTime::now_utc();

        let claims = JwsClaims {
            iss: self.service_account_key.client_email.clone(),
            scope: self.scopes.clone(),
            target_audience: self.target_audience.clone(),
            aud: self.audience.clone(),
            exp: token_expiry_time(current_time),
            iat: token_issue_time(current_time),
            typ: None,
            sub: Some(self.service_account_key.client_email.clone()),
        };

        let header = JwsHeader {
            alg: "RS256",
            typ: "JWT",
            kid: &self.service_account_key.private_key_id,
        };
        let encoded_header_claims = format!("{}.{}", header.encode()?, claims.encode()?);
        let sig = signer
            .sign(encoded_header_claims.as_bytes())
            .map_err(errors::non_retryable)?;
        use base64::prelude::{BASE64_URL_SAFE_NO_PAD, Engine as _};
        let token = format!(
            "{}.{}",
            encoded_header_claims,
            &BASE64_URL_SAFE_NO_PAD.encode(sig)
        );

        Ok(token)
    }

    // Creates a signer using the private key stored in the service account file.
    fn signer(&self, private_key: &String) -> Result<Box<dyn Signer>> {
        let key_provider = CryptoProvider::get_default().map_or_else(
            || rustls::crypto::ring::default_provider().key_provider,
            |p| p.key_provider,
        );

        let private_key = rustls_pemfile::read_one(&mut private_key.as_bytes())
            .map_err(errors::non_retryable)?
            .ok_or_else(|| {
                errors::non_retryable_from_str("missing PEM section in service account key")
            })?;
        let pk = match private_key {
            Item::Pkcs8Key(item) => key_provider.load_private_key(item.into()),
            other => {
                return Err(Self::unexpected_private_key_error(other));
            }
        };
        let sk = pk.map_err(errors::non_retryable)?;
        sk.choose_scheme(&[rustls::SignatureScheme::RSA_PKCS1_SHA256])
            .ok_or_else(|| errors::non_retryable_from_str("Unable to choose RSA_PKCS1_SHA256 signing scheme as it is not supported by current signer"))
    }

    fn unexpected_private_key_error(private_key_format: Item) -> CredentialsError {
        errors::non_retryable_from_str(format!(
            "expected key to be in form of PKCS8, found {private_key_format:?}",
        ))
    }
}

#[async_trait::async_trait]
impl<T> CredentialsProvider for ServiceAccountCredentials<T>
where
    T: CachedTokenProvider,
{
    async fn headers(&self, extensions: Extensions) -> Result<CacheableResource<HeaderMap>> {
        let token = self.token_provider.token(extensions).await?;
        build_cacheable_headers(&token, &self.quota_project_id)
    }
}

<<<<<<< HEAD
=======
#[cfg(google_cloud_unstable_id_token)]
>>>>>>> 1dea6b3c
pub mod idtoken {
    use crate::Result;
    use crate::build_errors::Error as BuilderError;
    use crate::constants::{JWT_BEARER_GRANT_TYPE, OAUTH2_TOKEN_SERVER_URL};
    use crate::credentials::CacheableResource;
    use crate::credentials::idtoken::dynamic::IDTokenCredentialsProvider;
    use crate::credentials::service_account::{ServiceAccountKey, ServiceAccountTokenGenerator};
    use crate::token::{CachedTokenProvider, Token, TokenProvider};
    use crate::token_cache::TokenCache;
    use crate::{BuildResult, credentials::idtoken::IDTokenCredentials};
    use async_trait::async_trait;
    use gax::error::CredentialsError;
<<<<<<< HEAD
=======
    use http::Extensions;
>>>>>>> 1dea6b3c
    use reqwest::Client;
    use serde_json::Value;
    use std::sync::Arc;

    #[derive(Debug)]
    struct ServiceAccountCredentials<T>
    where
        T: CachedTokenProvider,
    {
        token_provider: T,
    }

    #[async_trait]
    impl<T> IDTokenCredentialsProvider for ServiceAccountCredentials<T>
    where
        T: CachedTokenProvider,
    {
        async fn id_token(&self) -> Result<String> {
            let cached_token = self.token_provider.token(Extensions::new()).await?;
            match cached_token {
                CacheableResource::New { data, .. } => Ok(data.token),
                CacheableResource::NotModified => {
                    Err(CredentialsError::from_msg(false, "failed to fetch token"))
                }
            }
        }
    }

    #[derive(Debug)]
    struct ServiceAccountTokenProvider {
        service_account_key: ServiceAccountKey,
        audience: String,
        target_audience: String,
        token_server_url: String,
    }

    #[async_trait]
    impl TokenProvider for ServiceAccountTokenProvider {
        async fn token(&self) -> Result<Token> {
            let audience = self.audience.clone();
            let target_audience = Some(self.target_audience.clone());
            let service_account_key = self.service_account_key.clone();
            let tg = ServiceAccountTokenGenerator {
                audience: Some(audience),
                service_account_key,
                target_audience,
                scopes: None,
            };
            let assertion = tg.generate()?;

            let client = Client::new();
            let request = client.post(&self.token_server_url).form(&[
                ("grant_type", JWT_BEARER_GRANT_TYPE.to_string()),
                ("assertion", assertion),
            ]);

            let response = request
                .send()
                .await
                .map_err(|e| crate::errors::from_http_error(e, "failed to exchange id token"))?;

            if !response.status().is_success() {
                let err =
                    crate::errors::from_http_response(response, "failed to fetch id token").await;
                return Err(err);
            }

            let token = response
                .text()
                .await
                .map_err(|e| CredentialsError::from_source(!e.is_decode(), e))?;

            Ok(Token {
                token,
                token_type: "Bearer".to_string(),
                expires_at: None,
                metadata: None,
            })
        }
    }

    pub struct Builder {
        service_account_key: Value,
        target_audience: String,
        token_server_url: String,
    }

    /// Creates [`IDTokenCredentials`] instances that fetch ID tokens using
    /// service accounts.
    impl Builder {
        /// The `target_audience` is a required parameter that specifies the
        /// intended audience of the ID token. This is typically the URL of the
        /// service that will be receiving the token.
        pub fn new<S: Into<String>>(target_audience: S, service_account_key: Value) -> Self {
            Self {
                service_account_key,
                target_audience: target_audience.into(),
                token_server_url: OAUTH2_TOKEN_SERVER_URL.to_string(),
            }
        }

        #[cfg(test)]
        pub(crate) fn with_token_server_url<S: Into<String>>(mut self, url: S) -> Self {
            self.token_server_url = url.into();
            self
        }

        fn build_token_provider(
            self,
            target_audience: String,
        ) -> BuildResult<ServiceAccountTokenProvider> {
            let service_account_key =
                serde_json::from_value::<ServiceAccountKey>(self.service_account_key)
                    .map_err(BuilderError::parsing)?;
            Ok(ServiceAccountTokenProvider {
                service_account_key,
                audience: OAUTH2_TOKEN_SERVER_URL.to_string(),
                target_audience,
                token_server_url: self.token_server_url,
            })
        }

        /// Returns an [`IDTokenCredentials`] instance with the configured
        /// settings.
        pub fn build(self) -> BuildResult<IDTokenCredentials> {
            let target_audience = self.target_audience.clone();
            let creds = ServiceAccountCredentials {
                token_provider: TokenCache::new(self.build_token_provider(target_audience)?),
            };
            Ok(IDTokenCredentials {
                inner: Arc::new(creds),
            })
        }
    }
}

#[cfg(test)]
mod tests {
    use super::*;
    use crate::credentials::QUOTA_PROJECT_KEY;
    use crate::credentials::tests::{
        PKCS8_PK, b64_decode_to_json, get_headers_from_cache, get_token_from_headers,
    };
    use crate::token::tests::MockTokenProvider;
    use http::HeaderValue;
    use http::header::AUTHORIZATION;
    use rsa::pkcs1::EncodeRsaPrivateKey;
    use rsa::pkcs8::LineEnding;
    use rustls_pemfile::Item;
    use serde_json::Value;
    use serde_json::json;
    use std::error::Error as _;
    use std::time::Duration;

    type TestResult = std::result::Result<(), Box<dyn std::error::Error>>;

    const SSJ_REGEX: &str = r"(?<header>[^\.]+)\.(?<claims>[^\.]+)\.(?<sig>[^\.]+)";

    #[test]
    fn debug_token_provider() {
        let expected = ServiceAccountKey {
            client_email: "test-client-email".to_string(),
            private_key_id: "test-private-key-id".to_string(),
            private_key: "super-duper-secret-private-key".to_string(),
            project_id: "test-project-id".to_string(),
            universe_domain: Some("test-universe-domain".to_string()),
        };
        let fmt = format!("{expected:?}");
        assert!(fmt.contains("test-client-email"), "{fmt}");
        assert!(fmt.contains("test-private-key-id"), "{fmt}");
        assert!(!fmt.contains("super-duper-secret-private-key"), "{fmt}");
        assert!(fmt.contains("test-project-id"), "{fmt}");
        assert!(fmt.contains("test-universe-domain"), "{fmt}");
    }

    #[test]
    fn validate_token_issue_time() {
        let current_time = OffsetDateTime::now_utc();
        let token_issue_time = token_issue_time(current_time);
        assert!(token_issue_time == current_time - CLOCK_SKEW_FUDGE);
    }

    #[test]
    fn validate_token_expiry_time() {
        let current_time = OffsetDateTime::now_utc();
        let token_issue_time = token_expiry_time(current_time);
        assert!(token_issue_time == current_time + CLOCK_SKEW_FUDGE + DEFAULT_TOKEN_TIMEOUT);
    }

    #[tokio::test]
    async fn headers_success_without_quota_project() -> TestResult {
        let token = Token {
            token: "test-token".to_string(),
            token_type: "Bearer".to_string(),
            expires_at: None,
            metadata: None,
        };

        let mut mock = MockTokenProvider::new();
        mock.expect_token().times(1).return_once(|| Ok(token));

        let sac = ServiceAccountCredentials {
            token_provider: TokenCache::new(mock),
            quota_project_id: None,
        };

        let mut extensions = Extensions::new();
        let cached_headers = sac.headers(extensions.clone()).await.unwrap();
        let (headers, entity_tag) = match cached_headers {
            CacheableResource::New { entity_tag, data } => (data, entity_tag),
            CacheableResource::NotModified => unreachable!("expecting new headers"),
        };
        let token = headers.get(AUTHORIZATION).unwrap();

        assert_eq!(headers.len(), 1, "{headers:?}");
        assert_eq!(token, HeaderValue::from_static("Bearer test-token"));
        assert!(token.is_sensitive());

        extensions.insert(entity_tag);

        let cached_headers = sac.headers(extensions).await?;

        match cached_headers {
            CacheableResource::New { .. } => unreachable!("expecting new headers"),
            CacheableResource::NotModified => CacheableResource::<HeaderMap>::NotModified,
        };
        Ok(())
    }

    #[tokio::test]
    async fn headers_success_with_quota_project() -> TestResult {
        let token = Token {
            token: "test-token".to_string(),
            token_type: "Bearer".to_string(),
            expires_at: None,
            metadata: None,
        };

        let quota_project = "test-quota-project";

        let mut mock = MockTokenProvider::new();
        mock.expect_token().times(1).return_once(|| Ok(token));

        let sac = ServiceAccountCredentials {
            token_provider: TokenCache::new(mock),
            quota_project_id: Some(quota_project.to_string()),
        };

        let headers = get_headers_from_cache(sac.headers(Extensions::new()).await.unwrap())?;
        let token = headers.get(AUTHORIZATION).unwrap();
        let quota_project_header = headers.get(QUOTA_PROJECT_KEY).unwrap();

        assert_eq!(headers.len(), 2, "{headers:?}");
        assert_eq!(token, HeaderValue::from_static("Bearer test-token"));
        assert!(token.is_sensitive());
        assert_eq!(
            quota_project_header,
            HeaderValue::from_static(quota_project)
        );
        assert!(!quota_project_header.is_sensitive());
        Ok(())
    }

    #[tokio::test]
    async fn headers_failure() {
        let mut mock = MockTokenProvider::new();
        mock.expect_token()
            .times(1)
            .return_once(|| Err(errors::non_retryable_from_str("fail")));

        let sac = ServiceAccountCredentials {
            token_provider: TokenCache::new(mock),
            quota_project_id: None,
        };
        assert!(sac.headers(Extensions::new()).await.is_err());
    }

    pub(crate) fn get_mock_service_key() -> Value {
        json!({
            "client_email": "test-client-email",
            "private_key_id": "test-private-key-id",
            "private_key": "",
            "project_id": "test-project-id",
        })
    }

    #[tokio::test]
    async fn get_service_account_headers_pkcs1_private_key_failure() -> TestResult {
        let mut service_account_key = get_mock_service_key();

        let key = crate::credentials::tests::RSA_PRIVATE_KEY
            .to_pkcs1_pem(LineEnding::LF)
            .expect("Failed to encode key to PKCS#1 PEM")
            .to_string();

        service_account_key["private_key"] = Value::from(key);
        let cred = Builder::new(service_account_key).build()?;
        let expected_error_message = "expected key to be in form of PKCS8, found Pkcs1Key";
        assert!(
            cred.headers(Extensions::new())
                .await
                .is_err_and(|e| e.to_string().contains(expected_error_message))
        );
        Ok(())
    }

    #[tokio::test]
    async fn get_service_account_token_pkcs8_key_success() -> TestResult {
        let mut service_account_key = get_mock_service_key();
        service_account_key["private_key"] = Value::from(PKCS8_PK.clone());
        let tp = Builder::new(service_account_key.clone()).build_token_provider()?;

        let token = tp.token().await?;
        let re = regex::Regex::new(SSJ_REGEX).unwrap();
        let captures = re.captures(&token.token).ok_or_else(|| {
            format!(
                r#"Expected token in form: "<header>.<claims>.<sig>". Found token: {}"#,
                token.token
            )
        })?;
        let header = b64_decode_to_json(captures["header"].to_string());
        assert_eq!(header["alg"], "RS256");
        assert_eq!(header["typ"], "JWT");
        assert_eq!(header["kid"], service_account_key["private_key_id"]);

        let claims = b64_decode_to_json(captures["claims"].to_string());
        assert_eq!(claims["iss"], service_account_key["client_email"]);
        assert_eq!(claims["scope"], DEFAULT_SCOPE);
        assert!(claims["iat"].is_number());
        assert!(claims["exp"].is_number());
        assert_eq!(claims["sub"], service_account_key["client_email"]);

        Ok(())
    }

    #[tokio::test]
    async fn header_caching() -> TestResult {
        let private_key = PKCS8_PK.clone();

        let json_value = json!({
            "client_email": "test-client-email",
            "private_key_id": "test-private-key-id",
            "private_key": private_key,
            "project_id": "test-project-id",
            "universe_domain": "test-universe-domain"
        });

        let credentials = Builder::new(json_value).build()?;

        let headers = credentials.headers(Extensions::new()).await?;

        let re = regex::Regex::new(SSJ_REGEX).unwrap();
        let token = get_token_from_headers(headers).unwrap();

        let captures = re.captures(&token).unwrap();

        let claims = b64_decode_to_json(captures["claims"].to_string());
        let first_iat = claims["iat"].as_i64().unwrap();

        // The issued at claim (`iat`) encodes a unix timestamp, in seconds.
        // Sleeping for one second ensures that a subsequent claim has a
        // different `iat`. We need a real sleep, because we cannot fake the
        // current unix timestamp.
        std::thread::sleep(Duration::from_secs(1));

        // Get the token again.
        let token = get_token_from_headers(credentials.headers(Extensions::new()).await?).unwrap();
        let captures = re.captures(&token).unwrap();

        let claims = b64_decode_to_json(captures["claims"].to_string());
        let second_iat = claims["iat"].as_i64().unwrap();

        // Validate that the issued at claim is the same for the two tokens. If
        // the 2nd token is not from the cache, its `iat` will be different.
        assert_eq!(first_iat, second_iat);

        Ok(())
    }

    #[tokio::test]
    async fn get_service_account_headers_invalid_key_failure() -> TestResult {
        let mut service_account_key = get_mock_service_key();
        let pem_data = "-----BEGIN PRIVATE KEY-----\nMIGkAg==\n-----END PRIVATE KEY-----";
        service_account_key["private_key"] = Value::from(pem_data);
        let cred = Builder::new(service_account_key).build()?;

        let token = cred.headers(Extensions::new()).await;
        let err = token.unwrap_err();
        assert!(!err.is_transient(), "{err:?}");
        let source = err.source().and_then(|e| e.downcast_ref::<rustls::Error>());
        assert!(matches!(source, Some(rustls::Error::General(_))), "{err:?}");
        Ok(())
    }

    #[tokio::test]
    async fn get_service_account_invalid_json_failure() -> TestResult {
        let service_account_key = Value::from(" ");
        let e = Builder::new(service_account_key).build().unwrap_err();
        assert!(e.is_parsing(), "{e:?}");

        Ok(())
    }

    #[test]
    fn signer_failure() -> TestResult {
        let tp = Builder::new(get_mock_service_key()).build_token_provider()?;
        let tg = ServiceAccountTokenGenerator {
            service_account_key: tp.service_account_key.clone(),
            ..Default::default()
        };

        let signer = tg.signer(&tg.service_account_key.private_key);
        let expected_error_message = "missing PEM section in service account key";
        assert!(signer.is_err_and(|e| e.to_string().contains(expected_error_message)));
        Ok(())
    }

    #[test]
    fn unexpected_private_key_error_message() -> TestResult {
        let expected_message = format!(
            "expected key to be in form of PKCS8, found {:?}",
            Item::Crl(Vec::new().into()) // Example unsupported key type
        );

        let error = ServiceAccountTokenGenerator::unexpected_private_key_error(Item::Crl(
            Vec::new().into(),
        ));
        assert!(error.to_string().contains(&expected_message));
        Ok(())
    }

    #[tokio::test]
    async fn get_service_account_headers_with_audience() -> TestResult {
        let mut service_account_key = get_mock_service_key();
        service_account_key["private_key"] = Value::from(PKCS8_PK.clone());
        let headers = Builder::new(service_account_key.clone())
            .with_access_specifier(AccessSpecifier::from_audience("test-audience"))
            .build()?
            .headers(Extensions::new())
            .await?;

        let re = regex::Regex::new(SSJ_REGEX).unwrap();
        let token = get_token_from_headers(headers).unwrap();
        let captures = re.captures(&token).ok_or_else(|| {
            format!(r#"Expected token in form: "<header>.<claims>.<sig>". Found token: {token}"#)
        })?;
        let token_header = b64_decode_to_json(captures["header"].to_string());
        assert_eq!(token_header["alg"], "RS256");
        assert_eq!(token_header["typ"], "JWT");
        assert_eq!(token_header["kid"], service_account_key["private_key_id"]);

        let claims = b64_decode_to_json(captures["claims"].to_string());
        assert_eq!(claims["iss"], service_account_key["client_email"]);
        assert_eq!(claims["scope"], Value::Null);
        assert_eq!(claims["aud"], "test-audience");
        assert!(claims["iat"].is_number());
        assert!(claims["exp"].is_number());
        assert_eq!(claims["sub"], service_account_key["client_email"]);
        Ok(())
    }

    #[tokio::test(start_paused = true)]
    async fn get_service_account_token_verify_expiry_time() -> TestResult {
        let now = Instant::now();
        let mut service_account_key = get_mock_service_key();
        service_account_key["private_key"] = Value::from(PKCS8_PK.clone());
        let token = Builder::new(service_account_key)
            .build_token_provider()?
            .token()
            .await?;

        let expected_expiry = now + CLOCK_SKEW_FUDGE + DEFAULT_TOKEN_TIMEOUT;

        assert_eq!(token.expires_at.unwrap(), expected_expiry);
        Ok(())
    }

    #[tokio::test]
    async fn get_service_account_headers_with_custom_scopes() -> TestResult {
        let mut service_account_key = get_mock_service_key();
        let scopes = vec![
            "https://www.googleapis.com/auth/pubsub, https://www.googleapis.com/auth/translate",
        ];
        service_account_key["private_key"] = Value::from(PKCS8_PK.clone());
        let headers = Builder::new(service_account_key.clone())
            .with_access_specifier(AccessSpecifier::from_scopes(scopes.clone()))
            .build()?
            .headers(Extensions::new())
            .await?;

        let re = regex::Regex::new(SSJ_REGEX).unwrap();
        let token = get_token_from_headers(headers).unwrap();
        let captures = re.captures(&token).ok_or_else(|| {
            format!(r#"Expected token in form: "<header>.<claims>.<sig>". Found token: {token}"#)
        })?;
        let token_header = b64_decode_to_json(captures["header"].to_string());
        assert_eq!(token_header["alg"], "RS256");
        assert_eq!(token_header["typ"], "JWT");
        assert_eq!(token_header["kid"], service_account_key["private_key_id"]);

        let claims = b64_decode_to_json(captures["claims"].to_string());
        assert_eq!(claims["iss"], service_account_key["client_email"]);
        assert_eq!(claims["scope"], scopes.join(" "));
        assert_eq!(claims["aud"], Value::Null);
        assert!(claims["iat"].is_number());
        assert!(claims["exp"].is_number());
        assert_eq!(claims["sub"], service_account_key["client_email"]);
        Ok(())
    }
}

#[cfg(all(test, google_cloud_unstable_id_token))]
mod unstable_tests {
    use super::tests::*;
    use super::*;
    use crate::constants::JWT_BEARER_GRANT_TYPE;
    use crate::credentials::tests::PKCS8_PK;
    use httptest::{
        Expectation, Server,
        matchers::{all_of, any, contains, request, url_decoded},
        responders::*,
    };
    use serde_json::Value;

    type TestResult = std::result::Result<(), Box<dyn std::error::Error>>;

    #[tokio::test]
    async fn idtoken_success() -> TestResult {
        let server = Server::run();
        server.expect(
            Expectation::matching(all_of![
                request::method("POST"),
                request::path("/"),
                request::body(url_decoded(contains(("grant_type", JWT_BEARER_GRANT_TYPE)))),
                request::body(url_decoded(contains(("assertion", any())))),
            ])
            .respond_with(status_code(200).body("test-id-token")),
        );

        let mut service_account_key = get_mock_service_key();
        service_account_key["private_key"] = Value::from(PKCS8_PK.clone());

        let creds = idtoken::Builder::new("test-audience", service_account_key)
            .with_token_server_url(server.url("/").to_string())
            .build()?;

        let token = creds.id_token().await?;
        assert_eq!(token, "test-id-token");
        Ok(())
    }

    #[tokio::test]
    async fn idtoken_http_error() -> TestResult {
        let server = Server::run();
        server.expect(
            Expectation::matching(all_of![request::method("POST"), request::path("/"),])
                .respond_with(status_code(501)),
        );

        let mut service_account_key = get_mock_service_key();
        service_account_key["private_key"] = Value::from(PKCS8_PK.clone());

        let creds = idtoken::Builder::new("test-audience", service_account_key)
            .with_token_server_url(server.url("/").to_string())
            .build()?;

        let err = creds.id_token().await.unwrap_err();
        assert!(!err.is_transient());
        Ok(())
    }

    #[tokio::test]
    async fn idtoken_caching() -> TestResult {
        let server = Server::run();
        server.expect(
            Expectation::matching(all_of![
                request::method("POST"),
                request::path("/"),
                request::body(url_decoded(contains(("grant_type", JWT_BEARER_GRANT_TYPE)))),
                request::body(url_decoded(contains(("assertion", any())))),
            ])
            .times(1)
            .respond_with(status_code(200).body("test-id-token")),
        );

        let mut service_account_key = get_mock_service_key();
        service_account_key["private_key"] = Value::from(PKCS8_PK.clone());

        let creds = idtoken::Builder::new("test-audience", service_account_key)
            .with_token_server_url(format!("http://{}", server.addr()))
            .build()?;

        let id_token = creds.id_token().await?;
        assert_eq!(id_token, "test-id-token");

        let id_token = creds.id_token().await?;
        assert_eq!(id_token, "test-id-token");

        Ok(())
    }
}<|MERGE_RESOLUTION|>--- conflicted
+++ resolved
@@ -464,10 +464,7 @@
     }
 }
 
-<<<<<<< HEAD
-=======
 #[cfg(google_cloud_unstable_id_token)]
->>>>>>> 1dea6b3c
 pub mod idtoken {
     use crate::Result;
     use crate::build_errors::Error as BuilderError;
@@ -480,10 +477,7 @@
     use crate::{BuildResult, credentials::idtoken::IDTokenCredentials};
     use async_trait::async_trait;
     use gax::error::CredentialsError;
-<<<<<<< HEAD
-=======
     use http::Extensions;
->>>>>>> 1dea6b3c
     use reqwest::Client;
     use serde_json::Value;
     use std::sync::Arc;
