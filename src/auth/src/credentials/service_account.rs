// Copyright 2025 Google LLC
//
// Licensed under the Apache License, Version 2.0 (the "License");
// you may not use this file except in compliance with the License.
// You may obtain a copy of the License at
//
//     https://www.apache.org/licenses/LICENSE-2.0
//
// Unless required by applicable law or agreed to in writing, software
// distributed under the License is distributed on an "AS IS" BASIS,
// WITHOUT WARRANTIES OR CONDITIONS OF ANY KIND, either express or implied.
// See the License for the specific language governing permissions and
// limitations under the License.

//! [Service Account] Credentials type.
//!
//! A service account is an account for an application or compute workload
//! instead of an individual end user. The default credentials used by the
//! client libraries may be, and often are, associated with a service account.
//! Therefore, you can use service accounts by configuring your environment,
//! without any code changes.
//!
//! Sometimes the application needs to use a [service account key] directly.
//! The types in this module will help you in this case. For more information
//! on when service account keys are appropriate, consult the
//! relevant section in the [Best practices for using service accounts] guide.
//!
//! You can create multiple service account keys for a single service account.
//! When you [create a service account key], the key is returned as a string.
//! This string contains an ID for the service account, as well as the
//! cryptographic materials (an RSA private key) required to authenticate the caller.
//!
//! Therefore, service account keys should be treated as any other secret
//! with security implications. Think of them as unencrypted passwords. Do not
//! store them where unauthorized persons or programs may read them.
//!
//! The types in this module allow you to create access tokens, based on
//! service account keys and can be used with the Google Cloud client
//! libraries for Rust.
//!
//! While the Google Cloud client libraries for Rust automatically use the types
//! in this module when ADC finds a service account key file, you may want to
//! use these types directly when the service account key is obtained from
//! Cloud Secret Manager or a similar service.
//!
//! # Example
//! ```
//! # use google_cloud_auth::credentials::service_account::Builder;
//! # use google_cloud_auth::credentials::Credentials;
//! # use http::Extensions;
//! # tokio_test::block_on(async {
//! let service_account_key = serde_json::json!({
//!     "client_email": "test-client-email",
//!     "private_key_id": "test-private-key-id",
//!     "private_key": "<YOUR_PKCS8_PEM_KEY_HERE>",
//!     "project_id": "test-project-id",
//!     "universe_domain": "test-universe-domain",
//! });
//! let credentials: Credentials = Builder::new(service_account_key)
//!     .with_quota_project_id("my-quota-project")
//!     .build()?;
//! let headers = credentials.headers(Extensions::new()).await?;
//! println!("Headers: {headers:?}");
//! # Ok::<(), anyhow::Error>(())
//! # });
//! ```
//!
//! [Best practices for using service accounts]: https://cloud.google.com/iam/docs/best-practices-service-accounts#choose-when-to-use
//! [create a service account key]: https://cloud.google.com/iam/docs/keys-create-delete#creating
//! [Service Account]: https://cloud.google.com/iam/docs/service-account-overview
//! [service account key]: https://cloud.google.com/iam/docs/keys-create-delete#creating

mod jws;

use crate::build_errors::Error as BuilderError;
use crate::constants::DEFAULT_SCOPE;
use crate::credentials::dynamic::CredentialsProvider;
use crate::credentials::{CacheableResource, Credentials};
use crate::errors::{self, CredentialsError};
use crate::headers_util::build_cacheable_headers;
use crate::token::{CachedTokenProvider, Token, TokenProvider};
use crate::token_cache::TokenCache;
use crate::{BuildResult, Result};
use async_trait::async_trait;
use http::{Extensions, HeaderMap};
use jws::{CLOCK_SKEW_FUDGE, DEFAULT_TOKEN_TIMEOUT, JwsClaims, JwsHeader};
use rustls::crypto::CryptoProvider;
use rustls::sign::Signer;
use rustls_pemfile::Item;
use serde_json::Value;
use std::sync::Arc;
use time::OffsetDateTime;
use tokio::time::Instant;

/// Represents the access specifier for a service account based token,
/// specifying either OAuth 2.0 [scopes] or a [JWT] audience.
///
/// It ensures that only one of these access specifiers can be applied
/// for a given credential setup.
///
/// [JWT]: https://google.aip.dev/auth/4111
/// [scopes]: https://developers.google.com/identity/protocols/oauth2/scopes
#[derive(Clone, Debug, PartialEq)]
pub enum AccessSpecifier {
    /// Use [AccessSpecifier::Audience] for setting audience in the token.
    /// `aud` is a [JWT] claim specifying intended recipient of the token,
    /// that is, a service.
    /// Only one of audience or scopes can be specified for a credentials.
    ///
    /// [JWT]: https://google.aip.dev/auth/4111
    Audience(String),

    /// Use [AccessSpecifier::Scopes] for setting [scopes] in the token.
    ///
    /// `scopes` is a [JWT] claim specifying requested permission(s) for the token.
    /// Only one of audience or scopes can be specified for a credentials.
    ///
    /// `scopes` define the *permissions being requested* for this specific session
    /// when interacting with a service. For example, `https://www.googleapis.com/auth/devstorage.read_write`.
    /// IAM permissions, on the other hand, define the *underlying capabilities*
    /// the service account possesses within a system. For example, `storage.buckets.delete`.
    /// When a token generated with specific scopes is used, the request must be permitted
    /// by both the service account's underlying IAM permissions and the scopes requested
    /// for the token. Therefore, scopes act as an additional restriction on what the token
    /// can be used for. Please see relevant section in [service account authorization] to learn
    /// more about scopes and IAM permissions.
    ///
    /// [JWT]: https://google.aip.dev/auth/4111
    /// [service account authorization]: https://cloud.google.com/compute/docs/access/service-accounts#authorization
    /// [scopes]: https://developers.google.com/identity/protocols/oauth2/scopes
    Scopes(Vec<String>),
}

impl AccessSpecifier {
    fn audience(&self) -> Option<&String> {
        match self {
            AccessSpecifier::Audience(aud) => Some(aud),
            AccessSpecifier::Scopes(_) => None,
        }
    }

    fn scopes(&self) -> Option<&[String]> {
        match self {
            AccessSpecifier::Scopes(scopes) => Some(scopes),
            AccessSpecifier::Audience(_) => None,
        }
    }

    /// Creates [AccessSpecifier] with [scopes].
    ///
    /// # Example
    /// ```
    /// # use google_cloud_auth::credentials::service_account::{AccessSpecifier, Builder};
    /// let access_specifier = AccessSpecifier::from_scopes(["https://www.googleapis.com/auth/pubsub"]);
    /// let service_account_key = serde_json::json!({ /* add details here */ });
    /// let credentials = Builder::new(service_account_key)
    ///     .with_access_specifier(access_specifier)
    ///     .build();
    /// ```
    ///
    /// [scopes]: https://developers.google.com/identity/protocols/oauth2/scopes
    pub fn from_scopes<I, S>(scopes: I) -> Self
    where
        I: IntoIterator<Item = S>,
        S: Into<String>,
    {
        AccessSpecifier::Scopes(scopes.into_iter().map(|s| s.into()).collect())
    }

    /// Creates [AccessSpecifier] with an audience.
    ///
    /// The value should be `https://{SERVICE}/`, e.g., `https://pubsub.googleapis.com/`
    ///
    /// # Example
    /// ```
    /// # use google_cloud_auth::credentials::service_account::{AccessSpecifier, Builder};
    /// let access_specifier = AccessSpecifier::from_audience("https://bigtable.googleapis.com/");
    /// let service_account_key = serde_json::json!({ /* add details here */ });
    /// let credentials = Builder::new(service_account_key)
    ///     .with_access_specifier(access_specifier)
    ///     .build();
    /// ```
    pub fn from_audience<S: Into<String>>(audience: S) -> Self {
        AccessSpecifier::Audience(audience.into())
    }
}

/// A builder for constructing service account [Credentials] instances.
///
/// # Example
/// ```
/// # use google_cloud_auth::credentials::service_account::{AccessSpecifier, Builder};
/// # tokio_test::block_on(async {
/// let key = serde_json::json!({
///     "client_email": "test-client-email",
///     "private_key_id": "test-private-key-id",
///     "private_key": "<YOUR_PKCS8_PEM_KEY_HERE>",
///     "project_id": "test-project-id",
///     "universe_domain": "test-universe-domain",
/// });
/// let credentials = Builder::new(key)
///     .with_access_specifier(AccessSpecifier::from_audience("https://pubsub.googleapis.com"))
///     .build();
/// })
/// ```
pub struct Builder {
    service_account_key: Value,
    access_specifier: AccessSpecifier,
    quota_project_id: Option<String>,
}

impl Builder {
    /// Creates a new builder using [service_account_key] JSON value.
    /// By default, the builder is configured with [cloud-platform] scope.
    /// This can be overridden using the [with_access_specifier][Builder::with_access_specifier] method.
    ///
    /// [cloud-platform]:https://cloud.google.com/compute/docs/access/service-accounts#scopes_best_practice
    /// [service_account_key]: https://cloud.google.com/iam/docs/keys-create-delete#creating
    pub fn new(service_account_key: Value) -> Self {
        Self {
            service_account_key,
            access_specifier: AccessSpecifier::Scopes([DEFAULT_SCOPE].map(str::to_string).to_vec()),
            quota_project_id: None,
        }
    }

    /// Sets the [AccessSpecifier] representing either scopes or audience for this credentials.
    ///
    /// # Example for setting audience
    /// ```
    /// # use google_cloud_auth::credentials::service_account::{AccessSpecifier, Builder};
    /// let access_specifier = AccessSpecifier::from_audience("https://bigtable.googleapis.com/");
    /// let service_account_key = serde_json::json!({ /* add details here */ });
    /// let credentials = Builder::new(service_account_key)
    ///     .with_access_specifier(access_specifier)
    ///     .build();
    /// ```
    ///
    /// # Example for setting scopes
    /// ```
    /// # use google_cloud_auth::credentials::service_account::{AccessSpecifier, Builder};
    /// let access_specifier = AccessSpecifier::from_scopes(["https://www.googleapis.com/auth/pubsub"]);
    /// let service_account_key = serde_json::json!({ /* add details here */ });
    /// let credentials = Builder::new(service_account_key)
    ///     .with_access_specifier(access_specifier)
    ///     .build();
    /// ```
    pub fn with_access_specifier(mut self, access_specifier: AccessSpecifier) -> Self {
        self.access_specifier = access_specifier;
        self
    }

    /// Sets the [quota project] for this credentials.
    ///
    /// In some services, you can use a service account in
    /// one project for authentication and authorization, and charge
    /// the usage to a different project. This requires that the
    /// service account has `serviceusage.services.use` permissions on the quota project.
    ///
    /// [quota project]: https://cloud.google.com/docs/quotas/quota-project
    pub fn with_quota_project_id<S: Into<String>>(mut self, quota_project_id: S) -> Self {
        self.quota_project_id = Some(quota_project_id.into());
        self
    }

    fn build_token_provider(self) -> BuildResult<ServiceAccountTokenProvider> {
        let service_account_key =
            serde_json::from_value::<ServiceAccountKey>(self.service_account_key)
                .map_err(BuilderError::parsing)?;

        Ok(ServiceAccountTokenProvider {
            service_account_key,
            access_specifier: self.access_specifier,
        })
    }

    /// Returns a [Credentials] instance with the configured settings.
    ///
    /// # Errors
    ///
    /// Returns a [CredentialsError] if the `service_account_key`
    /// provided to [`Builder::new`] cannot be successfully deserialized into the
    /// expected format for a service account key. This typically happens if the
    /// JSON value is malformed or missing required fields. For more information,
    /// on the expected format for a service account key, consult the
    /// relevant section in the [service account keys] guide.
    ///
    /// [creating service account keys]: https://cloud.google.com/iam/docs/keys-create-delete#creating
    pub fn build(self) -> BuildResult<Credentials> {
        Ok(Credentials {
            inner: Arc::new(ServiceAccountCredentials {
                quota_project_id: self.quota_project_id.clone(),
                token_provider: TokenCache::new(self.build_token_provider()?),
            }),
        })
    }
}

/// A representation of a [service account key].
///
/// [Service Account Key]: https://cloud.google.com/iam/docs/keys-create-delete#creating
#[derive(serde::Deserialize, Default, Clone)]
struct ServiceAccountKey {
    /// The client email address of the service account.
    /// (e.g., "my-sa@my-project.iam.gserviceaccount.com").
    client_email: String,
    /// ID of the service account's private key.
    private_key_id: String,
    /// The PEM-encoded PKCS#8 private key string associated with the service account.
    /// Begins with `-----BEGIN PRIVATE KEY-----`.
    private_key: String,
    /// The project id the service account belongs to.
    project_id: String,
    /// The universe domain this service account belongs to.
    universe_domain: Option<String>,
}

impl std::fmt::Debug for ServiceAccountKey {
    fn fmt(&self, f: &mut std::fmt::Formatter<'_>) -> std::fmt::Result {
        f.debug_struct("ServiceAccountKey")
            .field("client_email", &self.client_email)
            .field("private_key_id", &self.private_key_id)
            .field("private_key", &"[censored]")
            .field("project_id", &self.project_id)
            .field("universe_domain", &self.universe_domain)
            .finish()
    }
}

#[derive(Debug)]
struct ServiceAccountCredentials<T>
where
    T: CachedTokenProvider,
{
    token_provider: T,
    quota_project_id: Option<String>,
}

#[derive(Debug)]
struct ServiceAccountTokenProvider {
    service_account_key: ServiceAccountKey,
    access_specifier: AccessSpecifier,
}

fn token_issue_time(current_time: OffsetDateTime) -> OffsetDateTime {
    current_time - CLOCK_SKEW_FUDGE
}

fn token_expiry_time(current_time: OffsetDateTime) -> OffsetDateTime {
    current_time + CLOCK_SKEW_FUDGE + DEFAULT_TOKEN_TIMEOUT
}

#[async_trait]
impl TokenProvider for ServiceAccountTokenProvider {
    async fn token(&self) -> Result<Token> {
        let expires_at = Instant::now() + CLOCK_SKEW_FUDGE + DEFAULT_TOKEN_TIMEOUT;
        let tg = ServiceAccountTokenGenerator {
            audience: self.access_specifier.audience().cloned(),
            scopes: self
                .access_specifier
                .scopes()
                .map(|scopes| scopes.join(" ")),
            service_account_key: self.service_account_key.clone(),
            target_audience: None,
        };

        let token = tg.generate()?;

        let token = Token {
            token,
            token_type: "Bearer".to_string(),
            expires_at: Some(expires_at),
            metadata: None,
        };
        Ok(token)
    }
}

#[derive(Default, Clone)]
struct ServiceAccountTokenGenerator {
    service_account_key: ServiceAccountKey,
    audience: Option<String>,
    scopes: Option<String>,
    target_audience: Option<String>,
}

impl ServiceAccountTokenGenerator {
    fn generate(&self) -> Result<String> {
        let signer = self.signer(&self.service_account_key.private_key)?;

        // The claims encode a unix timestamp. `std::time::Instant` has no
        // epoch, so we use `time::OffsetDateTime`, which reads system time, in
        // the implementation.
        let current_time = OffsetDateTime::now_utc();

        let claims = JwsClaims {
            iss: self.service_account_key.client_email.clone(),
            scope: self.scopes.clone(),
            target_audience: self.target_audience.clone(),
            aud: self.audience.clone(),
            exp: token_expiry_time(current_time),
            iat: token_issue_time(current_time),
            typ: None,
            sub: Some(self.service_account_key.client_email.clone()),
        };

        let header = JwsHeader {
            alg: "RS256",
            typ: "JWT",
            kid: &self.service_account_key.private_key_id,
        };
        let encoded_header_claims = format!("{}.{}", header.encode()?, claims.encode()?);
        let sig = signer
            .sign(encoded_header_claims.as_bytes())
            .map_err(errors::non_retryable)?;
        use base64::prelude::{BASE64_URL_SAFE_NO_PAD, Engine as _};
        let token = format!(
            "{}.{}",
            encoded_header_claims,
            &BASE64_URL_SAFE_NO_PAD.encode(sig)
        );

        Ok(token)
    }

    // Creates a signer using the private key stored in the service account file.
    fn signer(&self, private_key: &String) -> Result<Box<dyn Signer>> {
        let key_provider = CryptoProvider::get_default().map_or_else(
            || rustls::crypto::ring::default_provider().key_provider,
            |p| p.key_provider,
        );

        let private_key = rustls_pemfile::read_one(&mut private_key.as_bytes())
            .map_err(errors::non_retryable)?
            .ok_or_else(|| {
                errors::non_retryable_from_str("missing PEM section in service account key")
            })?;
        let pk = match private_key {
            Item::Pkcs8Key(item) => key_provider.load_private_key(item.into()),
            other => {
                return Err(Self::unexpected_private_key_error(other));
            }
        };
        let sk = pk.map_err(errors::non_retryable)?;
        sk.choose_scheme(&[rustls::SignatureScheme::RSA_PKCS1_SHA256])
            .ok_or_else(|| errors::non_retryable_from_str("Unable to choose RSA_PKCS1_SHA256 signing scheme as it is not supported by current signer"))
    }

    fn unexpected_private_key_error(private_key_format: Item) -> CredentialsError {
        errors::non_retryable_from_str(format!(
            "expected key to be in form of PKCS8, found {private_key_format:?}",
        ))
    }
}

#[async_trait::async_trait]
impl<T> CredentialsProvider for ServiceAccountCredentials<T>
where
    T: CachedTokenProvider,
{
    async fn headers(&self, extensions: Extensions) -> Result<CacheableResource<HeaderMap>> {
        let token = self.token_provider.token(extensions).await?;
        build_cacheable_headers(&token, &self.quota_project_id)
    }
}

<<<<<<< HEAD
#[cfg(google_cloud_unstable_id_token)]
pub mod idtoken {
=======
#[allow(dead_code)]
pub(crate) mod idtoken {
>>>>>>> c84b7c20
    use crate::Result;
    use crate::build_errors::Error as BuilderError;
    use crate::constants::{JWT_BEARER_GRANT_TYPE, OAUTH2_TOKEN_SERVER_URL};
    use crate::credentials::CacheableResource;
    use crate::credentials::idtoken::dynamic::IDTokenCredentialsProvider;
    use crate::credentials::service_account::{ServiceAccountKey, ServiceAccountTokenGenerator};
    use crate::token::{CachedTokenProvider, Token, TokenProvider};
    use crate::token_cache::TokenCache;
    use crate::{BuildResult, credentials::idtoken::IDTokenCredentials};
    use async_trait::async_trait;
    use gax::error::CredentialsError;
<<<<<<< HEAD
=======
    use http::Extensions;
>>>>>>> c84b7c20
    use reqwest::Client;
    use serde_json::Value;
    use std::sync::Arc;

    #[derive(Debug)]
    struct ServiceAccountCredentials<T>
    where
        T: CachedTokenProvider,
    {
        token_provider: T,
    }

    #[async_trait]
    impl<T> IDTokenCredentialsProvider for ServiceAccountCredentials<T>
    where
        T: CachedTokenProvider,
    {
        async fn id_token(&self) -> Result<String> {
            let cached_token = self.token_provider.token(Extensions::new()).await?;
            match cached_token {
                CacheableResource::New { data, .. } => Ok(data.token),
                CacheableResource::NotModified => {
                    Err(CredentialsError::from_msg(false, "failed to fetch token"))
                }
            }
        }
    }

    #[derive(Debug)]
    struct ServiceAccountTokenProvider {
        service_account_key: ServiceAccountKey,
        audience: String,
        target_audience: String,
        token_server_url: String,
    }

    #[async_trait]
    impl TokenProvider for ServiceAccountTokenProvider {
        async fn token(&self) -> Result<Token> {
            let audience = self.audience.clone();
            let target_audience = Some(self.target_audience.clone());
            let service_account_key = self.service_account_key.clone();
            let tg = ServiceAccountTokenGenerator {
                audience: Some(audience),
                service_account_key,
                target_audience,
                scopes: None,
            };
            let assertion = tg.generate()?;

            let client = Client::new();
            let request = client.post(&self.token_server_url).form(&[
                ("grant_type", JWT_BEARER_GRANT_TYPE.to_string()),
                ("assertion", assertion),
            ]);

            let response = request
                .send()
                .await
                .map_err(|e| crate::errors::from_http_error(e, "failed to exchange id token"))?;

            if !response.status().is_success() {
                let err =
                    crate::errors::from_http_response(response, "failed to fetch id token").await;
                return Err(err);
            }

            let token = response
                .text()
                .await
                .map_err(|e| CredentialsError::from_source(!e.is_decode(), e))?;

            Ok(Token {
                token,
                token_type: "Bearer".to_string(),
                expires_at: None,
                metadata: None,
            })
        }
    }

    pub struct Builder {
        service_account_key: Value,
        target_audience: String,
        token_server_url: String,
    }

    /// Creates [`IDTokenCredentials`] instances that fetch ID tokens using
    /// service accounts.
    impl Builder {
        /// The `target_audience` is a required parameter that specifies the
        /// intended audience of the ID token. This is typically the URL of the
        /// service that will be receiving the token.
        pub fn new<S: Into<String>>(target_audience: S, service_account_key: Value) -> Self {
            Self {
                service_account_key,
                target_audience: target_audience.into(),
                token_server_url: OAUTH2_TOKEN_SERVER_URL.to_string(),
            }
        }

        #[cfg(test)]
        pub(crate) fn with_token_server_url<S: Into<String>>(mut self, url: S) -> Self {
            self.token_server_url = url.into();
            self
        }

        fn build_token_provider(
            self,
            target_audience: String,
        ) -> BuildResult<ServiceAccountTokenProvider> {
            let service_account_key =
                serde_json::from_value::<ServiceAccountKey>(self.service_account_key)
                    .map_err(BuilderError::parsing)?;
            Ok(ServiceAccountTokenProvider {
                service_account_key,
                audience: OAUTH2_TOKEN_SERVER_URL.to_string(),
                target_audience,
                token_server_url: self.token_server_url,
            })
        }

        /// Returns an [`IDTokenCredentials`] instance with the configured
        /// settings.
        pub fn build(self) -> BuildResult<IDTokenCredentials> {
            let target_audience = self.target_audience.clone();
            let creds = ServiceAccountCredentials {
                token_provider: TokenCache::new(self.build_token_provider(target_audience)?),
            };
            Ok(IDTokenCredentials {
                inner: Arc::new(creds),
            })
        }
    }
}

#[cfg(test)]
mod tests {
    use super::*;
    use crate::credentials::QUOTA_PROJECT_KEY;
    use crate::credentials::tests::{
        PKCS8_PK, b64_decode_to_json, get_headers_from_cache, get_token_from_headers,
    };
    use crate::token::tests::MockTokenProvider;
    use http::HeaderValue;
    use http::header::AUTHORIZATION;
    use rsa::pkcs1::EncodeRsaPrivateKey;
    use rsa::pkcs8::LineEnding;
    use rustls_pemfile::Item;
    use serde_json::Value;
    use serde_json::json;
    use std::error::Error as _;
    use std::time::Duration;

    type TestResult = std::result::Result<(), Box<dyn std::error::Error>>;

    const SSJ_REGEX: &str = r"(?<header>[^\.]+)\.(?<claims>[^\.]+)\.(?<sig>[^\.]+)";

    #[test]
    fn debug_token_provider() {
        let expected = ServiceAccountKey {
            client_email: "test-client-email".to_string(),
            private_key_id: "test-private-key-id".to_string(),
            private_key: "super-duper-secret-private-key".to_string(),
            project_id: "test-project-id".to_string(),
            universe_domain: Some("test-universe-domain".to_string()),
        };
        let fmt = format!("{expected:?}");
        assert!(fmt.contains("test-client-email"), "{fmt}");
        assert!(fmt.contains("test-private-key-id"), "{fmt}");
        assert!(!fmt.contains("super-duper-secret-private-key"), "{fmt}");
        assert!(fmt.contains("test-project-id"), "{fmt}");
        assert!(fmt.contains("test-universe-domain"), "{fmt}");
    }

    #[test]
    fn validate_token_issue_time() {
        let current_time = OffsetDateTime::now_utc();
        let token_issue_time = token_issue_time(current_time);
        assert!(token_issue_time == current_time - CLOCK_SKEW_FUDGE);
    }

    #[test]
    fn validate_token_expiry_time() {
        let current_time = OffsetDateTime::now_utc();
        let token_issue_time = token_expiry_time(current_time);
        assert!(token_issue_time == current_time + CLOCK_SKEW_FUDGE + DEFAULT_TOKEN_TIMEOUT);
    }

    #[tokio::test]
    async fn headers_success_without_quota_project() -> TestResult {
        let token = Token {
            token: "test-token".to_string(),
            token_type: "Bearer".to_string(),
            expires_at: None,
            metadata: None,
        };

        let mut mock = MockTokenProvider::new();
        mock.expect_token().times(1).return_once(|| Ok(token));

        let sac = ServiceAccountCredentials {
            token_provider: TokenCache::new(mock),
            quota_project_id: None,
        };

        let mut extensions = Extensions::new();
        let cached_headers = sac.headers(extensions.clone()).await.unwrap();
        let (headers, entity_tag) = match cached_headers {
            CacheableResource::New { entity_tag, data } => (data, entity_tag),
            CacheableResource::NotModified => unreachable!("expecting new headers"),
        };
        let token = headers.get(AUTHORIZATION).unwrap();

        assert_eq!(headers.len(), 1, "{headers:?}");
        assert_eq!(token, HeaderValue::from_static("Bearer test-token"));
        assert!(token.is_sensitive());

        extensions.insert(entity_tag);

        let cached_headers = sac.headers(extensions).await?;

        match cached_headers {
            CacheableResource::New { .. } => unreachable!("expecting new headers"),
            CacheableResource::NotModified => CacheableResource::<HeaderMap>::NotModified,
        };
        Ok(())
    }

    #[tokio::test]
    async fn headers_success_with_quota_project() -> TestResult {
        let token = Token {
            token: "test-token".to_string(),
            token_type: "Bearer".to_string(),
            expires_at: None,
            metadata: None,
        };

        let quota_project = "test-quota-project";

        let mut mock = MockTokenProvider::new();
        mock.expect_token().times(1).return_once(|| Ok(token));

        let sac = ServiceAccountCredentials {
            token_provider: TokenCache::new(mock),
            quota_project_id: Some(quota_project.to_string()),
        };

        let headers = get_headers_from_cache(sac.headers(Extensions::new()).await.unwrap())?;
        let token = headers.get(AUTHORIZATION).unwrap();
        let quota_project_header = headers.get(QUOTA_PROJECT_KEY).unwrap();

        assert_eq!(headers.len(), 2, "{headers:?}");
        assert_eq!(token, HeaderValue::from_static("Bearer test-token"));
        assert!(token.is_sensitive());
        assert_eq!(
            quota_project_header,
            HeaderValue::from_static(quota_project)
        );
        assert!(!quota_project_header.is_sensitive());
        Ok(())
    }

    #[tokio::test]
    async fn headers_failure() {
        let mut mock = MockTokenProvider::new();
        mock.expect_token()
            .times(1)
            .return_once(|| Err(errors::non_retryable_from_str("fail")));

        let sac = ServiceAccountCredentials {
            token_provider: TokenCache::new(mock),
            quota_project_id: None,
        };
        assert!(sac.headers(Extensions::new()).await.is_err());
    }

    pub(crate) fn get_mock_service_key() -> Value {
        json!({
            "client_email": "test-client-email",
            "private_key_id": "test-private-key-id",
            "private_key": "",
            "project_id": "test-project-id",
        })
    }

    #[tokio::test]
    async fn get_service_account_headers_pkcs1_private_key_failure() -> TestResult {
        let mut service_account_key = get_mock_service_key();

        let key = crate::credentials::tests::RSA_PRIVATE_KEY
            .to_pkcs1_pem(LineEnding::LF)
            .expect("Failed to encode key to PKCS#1 PEM")
            .to_string();

        service_account_key["private_key"] = Value::from(key);
        let cred = Builder::new(service_account_key).build()?;
        let expected_error_message = "expected key to be in form of PKCS8, found Pkcs1Key";
        assert!(
            cred.headers(Extensions::new())
                .await
                .is_err_and(|e| e.to_string().contains(expected_error_message))
        );
        Ok(())
    }

    #[tokio::test]
    async fn get_service_account_token_pkcs8_key_success() -> TestResult {
        let mut service_account_key = get_mock_service_key();
        service_account_key["private_key"] = Value::from(PKCS8_PK.clone());
        let tp = Builder::new(service_account_key.clone()).build_token_provider()?;

        let token = tp.token().await?;
        let re = regex::Regex::new(SSJ_REGEX).unwrap();
        let captures = re.captures(&token.token).ok_or_else(|| {
            format!(
                r#"Expected token in form: "<header>.<claims>.<sig>". Found token: {}"#,
                token.token
            )
        })?;
        let header = b64_decode_to_json(captures["header"].to_string());
        assert_eq!(header["alg"], "RS256");
        assert_eq!(header["typ"], "JWT");
        assert_eq!(header["kid"], service_account_key["private_key_id"]);

        let claims = b64_decode_to_json(captures["claims"].to_string());
        assert_eq!(claims["iss"], service_account_key["client_email"]);
        assert_eq!(claims["scope"], DEFAULT_SCOPE);
        assert!(claims["iat"].is_number());
        assert!(claims["exp"].is_number());
        assert_eq!(claims["sub"], service_account_key["client_email"]);

        Ok(())
    }

    #[tokio::test]
    async fn header_caching() -> TestResult {
        let private_key = PKCS8_PK.clone();

        let json_value = json!({
            "client_email": "test-client-email",
            "private_key_id": "test-private-key-id",
            "private_key": private_key,
            "project_id": "test-project-id",
            "universe_domain": "test-universe-domain"
        });

        let credentials = Builder::new(json_value).build()?;

        let headers = credentials.headers(Extensions::new()).await?;

        let re = regex::Regex::new(SSJ_REGEX).unwrap();
        let token = get_token_from_headers(headers).unwrap();

        let captures = re.captures(&token).unwrap();

        let claims = b64_decode_to_json(captures["claims"].to_string());
        let first_iat = claims["iat"].as_i64().unwrap();

        // The issued at claim (`iat`) encodes a unix timestamp, in seconds.
        // Sleeping for one second ensures that a subsequent claim has a
        // different `iat`. We need a real sleep, because we cannot fake the
        // current unix timestamp.
        std::thread::sleep(Duration::from_secs(1));

        // Get the token again.
        let token = get_token_from_headers(credentials.headers(Extensions::new()).await?).unwrap();
        let captures = re.captures(&token).unwrap();

        let claims = b64_decode_to_json(captures["claims"].to_string());
        let second_iat = claims["iat"].as_i64().unwrap();

        // Validate that the issued at claim is the same for the two tokens. If
        // the 2nd token is not from the cache, its `iat` will be different.
        assert_eq!(first_iat, second_iat);

        Ok(())
    }

    #[tokio::test]
    async fn get_service_account_headers_invalid_key_failure() -> TestResult {
        let mut service_account_key = get_mock_service_key();
        let pem_data = "-----BEGIN PRIVATE KEY-----\nMIGkAg==\n-----END PRIVATE KEY-----";
        service_account_key["private_key"] = Value::from(pem_data);
        let cred = Builder::new(service_account_key).build()?;

        let token = cred.headers(Extensions::new()).await;
        let err = token.unwrap_err();
        assert!(!err.is_transient(), "{err:?}");
        let source = err.source().and_then(|e| e.downcast_ref::<rustls::Error>());
        assert!(matches!(source, Some(rustls::Error::General(_))), "{err:?}");
        Ok(())
    }

    #[tokio::test]
    async fn get_service_account_invalid_json_failure() -> TestResult {
        let service_account_key = Value::from(" ");
        let e = Builder::new(service_account_key).build().unwrap_err();
        assert!(e.is_parsing(), "{e:?}");

        Ok(())
    }

    #[test]
    fn signer_failure() -> TestResult {
        let tp = Builder::new(get_mock_service_key()).build_token_provider()?;
        let tg = ServiceAccountTokenGenerator {
            service_account_key: tp.service_account_key.clone(),
            ..Default::default()
        };

        let signer = tg.signer(&tg.service_account_key.private_key);
        let expected_error_message = "missing PEM section in service account key";
        assert!(signer.is_err_and(|e| e.to_string().contains(expected_error_message)));
        Ok(())
    }

    #[test]
    fn unexpected_private_key_error_message() -> TestResult {
        let expected_message = format!(
            "expected key to be in form of PKCS8, found {:?}",
            Item::Crl(Vec::new().into()) // Example unsupported key type
        );

        let error = ServiceAccountTokenGenerator::unexpected_private_key_error(Item::Crl(
            Vec::new().into(),
        ));
        assert!(error.to_string().contains(&expected_message));
        Ok(())
    }

    #[tokio::test]
    async fn get_service_account_headers_with_audience() -> TestResult {
        let mut service_account_key = get_mock_service_key();
        service_account_key["private_key"] = Value::from(PKCS8_PK.clone());
        let headers = Builder::new(service_account_key.clone())
            .with_access_specifier(AccessSpecifier::from_audience("test-audience"))
            .build()?
            .headers(Extensions::new())
            .await?;

        let re = regex::Regex::new(SSJ_REGEX).unwrap();
        let token = get_token_from_headers(headers).unwrap();
        let captures = re.captures(&token).ok_or_else(|| {
            format!(r#"Expected token in form: "<header>.<claims>.<sig>". Found token: {token}"#)
        })?;
        let token_header = b64_decode_to_json(captures["header"].to_string());
        assert_eq!(token_header["alg"], "RS256");
        assert_eq!(token_header["typ"], "JWT");
        assert_eq!(token_header["kid"], service_account_key["private_key_id"]);

        let claims = b64_decode_to_json(captures["claims"].to_string());
        assert_eq!(claims["iss"], service_account_key["client_email"]);
        assert_eq!(claims["scope"], Value::Null);
        assert_eq!(claims["aud"], "test-audience");
        assert!(claims["iat"].is_number());
        assert!(claims["exp"].is_number());
        assert_eq!(claims["sub"], service_account_key["client_email"]);
        Ok(())
    }

    #[tokio::test(start_paused = true)]
    async fn get_service_account_token_verify_expiry_time() -> TestResult {
        let now = Instant::now();
        let mut service_account_key = get_mock_service_key();
        service_account_key["private_key"] = Value::from(PKCS8_PK.clone());
        let token = Builder::new(service_account_key)
            .build_token_provider()?
            .token()
            .await?;

        let expected_expiry = now + CLOCK_SKEW_FUDGE + DEFAULT_TOKEN_TIMEOUT;

        assert_eq!(token.expires_at.unwrap(), expected_expiry);
        Ok(())
    }

    #[tokio::test]
    async fn get_service_account_headers_with_custom_scopes() -> TestResult {
        let mut service_account_key = get_mock_service_key();
        let scopes = vec![
            "https://www.googleapis.com/auth/pubsub, https://www.googleapis.com/auth/translate",
        ];
        service_account_key["private_key"] = Value::from(PKCS8_PK.clone());
        let headers = Builder::new(service_account_key.clone())
            .with_access_specifier(AccessSpecifier::from_scopes(scopes.clone()))
            .build()?
            .headers(Extensions::new())
            .await?;

        let re = regex::Regex::new(SSJ_REGEX).unwrap();
        let token = get_token_from_headers(headers).unwrap();
        let captures = re.captures(&token).ok_or_else(|| {
            format!(r#"Expected token in form: "<header>.<claims>.<sig>". Found token: {token}"#)
        })?;
        let token_header = b64_decode_to_json(captures["header"].to_string());
        assert_eq!(token_header["alg"], "RS256");
        assert_eq!(token_header["typ"], "JWT");
        assert_eq!(token_header["kid"], service_account_key["private_key_id"]);

        let claims = b64_decode_to_json(captures["claims"].to_string());
        assert_eq!(claims["iss"], service_account_key["client_email"]);
        assert_eq!(claims["scope"], scopes.join(" "));
        assert_eq!(claims["aud"], Value::Null);
        assert!(claims["iat"].is_number());
        assert!(claims["exp"].is_number());
        assert_eq!(claims["sub"], service_account_key["client_email"]);
        Ok(())
    }
}

#[cfg(all(test, google_cloud_unstable_id_token))]
mod unstable_tests {
    use super::*;
    use crate::constants::JWT_BEARER_GRANT_TYPE;
    use crate::credentials::tests::PKCS8_PK;
    use httptest::{
        Expectation, Server,
        matchers::{all_of, any, contains, request, url_decoded},
        responders::*,
    };
    use serde_json::Value;

    type TestResult = std::result::Result<(), Box<dyn std::error::Error>>;

    #[tokio::test]
    async fn idtoken_success() -> TestResult {
        let server = Server::run();
        server.expect(
            Expectation::matching(all_of![
                request::method("POST"),
                request::path("/"),
                request::body(url_decoded(contains(("grant_type", JWT_BEARER_GRANT_TYPE)))),
                request::body(url_decoded(contains(("assertion", any())))),
            ])
            .respond_with(status_code(200).body("test-id-token")),
        );

        let mut service_account_key = super::tests::get_mock_service_key();
        service_account_key["private_key"] = Value::from(PKCS8_PK.clone());

        let creds = idtoken::Builder::new("test-audience", service_account_key)
            .with_token_server_url(server.url("/").to_string())
            .build()?;

        let token = creds.id_token().await?;
        assert_eq!(token, "test-id-token");
        Ok(())
    }

    #[tokio::test]
    async fn idtoken_http_error() -> TestResult {
        let server = Server::run();
        server.expect(
            Expectation::matching(all_of![request::method("POST"), request::path("/"),])
                .respond_with(status_code(501)),
        );

        let mut service_account_key = super::tests::get_mock_service_key();
        service_account_key["private_key"] = Value::from(PKCS8_PK.clone());

        let creds = idtoken::Builder::new("test-audience", service_account_key)
            .with_token_server_url(server.url("/").to_string())
            .build()?;

        let err = creds.id_token().await.unwrap_err();
        assert!(!err.is_transient());
        Ok(())
    }

    #[tokio::test]
    async fn idtoken_caching() -> TestResult {
        let server = Server::run();
        server.expect(
            Expectation::matching(all_of![
                request::method("POST"),
                request::path("/"),
                request::body(url_decoded(contains(("grant_type", JWT_BEARER_GRANT_TYPE)))),
                request::body(url_decoded(contains(("assertion", any())))),
            ])
            .times(1)
            .respond_with(status_code(200).body("test-id-token")),
        );

        let mut service_account_key = get_mock_service_key();
        service_account_key["private_key"] = Value::from(PKCS8_PK.clone());

        let creds = idtoken::Builder::new("test-audience", service_account_key)
            .with_token_server_url(format!("http://{}", server.addr()))
            .build()?;

        let id_token = creds.id_token().await?;
        assert_eq!(id_token, "test-id-token");

        let id_token = creds.id_token().await?;
        assert_eq!(id_token, "test-id-token");

        Ok(())
    }
}<|MERGE_RESOLUTION|>--- conflicted
+++ resolved
@@ -464,13 +464,8 @@
     }
 }
 
-<<<<<<< HEAD
 #[cfg(google_cloud_unstable_id_token)]
 pub mod idtoken {
-=======
-#[allow(dead_code)]
-pub(crate) mod idtoken {
->>>>>>> c84b7c20
     use crate::Result;
     use crate::build_errors::Error as BuilderError;
     use crate::constants::{JWT_BEARER_GRANT_TYPE, OAUTH2_TOKEN_SERVER_URL};
@@ -482,10 +477,7 @@
     use crate::{BuildResult, credentials::idtoken::IDTokenCredentials};
     use async_trait::async_trait;
     use gax::error::CredentialsError;
-<<<<<<< HEAD
-=======
     use http::Extensions;
->>>>>>> c84b7c20
     use reqwest::Client;
     use serde_json::Value;
     use std::sync::Arc;
