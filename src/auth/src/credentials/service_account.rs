// Copyright 2025 Google LLC
//
// Licensed under the Apache License, Version 2.0 (the "License");
// you may not use this file except in compliance with the License.
// You may obtain a copy of the License at
//
//     https://www.apache.org/licenses/LICENSE-2.0
//
// Unless required by applicable law or agreed to in writing, software
// distributed under the License is distributed on an "AS IS" BASIS,
// WITHOUT WARRANTIES OR CONDITIONS OF ANY KIND, either express or implied.
// See the License for the specific language governing permissions and
// limitations under the License.

//! [Service Account] Credentials type.
//!
//! A service account is an account for an application or compute workload
//! instead of an individual end user. The default credentials used by the
//! client libraries may be, and often are, associated with a service account.
//! Therefore, you can use service accounts by configuring your environment,
//! without any code changes.
//!
//! Sometimes the application needs to use a [service account key] directly.
//! The types in this module will help you in this case. For more information
//! on when service account keys are appropriate, consult the
//! relevant section in the [Best practices for using service accounts] guide.
//!
//! You can create multiple service account keys for a single service account.
//! When you [create a service account key], the key is returned as a string.
//! This string contains an ID for the service account, as well as the
//! cryptographic materials (an RSA private key) required to authenticate the caller.
//!
//! Therefore, service account keys should be treated as any other secret
//! with security implications. Think of them as unencrypted passwords. Do not
//! store them where unauthorized persons or programs may read them.
//!
//! The types in this module allow you to create access tokens, based on
//! service account keys and can be used with the Google Cloud client
//! libraries for Rust.
//!
//! While the Google Cloud client libraries for Rust automatically use the types
//! in this module when ADC finds a service account key file, you may want to
//! use these types directly when the service account key is obtained from
//! Cloud Secret Manager or a similar service.
//!
//! Example usage:
//!
//! ```
//! # use google_cloud_auth::credentials::service_account::Builder;
//! # use google_cloud_auth::credentials::Credentials;
//! # use google_cloud_auth::errors::CredentialsError;
//! # use http::Extensions;
//! # tokio_test::block_on(async {
//! let service_account_key = serde_json::json!({
//!     "client_email": "test-client-email",
//!     "private_key_id": "test-private-key-id",
//!     "private_key": "<YOUR_PKCS8_PEM_KEY_HERE>",
//!     "project_id": "test-project-id",
//!     "universe_domain": "test-universe-domain",
//! });
//! let credentials: Credentials = Builder::new(service_account_key)
//!     .with_quota_project_id("my-quota-project")
//!     .build()?;
//! let headers = credentials.headers(Extensions::new()).await?;
//! println!("Headers: {headers:?}");
//! # Ok::<(), CredentialsError>(())
//! # });
//! ```
//!
//! [Best practices for using service accounts]: https://cloud.google.com/iam/docs/best-practices-service-accounts#choose-when-to-use
//! [create a service account key]: https://cloud.google.com/iam/docs/keys-create-delete#creating
//! [Service Account]: https://cloud.google.com/iam/docs/service-account-overview
//! [service account key]: https://cloud.google.com/iam/docs/keys-create-delete#creating

mod jws;

use crate::credentials::dynamic::CredentialsProvider;
use crate::credentials::{Credentials, Result};
use crate::errors::{self, CredentialsError};
use crate::headers_util::build_bearer_headers;
use crate::token::{CachedTokenProvider, Token, TokenProvider};
use crate::token_cache::TokenCache;
use async_trait::async_trait;
use http::{Extensions, HeaderMap};
use jws::{CLOCK_SKEW_FUDGE, DEFAULT_TOKEN_TIMEOUT, JwsClaims, JwsHeader};
use rustls::crypto::CryptoProvider;
use rustls::sign::Signer;
use rustls_pemfile::Item;
use serde_json::Value;
use std::sync::Arc;
use time::OffsetDateTime;
use tokio::time::Instant;

const DEFAULT_SCOPE: &str = "https://www.googleapis.com/auth/cloud-platform";

/// Represents the access specifier for a service account based token,
/// specifying either OAuth 2.0 [scopes] or a [JWT] audience.
///
/// It ensures that only one of these access specifiers can be applied
/// for a given credential setup.
///
/// [JWT]: https://google.aip.dev/auth/4111
/// [scopes]: https://developers.google.com/identity/protocols/oauth2/scopes
#[derive(Clone, Debug, PartialEq)]
pub enum AccessSpecifier {
    /// Use [AccessSpecifier::Audience] for setting audience in the token.
    /// `aud` is a [JWT] claim specifying intended recipient of the token,
    /// that is, a service.
    /// Only one of audience or scopes can be specified for a credentials.
    ///
    /// [JWT]: https://google.aip.dev/auth/4111
    Audience(String),

    /// Use [AccessSpecifier::Scopes] for setting [scopes] in the token.
    ///
    /// `scopes` is a [JWT] claim specifying requested permission(s) for the token.
    /// Only one of audience or scopes can be specified for a credentials.
    ///
    /// `scopes` define the *permissions being requested* for this specific session
    /// when interacting with a service. For example, `https://www.googleapis.com/auth/devstorage.read_write`.
    /// IAM permissions, on the other hand, define the *underlying capabilities*
    /// the service account possesses within a system. For example, `storage.buckets.delete`.
    /// When a token generated with specific scopes is used, the request must be permitted
    /// by both the service account's underlying IAM permissions and the scopes requested
    /// for the token. Therefore, scopes act as an additional restriction on what the token
    /// can be used for. Please see relevant section in [service account authorization] to learn
    /// more about scopes and IAM permissions.
    ///
    /// [JWT]: https://google.aip.dev/auth/4111
    /// [service account authorization]: https://cloud.google.com/compute/docs/access/service-accounts#authorization
    /// [scopes]: https://developers.google.com/identity/protocols/oauth2/scopes
    Scopes(Vec<String>),
}

impl AccessSpecifier {
    fn audience(&self) -> Option<&String> {
        match self {
            AccessSpecifier::Audience(aud) => Some(aud),
            AccessSpecifier::Scopes(_) => None,
        }
    }

    fn scopes(&self) -> Option<&[String]> {
        match self {
            AccessSpecifier::Scopes(scopes) => Some(scopes),
            AccessSpecifier::Audience(_) => None,
        }
    }

    /// Creates [AccessSpecifier] with [scopes].
    ///
    /// # Example
    /// ```
    /// # use google_cloud_auth::credentials::service_account::{AccessSpecifier, Builder};
    /// let access_specifier = AccessSpecifier::from_scopes(["https://www.googleapis.com/auth/pubsub"]);
    /// let service_account_key = serde_json::json!({ /* add details here */ });
    /// let credentials = Builder::new(service_account_key)
    ///     .with_access_specifier(access_specifier)
    ///     .build();
    /// ```
    ///
    /// [scopes]: https://developers.google.com/identity/protocols/oauth2/scopes
    pub fn from_scopes<I, S>(scopes: I) -> Self
    where
        I: IntoIterator<Item = S>,
        S: Into<String>,
    {
        AccessSpecifier::Scopes(scopes.into_iter().map(|s| s.into()).collect())
    }

    /// Creates [AccessSpecifier] with an audience.
    ///
    /// The value should be `https://{SERVICE}/`, e.g., `https://pubsub.googleapis.com/`
    ///
    /// # Example
    /// ```
    /// # use google_cloud_auth::credentials::service_account::{AccessSpecifier, Builder};
    /// let access_specifier = AccessSpecifier::from_audience("https://bigtable.googleapis.com/");
    /// let service_account_key = serde_json::json!({ /* add details here */ });
    /// let credentials = Builder::new(service_account_key)
    ///     .with_access_specifier(access_specifier)
    ///     .build();
    /// ```
    pub fn from_audience<S: Into<String>>(audience: S) -> Self {
        AccessSpecifier::Audience(audience.into())
    }
}

/// A builder for constructing service account [Credentials] instances.
///
/// # Example
/// ```
/// # use google_cloud_auth::credentials::service_account::{AccessSpecifier, Builder};
/// # tokio_test::block_on(async {
/// let key = serde_json::json!({
///     "client_email": "test-client-email",
///     "private_key_id": "test-private-key-id",
///     "private_key": "<YOUR_PKCS8_PEM_KEY_HERE>",
///     "project_id": "test-project-id",
///     "universe_domain": "test-universe-domain",
/// });
/// let credentials = Builder::new(key)
///     .with_access_specifier(AccessSpecifier::from_audience("https://pubsub.googleapis.com"))
///     .build();
/// })
/// ```
pub struct Builder {
    service_account_key: Value,
    access_specifier: AccessSpecifier,
    quota_project_id: Option<String>,
}

impl Builder {
    /// Creates a new builder using [service_account_key] JSON value.
    /// By default, the builder is configured with [cloud-platform] scope.
    /// This can be overridden using the [with_access_specifier][Builder::with_access_specifier] method.
    ///
    /// [cloud-platform]:https://cloud.google.com/compute/docs/access/service-accounts#scopes_best_practice
    /// [service_account_key]: https://cloud.google.com/iam/docs/keys-create-delete#creating
    pub fn new(service_account_key: Value) -> Self {
        Self {
            service_account_key,
            access_specifier: AccessSpecifier::Scopes([DEFAULT_SCOPE].map(str::to_string).to_vec()),
            quota_project_id: None,
        }
    }

    /// Sets the [AccessSpecifier] representing either scopes or audience for this credentials.
    ///
    /// # Example for setting audience
    /// ```
    /// # use google_cloud_auth::credentials::service_account::{AccessSpecifier, Builder};
    /// let access_specifier = AccessSpecifier::from_audience("https://bigtable.googleapis.com/");
    /// let service_account_key = serde_json::json!({ /* add details here */ });
    /// let credentials = Builder::new(service_account_key)
    ///     .with_access_specifier(access_specifier)
    ///     .build();
    /// ```
    ///
    /// # Example for setting scopes
    /// ```
    /// # use google_cloud_auth::credentials::service_account::{AccessSpecifier, Builder};
    /// let access_specifier = AccessSpecifier::from_scopes(["https://www.googleapis.com/auth/pubsub"]);
    /// let service_account_key = serde_json::json!({ /* add details here */ });
    /// let credentials = Builder::new(service_account_key)
    ///     .with_access_specifier(access_specifier)
    ///     .build();
    /// ```
    pub fn with_access_specifier(mut self, access_specifier: AccessSpecifier) -> Self {
        self.access_specifier = access_specifier;
        self
    }

    /// Sets the [quota project] for this credentials.
    ///
    /// In some services, you can use a service account in
    /// one project for authentication and authorization, and charge
    /// the usage to a different project. This requires that the
    /// service account has `serviceusage.services.use` permissions on the quota project.
    ///
    /// [quota project]: https://cloud.google.com/docs/quotas/quota-project
    pub fn with_quota_project_id<S: Into<String>>(mut self, quota_project_id: S) -> Self {
        self.quota_project_id = Some(quota_project_id.into());
        self
    }

    /// Returns a [Credentials] instance with the configured settings.
    ///
    /// # Errors
    ///
    /// Returns a [CredentialsError] if the `service_account_key`
    /// provided to [`Builder::new`] cannot be successfully deserialized into the
    /// expected format for a service account key. This typically happens if the
    /// JSON value is malformed or missing required fields. For more information,
    /// on the expected format for a service account key, consult the
    /// relevant section in the [service account keys] guide.
    ///
    /// [creating service account keys]: https://cloud.google.com/iam/docs/keys-create-delete#creating
    pub fn build(self) -> Result<Credentials> {
        let service_account_key =
            serde_json::from_value::<ServiceAccountKey>(self.service_account_key)
                .map_err(errors::non_retryable)?;
        let token_provider = ServiceAccountTokenProvider {
            service_account_key,
            access_specifier: self.access_specifier,
        };
        let token_provider = TokenCache::new(token_provider);

        Ok(Credentials {
            inner: Arc::new(ServiceAccountCredentials {
                token_provider,
                quota_project_id: self.quota_project_id,
            }),
        })
    }
}

/// A representation of a [service account key].
///
/// [Service Account Key]: https://cloud.google.com/iam/docs/keys-create-delete#creating
#[derive(serde::Deserialize, Default, Clone)]
struct ServiceAccountKey {
    /// The client email address of the service account.
    /// (e.g., "my-sa@my-project.iam.gserviceaccount.com").
    client_email: String,
    /// ID of the service account's private key.
    private_key_id: String,
    /// The PEM-encoded PKCS#8 private key string associated with the service account.
    /// Begins with `-----BEGIN PRIVATE KEY-----`.
    private_key: String,
    /// The project id the service account belongs to.
    project_id: String,
    /// The universe domain this service account belongs to.
    universe_domain: Option<String>,
}

impl std::fmt::Debug for ServiceAccountKey {
    fn fmt(&self, f: &mut std::fmt::Formatter<'_>) -> std::fmt::Result {
        f.debug_struct("ServiceAccountKey")
            .field("client_email", &self.client_email)
            .field("private_key_id", &self.private_key_id)
            .field("private_key", &"[censored]")
            .field("project_id", &self.project_id)
            .field("universe_domain", &self.universe_domain)
            .finish()
    }
}

#[derive(Debug)]
struct ServiceAccountCredentials<T>
where
    T: CachedTokenProvider,
{
    token_provider: T,
    quota_project_id: Option<String>,
}

#[derive(Debug)]
struct ServiceAccountTokenProvider {
    service_account_key: ServiceAccountKey,
    access_specifier: AccessSpecifier,
}

fn token_issue_time(current_time: OffsetDateTime) -> OffsetDateTime {
    current_time - CLOCK_SKEW_FUDGE
}

fn token_expiry_time(current_time: OffsetDateTime) -> OffsetDateTime {
    current_time + CLOCK_SKEW_FUDGE + DEFAULT_TOKEN_TIMEOUT
}

#[async_trait]
impl TokenProvider for ServiceAccountTokenProvider {
    async fn token(&self) -> Result<Token> {
        let signer = self.signer(&self.service_account_key.private_key)?;

        let expires_at = Instant::now() + CLOCK_SKEW_FUDGE + DEFAULT_TOKEN_TIMEOUT;
        // The claims encode a unix timestamp. `std::time::Instant` has no
        // epoch, so we use `time::OffsetDateTime`, which reads system time, in
        // the implementation.
        let current_time = OffsetDateTime::now_utc();

        let claims = JwsClaims {
            iss: self.service_account_key.client_email.clone(),
            scope: self
                .access_specifier
                .scopes()
                .map(|scopes| scopes.join(" ")),
            aud: self.access_specifier.audience().cloned(),
            exp: token_expiry_time(current_time),
            iat: token_issue_time(current_time),
            typ: None,
            sub: Some(self.service_account_key.client_email.clone()),
        };

        let header = JwsHeader {
            alg: "RS256",
            typ: "JWT",
            kid: &self.service_account_key.private_key_id,
        };
        let encoded_header_claims = format!("{}.{}", header.encode()?, claims.encode()?);
        let sig = signer
            .sign(encoded_header_claims.as_bytes())
            .map_err(errors::non_retryable)?;
        use base64::prelude::{BASE64_URL_SAFE_NO_PAD, Engine as _};
        let token = format!(
            "{}.{}",
            encoded_header_claims,
            &BASE64_URL_SAFE_NO_PAD.encode(sig)
        );

        let token = Token {
            token,
            token_type: "Bearer".to_string(),
            expires_at: Some(expires_at),
            metadata: None,
        };
        Ok(token)
    }
}

impl ServiceAccountTokenProvider {
    // Creates a signer using the private key stored in the service account file.
    fn signer(&self, private_key: &String) -> Result<Box<dyn Signer>> {
        let key_provider = CryptoProvider::get_default().map_or_else(
            || rustls::crypto::ring::default_provider().key_provider,
            |p| p.key_provider,
        );

        let private_key = rustls_pemfile::read_one(&mut private_key.as_bytes())
            .map_err(errors::non_retryable)?
            .ok_or_else(|| {
                errors::non_retryable_from_str("missing PEM section in service account key")
            })?;
        let pk = match private_key {
            Item::Pkcs8Key(item) => key_provider.load_private_key(item.into()),
            other => {
                return Err(Self::unexpected_private_key_error(other));
            }
        };
        let sk = pk.map_err(errors::non_retryable)?;
        sk.choose_scheme(&[rustls::SignatureScheme::RSA_PKCS1_SHA256])
            .ok_or_else(|| errors::non_retryable_from_str("Unable to choose RSA_PKCS1_SHA256 signing scheme as it is not supported by current signer"))
    }

    fn unexpected_private_key_error(private_key_format: Item) -> CredentialsError {
        errors::non_retryable_from_str(format!(
            "expected key to be in form of PKCS8, found {:?}",
            private_key_format
        ))
    }
}

#[async_trait::async_trait]
impl<T> CredentialsProvider for ServiceAccountCredentials<T>
where
    T: CachedTokenProvider,
{
    async fn headers(&self, extensions: Extensions) -> Result<HeaderMap> {
        let token = self.token_provider.token(extensions).await?;
        build_bearer_headers(&token, &self.quota_project_id)
    }
}

#[cfg(test)]
mod test {
    use super::*;
    use crate::credentials::QUOTA_PROJECT_KEY;
<<<<<<< HEAD
    use crate::credentials::test::{
        b64_decode_to_json, generate_pkcs8_private_key, get_token_from_headers,
    };
=======
    use crate::credentials::test::{PKCS8_PK, b64_decode_to_json};
>>>>>>> 509dfe01
    use crate::token::test::MockTokenProvider;
    use http::HeaderValue;
    use http::header::AUTHORIZATION;
    use rsa::RsaPrivateKey;
    use rsa::pkcs1::EncodeRsaPrivateKey;
    use rsa::pkcs8::LineEnding;
    use rustls_pemfile::Item;
    use serde_json::json;
    use std::sync::LazyLock;
    use std::time::Duration;

    type TestResult = std::result::Result<(), Box<dyn std::error::Error>>;

    const SSJ_REGEX: &str = r"(?<header>[^\.]+)\.(?<claims>[^\.]+)\.(?<sig>[^\.]+)";

    #[test]
    fn debug_token_provider() {
        let expected = ServiceAccountKey {
            client_email: "test-client-email".to_string(),
            private_key_id: "test-private-key-id".to_string(),
            private_key: "super-duper-secret-private-key".to_string(),
            project_id: "test-project-id".to_string(),
            universe_domain: Some("test-universe-domain".to_string()),
        };
        let fmt = format!("{expected:?}");
        assert!(fmt.contains("test-client-email"), "{fmt}");
        assert!(fmt.contains("test-private-key-id"), "{fmt}");
        assert!(!fmt.contains("super-duper-secret-private-key"), "{fmt}");
        assert!(fmt.contains("test-project-id"), "{fmt}");
        assert!(fmt.contains("test-universe-domain"), "{fmt}");
    }

    #[test]
    fn validate_token_issue_time() {
        let current_time = OffsetDateTime::now_utc();
        let token_issue_time = token_issue_time(current_time);
        assert!(token_issue_time == current_time - CLOCK_SKEW_FUDGE);
    }

    #[test]
    fn validate_token_expiry_time() {
        let current_time = OffsetDateTime::now_utc();
        let token_issue_time = token_expiry_time(current_time);
        assert!(token_issue_time == current_time + CLOCK_SKEW_FUDGE + DEFAULT_TOKEN_TIMEOUT);
    }

    #[tokio::test]
    async fn headers_success_without_quota_project() {
        let token = Token {
            token: "test-token".to_string(),
            token_type: "Bearer".to_string(),
            expires_at: None,
            metadata: None,
        };

        let mut mock = MockTokenProvider::new();
        mock.expect_token().times(1).return_once(|| Ok(token));

        let sac = ServiceAccountCredentials {
            token_provider: TokenCache::new(mock),
            quota_project_id: None,
        };

        let headers = sac.headers(Extensions::new()).await.unwrap();
        let token = headers.get(AUTHORIZATION).unwrap();

        assert_eq!(headers.len(), 1, "{headers:?}");
        assert_eq!(token, HeaderValue::from_static("Bearer test-token"));
        assert!(token.is_sensitive());
    }

    #[tokio::test]
    async fn headers_success_with_quota_project() {
        let token: Token = Token {
            token: "test-token".to_string(),
            token_type: "Bearer".to_string(),
            expires_at: None,
            metadata: None,
        };

        let quota_project = "test-quota-project";

        let mut mock = MockTokenProvider::new();
        mock.expect_token().times(1).return_once(|| Ok(token));

        let sac = ServiceAccountCredentials {
            token_provider: TokenCache::new(mock),
            quota_project_id: Some(quota_project.to_string()),
        };

        let headers = sac.headers(Extensions::new()).await.unwrap();
        let token = headers.get(AUTHORIZATION).unwrap();
        let quota_project_header = headers.get(QUOTA_PROJECT_KEY).unwrap();

        assert_eq!(headers.len(), 2, "{headers:?}");
        assert_eq!(token, HeaderValue::from_static("Bearer test-token"));
        assert!(token.is_sensitive());
        assert_eq!(
            quota_project_header,
            HeaderValue::from_static(quota_project)
        );
        assert!(!quota_project_header.is_sensitive());
    }

    #[tokio::test]
    async fn headers_failure() {
        let mut mock = MockTokenProvider::new();
        mock.expect_token()
            .times(1)
            .return_once(|| Err(errors::non_retryable_from_str("fail")));

        let sac = ServiceAccountCredentials {
            token_provider: TokenCache::new(mock),
            quota_project_id: None,
        };
        assert!(sac.headers(Extensions::new()).await.is_err());
    }

    fn get_mock_service_key() -> Value {
        json!({
            "client_email": "test-client-email",
            "private_key_id": "test-private-key-id",
            "private_key": "",
            "project_id": "test-project-id",
        })
    }

    static PKCS1_PK: LazyLock<String> = LazyLock::new(|| {
        let mut rng = rand::thread_rng();
        let bits = 2048;
        let priv_key = RsaPrivateKey::new(&mut rng, bits).expect("failed to generate a key");
        priv_key
            .to_pkcs1_pem(LineEnding::LF)
            .expect("Failed to encode key to PKCS#1 PEM")
            .to_string()
    });

    #[tokio::test]
    async fn get_service_account_headers_pkcs1_private_key_failure() -> TestResult {
        let mut service_account_key = get_mock_service_key();
        service_account_key["private_key"] = Value::from(PKCS1_PK.clone());
        let cred = Builder::new(service_account_key).build()?;
        let expected_error_message = "expected key to be in form of PKCS8, found Pkcs1Key";
        assert!(
            cred.headers(Extensions::new())
                .await
                .is_err_and(|e| e.to_string().contains(expected_error_message))
        );
        Ok(())
    }

    #[tokio::test]
    async fn get_service_account_token_pkcs8_key_success() -> TestResult {
        let mut service_account_key = get_mock_service_key();
<<<<<<< HEAD
        service_account_key["private_key"] = Value::from(generate_pkcs8_private_key());
        let tp = ServiceAccountTokenProvider {
            service_account_key: serde_json::from_value::<ServiceAccountKey>(
                service_account_key.clone(),
            )
            .unwrap(),
            access_specifier: AccessSpecifier::Scopes([DEFAULT_SCOPE].map(str::to_string).to_vec()),
        };
        let token = tp.token().await?;
=======
        service_account_key["private_key"] = Value::from(PKCS8_PK.clone());
        let cred = Builder::new(service_account_key.clone()).build()?;
        let token = cred.token(Extensions::new()).await?;
>>>>>>> 509dfe01
        let re = regex::Regex::new(SSJ_REGEX).unwrap();
        let captures = re.captures(&token.token).ok_or_else(|| {
            format!(
                r#"Expected token in form: "<header>.<claims>.<sig>". Found token: {}"#,
                token.token
            )
        })?;
        let header = b64_decode_to_json(captures["header"].to_string());
        assert_eq!(header["alg"], "RS256");
        assert_eq!(header["typ"], "JWT");
        assert_eq!(header["kid"], service_account_key["private_key_id"]);

        let claims = b64_decode_to_json(captures["claims"].to_string());
        assert_eq!(claims["iss"], service_account_key["client_email"]);
        assert_eq!(claims["scope"], DEFAULT_SCOPE);
        assert!(claims["iat"].is_number());
        assert!(claims["exp"].is_number());
        assert_eq!(claims["sub"], service_account_key["client_email"]);

        Ok(())
    }

    #[tokio::test]
<<<<<<< HEAD
    async fn header_caching() -> TestResult {
        let private_key = generate_pkcs8_private_key();
=======
    async fn token_caching() -> TestResult {
        let private_key = PKCS8_PK.clone();
>>>>>>> 509dfe01

        let json_value = json!({
            "client_email": "test-client-email",
            "private_key_id": "test-private-key-id",
            "private_key": private_key,
            "project_id": "test-project-id",
            "universe_domain": "test-universe-domain"
        });

        let credentials = Builder::new(json_value).build()?;

        let headers = credentials.headers(Extensions::new()).await?;

        let re = regex::Regex::new(SSJ_REGEX).unwrap();
        let token = get_token_from_headers(&headers);

        let captures = re.captures(&token).unwrap();

        let claims = b64_decode_to_json(captures["claims"].to_string());
        let first_iat = claims["iat"].as_i64().unwrap();

        // The issued at claim (`iat`) encodes a unix timestamp, in seconds.
        // Sleeping for one second ensures that a subsequent claim has a
        // different `iat`. We need a real sleep, because we cannot fake the
        // current unix timestamp.
        std::thread::sleep(Duration::from_secs(1));

        // Get the token again.
        let token = get_token_from_headers(&credentials.headers(Extensions::new()).await?);
        let captures = re.captures(&token).unwrap();

        let claims = b64_decode_to_json(captures["claims"].to_string());
        let second_iat = claims["iat"].as_i64().unwrap();

        // Validate that the issued at claim is the same for the two tokens. If
        // the 2nd token is not from the cache, its `iat` will be different.
        assert_eq!(first_iat, second_iat);

        Ok(())
    }

    #[tokio::test]
    async fn get_service_account_headers_invalid_key_failure() -> TestResult {
        let mut service_account_key = get_mock_service_key();
        let pem_data = "-----BEGIN PRIVATE KEY-----\nMIGkAg==\n-----END PRIVATE KEY-----";
        service_account_key["private_key"] = Value::from(pem_data);
        let cred = Builder::new(service_account_key).build()?;

        let token = cred.headers(Extensions::new()).await;
        let expected_error_message = "failed to parse private key";
        assert!(token.is_err_and(|e| e.to_string().contains(expected_error_message)));
        Ok(())
    }

    #[tokio::test]
    async fn get_service_account_invalid_json_failure() -> TestResult {
        let service_account_key = Value::from(" ");
        let e = Builder::new(service_account_key).build().err().unwrap();

        assert!(!e.is_retryable());

        Ok(())
    }

    #[test]
    fn signer_failure() -> TestResult {
        let tp = ServiceAccountTokenProvider {
            service_account_key:
                serde_json::from_value::<ServiceAccountKey>(get_mock_service_key()).unwrap(),
            access_specifier: AccessSpecifier::Scopes(vec![]),
        };
        let signer = tp.signer(&tp.service_account_key.private_key);
        let expected_error_message = "missing PEM section in service account key";
        assert!(signer.is_err_and(|e| e.to_string().contains(expected_error_message)));
        Ok(())
    }

    #[test]
    fn unexpected_private_key_error_message() -> TestResult {
        let expected_message = format!(
            "expected key to be in form of PKCS8, found {:?}",
            Item::Crl(Vec::new().into()) // Example unsupported key type
        );

        let error =
            ServiceAccountTokenProvider::unexpected_private_key_error(Item::Crl(Vec::new().into()));
        assert!(error.to_string().contains(&expected_message));
        Ok(())
    }

    #[tokio::test]
    async fn get_service_account_headers_with_audience() -> TestResult {
        let mut service_account_key = get_mock_service_key();
<<<<<<< HEAD
        service_account_key["private_key"] = Value::from(generate_pkcs8_private_key());
        let headers = Builder::new(service_account_key.clone())
=======
        service_account_key["private_key"] = Value::from(PKCS8_PK.clone());
        let token = Builder::new(service_account_key.clone())
>>>>>>> 509dfe01
            .with_access_specifier(AccessSpecifier::from_audience("test-audience"))
            .build()?
            .headers(Extensions::new())
            .await?;

        let re = regex::Regex::new(SSJ_REGEX).unwrap();
        let token = get_token_from_headers(&headers);
        let captures = re.captures(&token).ok_or_else(|| {
            format!(
                r#"Expected token in form: "<header>.<claims>.<sig>". Found token: {}"#,
                token
            )
        })?;
        let token_header = b64_decode_to_json(captures["header"].to_string());
        assert_eq!(token_header["alg"], "RS256");
        assert_eq!(token_header["typ"], "JWT");
        assert_eq!(token_header["kid"], service_account_key["private_key_id"]);

        let claims = b64_decode_to_json(captures["claims"].to_string());
        assert_eq!(claims["iss"], service_account_key["client_email"]);
        assert_eq!(claims["scope"], Value::Null);
        assert_eq!(claims["aud"], "test-audience");
        assert!(claims["iat"].is_number());
        assert!(claims["exp"].is_number());
        assert_eq!(claims["sub"], service_account_key["client_email"]);
        Ok(())
    }

    #[tokio::test(start_paused = true)]
    async fn get_service_account_token_verify_expiry_time() -> TestResult {
        let now = Instant::now();
        let mut service_account_key = get_mock_service_key();
<<<<<<< HEAD
        service_account_key["private_key"] = Value::from(generate_pkcs8_private_key());
        let token = ServiceAccountTokenProvider {
            service_account_key: serde_json::from_value::<ServiceAccountKey>(service_account_key)
                .unwrap(),
            access_specifier: AccessSpecifier::Scopes(vec![]),
        }
        .token()
        .await?;
=======
        service_account_key["private_key"] = Value::from(PKCS8_PK.clone());
        let token = Builder::new(service_account_key.clone())
            .build()?
            .token(Extensions::new())
            .await?;
>>>>>>> 509dfe01

        let expected_expiry = now + CLOCK_SKEW_FUDGE + DEFAULT_TOKEN_TIMEOUT;

        assert_eq!(token.expires_at.unwrap(), expected_expiry);
        Ok(())
    }

    #[tokio::test]
    async fn get_service_account_headers_with_custom_scopes() -> TestResult {
        let mut service_account_key = get_mock_service_key();
        let scopes = vec![
            "https://www.googleapis.com/auth/pubsub, https://www.googleapis.com/auth/translate",
        ];
<<<<<<< HEAD
        service_account_key["private_key"] = Value::from(generate_pkcs8_private_key());
        let headers = Builder::new(service_account_key.clone())
=======
        service_account_key["private_key"] = Value::from(PKCS8_PK.clone());
        let token = Builder::new(service_account_key.clone())
>>>>>>> 509dfe01
            .with_access_specifier(AccessSpecifier::from_scopes(scopes.clone()))
            .build()?
            .headers(Extensions::new())
            .await?;

        let re = regex::Regex::new(SSJ_REGEX).unwrap();
        let token = get_token_from_headers(&headers);
        let captures = re.captures(&token).ok_or_else(|| {
            format!(
                r#"Expected token in form: "<header>.<claims>.<sig>". Found token: {}"#,
                token
            )
        })?;
        let token_header = b64_decode_to_json(captures["header"].to_string());
        assert_eq!(token_header["alg"], "RS256");
        assert_eq!(token_header["typ"], "JWT");
        assert_eq!(token_header["kid"], service_account_key["private_key_id"]);

        let claims = b64_decode_to_json(captures["claims"].to_string());
        assert_eq!(claims["iss"], service_account_key["client_email"]);
        assert_eq!(claims["scope"], scopes.join(" "));
        assert_eq!(claims["aud"], Value::Null);
        assert!(claims["iat"].is_number());
        assert!(claims["exp"].is_number());
        assert_eq!(claims["sub"], service_account_key["client_email"]);
        Ok(())
    }
}<|MERGE_RESOLUTION|>--- conflicted
+++ resolved
@@ -446,13 +446,7 @@
 mod test {
     use super::*;
     use crate::credentials::QUOTA_PROJECT_KEY;
-<<<<<<< HEAD
-    use crate::credentials::test::{
-        b64_decode_to_json, generate_pkcs8_private_key, get_token_from_headers,
-    };
-=======
-    use crate::credentials::test::{PKCS8_PK, b64_decode_to_json};
->>>>>>> 509dfe01
+    use crate::credentials::test::{PKCS8_PK, b64_decode_to_json, get_token_from_headers};
     use crate::token::test::MockTokenProvider;
     use http::HeaderValue;
     use http::header::AUTHORIZATION;
@@ -607,8 +601,7 @@
     #[tokio::test]
     async fn get_service_account_token_pkcs8_key_success() -> TestResult {
         let mut service_account_key = get_mock_service_key();
-<<<<<<< HEAD
-        service_account_key["private_key"] = Value::from(generate_pkcs8_private_key());
+        service_account_key["private_key"] = Value::from(PKCS8_PK.clone());
         let tp = ServiceAccountTokenProvider {
             service_account_key: serde_json::from_value::<ServiceAccountKey>(
                 service_account_key.clone(),
@@ -617,11 +610,6 @@
             access_specifier: AccessSpecifier::Scopes([DEFAULT_SCOPE].map(str::to_string).to_vec()),
         };
         let token = tp.token().await?;
-=======
-        service_account_key["private_key"] = Value::from(PKCS8_PK.clone());
-        let cred = Builder::new(service_account_key.clone()).build()?;
-        let token = cred.token(Extensions::new()).await?;
->>>>>>> 509dfe01
         let re = regex::Regex::new(SSJ_REGEX).unwrap();
         let captures = re.captures(&token.token).ok_or_else(|| {
             format!(
@@ -645,13 +633,8 @@
     }
 
     #[tokio::test]
-<<<<<<< HEAD
     async fn header_caching() -> TestResult {
-        let private_key = generate_pkcs8_private_key();
-=======
-    async fn token_caching() -> TestResult {
         let private_key = PKCS8_PK.clone();
->>>>>>> 509dfe01
 
         let json_value = json!({
             "client_email": "test-client-email",
@@ -745,17 +728,12 @@
     #[tokio::test]
     async fn get_service_account_headers_with_audience() -> TestResult {
         let mut service_account_key = get_mock_service_key();
-<<<<<<< HEAD
-        service_account_key["private_key"] = Value::from(generate_pkcs8_private_key());
+        service_account_key["private_key"] = Value::from(PKCS8_PK.clone());
         let headers = Builder::new(service_account_key.clone())
-=======
-        service_account_key["private_key"] = Value::from(PKCS8_PK.clone());
-        let token = Builder::new(service_account_key.clone())
->>>>>>> 509dfe01
-            .with_access_specifier(AccessSpecifier::from_audience("test-audience"))
-            .build()?
-            .headers(Extensions::new())
-            .await?;
+        .with_access_specifier(AccessSpecifier::from_audience("test-audience"))
+        .build()?
+        .headers(Extensions::new())
+        .await?;
 
         let re = regex::Regex::new(SSJ_REGEX).unwrap();
         let token = get_token_from_headers(&headers);
@@ -784,8 +762,7 @@
     async fn get_service_account_token_verify_expiry_time() -> TestResult {
         let now = Instant::now();
         let mut service_account_key = get_mock_service_key();
-<<<<<<< HEAD
-        service_account_key["private_key"] = Value::from(generate_pkcs8_private_key());
+        service_account_key["private_key"] = Value::from(PKCS8_PK.clone());
         let token = ServiceAccountTokenProvider {
             service_account_key: serde_json::from_value::<ServiceAccountKey>(service_account_key)
                 .unwrap(),
@@ -793,13 +770,6 @@
         }
         .token()
         .await?;
-=======
-        service_account_key["private_key"] = Value::from(PKCS8_PK.clone());
-        let token = Builder::new(service_account_key.clone())
-            .build()?
-            .token(Extensions::new())
-            .await?;
->>>>>>> 509dfe01
 
         let expected_expiry = now + CLOCK_SKEW_FUDGE + DEFAULT_TOKEN_TIMEOUT;
 
@@ -813,13 +783,8 @@
         let scopes = vec![
             "https://www.googleapis.com/auth/pubsub, https://www.googleapis.com/auth/translate",
         ];
-<<<<<<< HEAD
-        service_account_key["private_key"] = Value::from(generate_pkcs8_private_key());
+        service_account_key["private_key"] = Value::from(PKCS8_PK.clone());
         let headers = Builder::new(service_account_key.clone())
-=======
-        service_account_key["private_key"] = Value::from(PKCS8_PK.clone());
-        let token = Builder::new(service_account_key.clone())
->>>>>>> 509dfe01
             .with_access_specifier(AccessSpecifier::from_scopes(scopes.clone()))
             .build()?
             .headers(Extensions::new())
