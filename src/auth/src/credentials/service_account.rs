--- conflicted
+++ resolved
@@ -477,10 +477,7 @@
     use crate::{BuildResult, credentials::idtoken::IDTokenCredentials};
     use async_trait::async_trait;
     use gax::error::CredentialsError;
-<<<<<<< HEAD
-=======
     use http::Extensions;
->>>>>>> c84b7c20
     use reqwest::Client;
     use serde_json::Value;
     use std::sync::Arc;
