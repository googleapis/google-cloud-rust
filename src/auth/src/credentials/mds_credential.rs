// Copyright 2024 Google LLC
//
// Licensed under the Apache License, Version 2.0 (the "License");
// you may not use this file except in compliance with the License.
// You may obtain a copy of the License at
//
//     https://www.apache.org/licenses/LICENSE-2.0
//
// Unless required by applicable law or agreed to in writing, software
// distributed under the License is distributed on an "AS IS" BASIS,
// WITHOUT WARRANTIES OR CONDITIONS OF ANY KIND, either express or implied.
// See the License for the specific language governing permissions and
// limitations under the License.

use crate::credentials::dynamic::CredentialTrait;
use crate::credentials::{Credential, Result};
use crate::errors::{is_retryable, CredentialError};
use crate::token::{Token, TokenProvider};
use async_trait::async_trait;
use http::header::{HeaderName, HeaderValue, AUTHORIZATION};
use reqwest::header::HeaderMap;
use reqwest::Client;
use std::collections::HashMap;
use std::sync::Arc;
use std::time::Duration;
use time::OffsetDateTime;

const METADATA_FLAVOR_VALUE: &str = "Google";
const METADATA_FLAVOR: &str = "metadata-flavor";
const METADATA_ROOT: &str = "http://metadata.google.internal/computeMetadata/v1";

pub(crate) fn new() -> Credential {
    let token_provider = MDSAccessTokenProvider {
        endpoint: METADATA_ROOT.to_string(),
    };
    Credential {
        inner: Arc::new(MDSCredential { token_provider }),
    }
}

#[derive(Debug)]
struct MDSCredential<T>
where
    T: TokenProvider,
{
    token_provider: T,
}

#[async_trait::async_trait]
impl<T> CredentialTrait for MDSCredential<T>
where
    T: TokenProvider,
{
    async fn get_token(&self) -> Result<Token> {
        self.token_provider.get_token().await
    }

    async fn get_headers(&self) -> Result<Vec<(HeaderName, HeaderValue)>> {
        let token = self.get_token().await?;
        let mut value = HeaderValue::from_str(&format!("{} {}", token.token_type, token.token))
            .map_err(CredentialError::non_retryable)?;
        value.set_sensitive(true);
        Ok(vec![(AUTHORIZATION, value)])
    }
<<<<<<< HEAD
=======

    async fn get_universe_domain(&self) -> Option<String> {
        Some("googleapis.com".to_string())
    }
>>>>>>> 137125d2
}

#[derive(Clone, Debug, PartialEq, serde::Deserialize, serde::Serialize)]
struct ServiceAccountInfo {
    email: String,
    scopes: Option<Vec<String>>,
    aliases: Option<Vec<String>>,
}

#[derive(Clone, Debug, PartialEq, serde::Deserialize, serde::Serialize)]
struct MDSTokenResponse {
    access_token: String,
    #[serde(skip_serializing_if = "Option::is_none")]
    expires_in: Option<u64>,
    token_type: String,
}

#[derive(Debug)]
struct MDSAccessTokenProvider {
    endpoint: String,
}

impl MDSAccessTokenProvider {
    #[allow(dead_code)]
    async fn get_service_account_info(
        request: &Client,
        metadata_service_endpoint: String,
        email: Option<String>,
    ) -> Result<ServiceAccountInfo> {
        let email: String = email.unwrap_or("default".to_string());
        let path: String = format!(
            "{}/instance/service-accounts/{}/",
            metadata_service_endpoint, email
        );
        let params = HashMap::from([("recursive", "true")]);

        let mut headers = HeaderMap::new();
        headers.insert(
            METADATA_FLAVOR,
            HeaderValue::from_static(METADATA_FLAVOR_VALUE),
        );

        let url = reqwest::Url::parse_with_params(path.as_str(), params.iter())
            .map_err(CredentialError::non_retryable)?;

        let response = request
            .get(url.clone())
            .headers(headers)
            .send()
            .await
            .map_err(CredentialError::non_retryable)?;

        response
            .json::<ServiceAccountInfo>()
            .await
            .map_err(CredentialError::non_retryable)
    }
}

#[async_trait]
impl TokenProvider for MDSAccessTokenProvider {
    async fn get_token(&self) -> Result<Token> {
        let client = Client::new();
        let request = client
            .get(format!(
                "{}/instance/service-accounts/default/token",
                self.endpoint
            ))
            .header(
                METADATA_FLAVOR,
                HeaderValue::from_static(METADATA_FLAVOR_VALUE),
            );

        let response = request.send().await.map_err(CredentialError::retryable)?;
        // Process the response
        if !response.status().is_success() {
            let status = response.status();
            let body = response
                .text()
                .await
                .map_err(|e| CredentialError::new(is_retryable(status), e.into()))?;
            return Err(CredentialError::new(
                is_retryable(status),
                Box::from(format!("Failed to fetch token. {body}")),
            ));
        }
        let response = response
            .json::<MDSTokenResponse>()
            .await
            .map_err(CredentialError::retryable)?;
        let token = Token {
            token: response.access_token,
            token_type: response.token_type,
            expires_at: response
                .expires_in
                .map(|d| OffsetDateTime::now_utc() + Duration::from_secs(d)),
            metadata: None,
        };
        Ok(token)
    }
}

#[cfg(test)]
mod test {
    use super::*;
    use crate::token::test::MockTokenProvider;
    use axum::response::IntoResponse;
    use reqwest::StatusCode;
    use serde_json::Value;
    use std::error::Error;
    use tokio::task::JoinHandle;

    type TestResult = std::result::Result<(), Box<dyn std::error::Error>>;

    #[tokio::test]
    async fn get_token_success() {
        let expected = Token {
            token: "test-token".to_string(),
            token_type: "Bearer".to_string(),
            expires_at: None,
            metadata: None,
        };
        let expected_clone = expected.clone();

        let mut mock = MockTokenProvider::new();
        mock.expect_get_token()
            .times(1)
            .return_once(|| Ok(expected_clone));

        let mdsc = MDSCredential {
            token_provider: mock,
        };
        let actual = mdsc.get_token().await.unwrap();
        assert_eq!(actual, expected);
    }

    #[tokio::test]
    async fn get_token_failure() {
        let mut mock = MockTokenProvider::new();
        mock.expect_get_token()
            .times(1)
            .return_once(|| Err(CredentialError::non_retryable("fail")));

        let mdsc = MDSCredential {
            token_provider: mock,
        };
        assert!(mdsc.get_token().await.is_err());
    }

    #[tokio::test]
    async fn get_headers_success() {
        #[derive(Debug, PartialEq)]
        struct HV {
            header: String,
            value: String,
            is_sensitive: bool,
        }

        let token = Token {
            token: "test-token".to_string(),
            token_type: "Bearer".to_string(),
            expires_at: None,
            metadata: None,
        };

        let mut mock = MockTokenProvider::new();
        mock.expect_get_token().times(1).return_once(|| Ok(token));

        let mdsc = MDSCredential {
            token_provider: mock,
        };
        let headers: Vec<HV> = mdsc
            .get_headers()
            .await
            .unwrap()
            .into_iter()
            .map(|(h, v)| HV {
                header: h.to_string(),
                value: v.to_str().unwrap().to_string(),
                is_sensitive: v.is_sensitive(),
            })
            .collect();

        assert_eq!(
            headers,
            vec![HV {
                header: AUTHORIZATION.to_string(),
                value: "Bearer test-token".to_string(),
                is_sensitive: true,
            }]
        );
    }

    #[tokio::test]
    async fn get_headers_failure() {
        let mut mock = MockTokenProvider::new();
        mock.expect_get_token()
            .times(1)
            .return_once(|| Err(CredentialError::non_retryable("fail")));

        let mdsc = MDSCredential {
            token_provider: mock,
        };
        assert!(mdsc.get_headers().await.is_err());
    }

    fn handle_token_factory(
        response_code: StatusCode,
        response_headers: HeaderMap,
        response_body: Value,
    ) -> impl IntoResponse {
        (response_code, response_headers, response_body.to_string()).into_response()
    }

    // Starts a server running locally. Returns an (endpoint, server) pair.
    async fn start(
        response_code: StatusCode,
        response_body: Value,
        path: String,
    ) -> (String, JoinHandle<()>) {
        let code = response_code.clone();
        let body = response_body.clone();
        let header_map = HeaderMap::new();
        let handler = move || async move { handle_token_factory(code, header_map, body) };
        let app = axum::Router::new().route(&path, axum::routing::get(handler));
        let listener = tokio::net::TcpListener::bind("127.0.0.1:0").await.unwrap();
        let addr = listener.local_addr().unwrap();
        let server = tokio::spawn(async {
            axum::serve(listener, app).await.unwrap();
        });

        (format!("http://{}:{}", addr.ip(), addr.port()), server)
    }

    #[tokio::test]
    async fn get_default_service_account_info_success() {
        let service_account = "default";
        let path = format!("/instance/service-accounts/{}/", service_account);
        let service_account_info = ServiceAccountInfo {
            email: "test@test.com".to_string(),
            scopes: Some(vec!["scope 1".to_string(), "scope 2".to_string()]),
            aliases: None,
        };
        let service_account_info_json = serde_json::to_value(service_account_info.clone()).unwrap();
        let (endpoint, _server) = start(StatusCode::OK, service_account_info_json, path).await;
        let request = Client::new();
        let result =
            MDSAccessTokenProvider::get_service_account_info(&request, endpoint, Option::None)
                .await;
        assert!(result.is_ok());
        assert_eq!(result.unwrap(), service_account_info);
    }

    #[tokio::test]
    async fn get_custom_service_account_info_success() {
        let service_account = "test@test";
        let path = format!("/instance/service-accounts/{}/", service_account);
        let service_account_info = ServiceAccountInfo {
            email: format!("{}.com", service_account),
            scopes: Some(vec!["scope 1".to_string(), "scope 2".to_string()]),
            aliases: None,
        };
        let service_account_info_json = serde_json::to_value(service_account_info.clone()).unwrap();
        let (endpoint, _server) = start(StatusCode::OK, service_account_info_json, path).await;
        let request = Client::new();
        let result = MDSAccessTokenProvider::get_service_account_info(
            &request,
            endpoint,
            Some(service_account.to_string()),
        )
        .await;
        assert!(result.is_ok());
        assert_eq!(result.unwrap(), service_account_info);
    }

    #[tokio::test]
    async fn get_service_account_info_server_error() {
        let service_account = "test@test";
        let path = format!("/instance/service-accounts/{}/", service_account);
        let (endpoint, _server) = start(
            StatusCode::SERVICE_UNAVAILABLE,
            serde_json::to_value("try again").unwrap(),
            path,
        )
        .await;
        let request = Client::new();
        let result = MDSAccessTokenProvider::get_service_account_info(
            &request,
            endpoint,
            Some(service_account.to_string()),
        )
        .await;
        assert!(result.is_err());
    }

    #[tokio::test(flavor = "multi_thread", worker_threads = 2)]
    async fn token_provider_full() -> TestResult {
        let response = MDSTokenResponse {
            access_token: "test-access-token".to_string(),
            expires_in: Some(3600),
            token_type: "test-token-type".to_string(),
        };
        let response_body = serde_json::to_value(&response).unwrap();
        let path = "/instance/service-accounts/default/token";
        let (endpoint, _server) = start(StatusCode::OK, response_body, path.to_string()).await;
        println!("endpoint = {endpoint}");

        let tp = MDSAccessTokenProvider { endpoint: endpoint };
        let mdsc = MDSCredential { token_provider: tp };
        let now = OffsetDateTime::now_utc();
        let token = mdsc.get_token().await?;
        assert_eq!(token.token, "test-access-token");
        assert_eq!(token.token_type, "test-token-type");
        assert!(token
            .expires_at
            .is_some_and(|d| d >= now + Duration::from_secs(3600)));

        Ok(())
    }

    #[tokio::test(flavor = "multi_thread", worker_threads = 2)]
    async fn token_provider_partial() -> TestResult {
        let response = MDSTokenResponse {
            access_token: "test-access-token".to_string(),
            expires_in: None,
            token_type: "test-token-type".to_string(),
        };
        let response_body = serde_json::to_value(&response).unwrap();
        let path = "/instance/service-accounts/default/token";
        let (endpoint, _server) = start(StatusCode::OK, response_body, path.to_string()).await;
        println!("endpoint = {endpoint}");

        let tp = MDSAccessTokenProvider { endpoint: endpoint };
        let mdsc = MDSCredential { token_provider: tp };
        let token = mdsc.get_token().await?;
        assert_eq!(token.token, "test-access-token");
        assert_eq!(token.token_type, "test-token-type");
        assert_eq!(token.expires_at, None);

        Ok(())
    }

    #[tokio::test(flavor = "multi_thread", worker_threads = 2)]
    async fn token_provider_retryable_error() -> TestResult {
        let path = "/instance/service-accounts/default/token";
        let (endpoint, _server) = start(
            StatusCode::SERVICE_UNAVAILABLE,
            serde_json::to_value("try again")?,
            path.to_string(),
        )
        .await;

        let tp = MDSAccessTokenProvider { endpoint: endpoint };
        let mdsc = MDSCredential { token_provider: tp };
        let e = mdsc.get_token().await.err().unwrap();
        assert!(e.is_retryable());
        assert!(e.source().unwrap().to_string().contains("try again"));

        Ok(())
    }

    #[tokio::test(flavor = "multi_thread", worker_threads = 2)]
    async fn token_provider_nonretryable_error() -> TestResult {
        let path = "/instance/service-accounts/default/token";
        let (endpoint, _server) = start(
            StatusCode::UNAUTHORIZED,
            serde_json::to_value("epic fail".to_string())?,
            path.to_string(),
        )
        .await;

        let tp = MDSAccessTokenProvider { endpoint: endpoint };
        let mdsc = MDSCredential { token_provider: tp };
        let e = mdsc.get_token().await.err().unwrap();
        assert!(!e.is_retryable());
        assert!(e.source().unwrap().to_string().contains("epic fail"));

        Ok(())
    }
}<|MERGE_RESOLUTION|>--- conflicted
+++ resolved
@@ -62,13 +62,10 @@
         value.set_sensitive(true);
         Ok(vec![(AUTHORIZATION, value)])
     }
-<<<<<<< HEAD
-=======
 
     async fn get_universe_domain(&self) -> Option<String> {
         Some("googleapis.com".to_string())
     }
->>>>>>> 137125d2
 }
 
 #[derive(Clone, Debug, PartialEq, serde::Deserialize, serde::Serialize)]
