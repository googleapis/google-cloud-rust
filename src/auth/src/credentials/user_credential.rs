// Copyright 2024 Google LLC
//
// Licensed under the Apache License, Version 2.0 (the "License");
// you may not use this file except in compliance with the License.
// You may obtain a copy of the License at
//
//     https://www.apache.org/licenses/LICENSE-2.0
//
// Unless required by applicable law or agreed to in writing, software
// distributed under the License is distributed on an "AS IS" BASIS,
// WITHOUT WARRANTIES OR CONDITIONS OF ANY KIND, either express or implied.
// See the License for the specific language governing permissions and
// limitations under the License.

use crate::credentials::dynamic::CredentialTrait;
use crate::credentials::{Credential, Result, QUOTA_PROJECT_KEY};
use crate::errors::{is_retryable, CredentialError};
use crate::token::{Token, TokenProvider};
use http::header::{HeaderName, HeaderValue, AUTHORIZATION, CONTENT_TYPE};
use reqwest::{Client, Method};
use std::sync::Arc;
use std::time::Duration;
use time::OffsetDateTime;

const OAUTH2_ENDPOINT: &str = "https://oauth2.googleapis.com/token";

pub(crate) fn creds_from(js: serde_json::Value) -> Result<Credential> {
    let au =
        serde_json::from_value::<AuthorizedUser>(js).map_err(CredentialError::non_retryable)?;
    let token_provider = UserTokenProvider {
        client_id: au.client_id,
        client_secret: au.client_secret,
        refresh_token: au.refresh_token,
        endpoint: OAUTH2_ENDPOINT.to_string(),
    };

    Ok(Credential {
        inner: Arc::new(UserCredential {
            token_provider,
            quota_project_id: au.quota_project_id,
        }),
    })
}

#[derive(PartialEq)]
struct UserTokenProvider {
    client_id: String,
    client_secret: String,
    refresh_token: String,
    endpoint: String,
}

impl std::fmt::Debug for UserTokenProvider {
    fn fmt(&self, f: &mut std::fmt::Formatter<'_>) -> std::fmt::Result {
        f.debug_struct("UserTokenCredential")
            .field("client_id", &self.client_id)
            .field("client_secret", &"[censored]")
            .field("refresh_token", &"[censored]")
            .field("endpoint", &self.endpoint)
            .finish()
    }
}

#[async_trait::async_trait]
impl TokenProvider for UserTokenProvider {
    async fn get_token(&self) -> Result<Token> {
        let client = Client::new();

        // Make the request
        let req = Oauth2RefreshRequest {
            grant_type: RefreshGrantType::RefreshToken,
            client_id: self.client_id.clone(),
            client_secret: self.client_secret.clone(),
            refresh_token: self.refresh_token.clone(),
        };
        let header = HeaderValue::from_static("application/json");
        let builder = client
            .request(Method::POST, self.endpoint.as_str())
            .header(CONTENT_TYPE, header)
            .json(&req);
        let resp = builder
            .send()
            .await
            .map_err(CredentialError::non_retryable)?;

        // Process the response
        if !resp.status().is_success() {
            let status = resp.status();
            let body = resp.text().await.map_err(CredentialError::non_retryable)?;
            return Err(CredentialError::new(
                is_retryable(status),
                Box::from(format!("Failed to fetch token. {body}")),
            ));
        }
        let response = resp
            .json::<Oauth2RefreshResponse>()
            .await
            .map_err(CredentialError::non_retryable)?;
        let token = Token {
            token: response.access_token,
            token_type: response.token_type,
            expires_at: response
                .expires_in
                .map(|d| OffsetDateTime::now_utc() + Duration::from_secs(d)),
            metadata: None,
        };
        Ok(token)
    }
}

/// Data model for a UserCredential
///
/// See: https://cloud.google.com/docs/authentication#user-accounts
#[derive(Debug)]
pub(crate) struct UserCredential<T>
where
    T: TokenProvider,
{
    token_provider: T,
    quota_project_id: Option<String>,
}

#[async_trait::async_trait]
impl<T> CredentialTrait for UserCredential<T>
where
    T: TokenProvider,
{
    async fn get_token(&self) -> Result<Token> {
        self.token_provider.get_token().await
    }

    async fn get_headers(&self) -> Result<Vec<(HeaderName, HeaderValue)>> {
        let token = self.get_token().await?;
        let mut value = HeaderValue::from_str(&format!("{} {}", token.token_type, token.token))
            .map_err(CredentialError::non_retryable)?;
        value.set_sensitive(true);
        let mut headers = vec![(AUTHORIZATION, value)];
        if let Some(project) = &self.quota_project_id {
            headers.push((
                HeaderName::from_static(QUOTA_PROJECT_KEY),
                HeaderValue::from_str(project).map_err(CredentialError::non_retryable)?,
            ));
        }
        Ok(headers)
    }
<<<<<<< HEAD
=======

    async fn get_universe_domain(&self) -> Option<String> {
        Some("googleapis.com".to_string())
    }
>>>>>>> 137125d2
}

#[derive(Debug, PartialEq, serde::Deserialize)]
pub(crate) struct AuthorizedUser {
    #[serde(rename = "type")]
    cred_type: String,
    client_id: String,
    client_secret: String,
    refresh_token: String,
    #[serde(skip_serializing_if = "Option::is_none")]
    quota_project_id: Option<String>,
}

#[derive(Clone, Debug, PartialEq, serde::Deserialize, serde::Serialize)]
enum RefreshGrantType {
    #[serde(rename = "refresh_token")]
    RefreshToken,
}

#[derive(Clone, Debug, PartialEq, serde::Deserialize, serde::Serialize)]
struct Oauth2RefreshRequest {
    grant_type: RefreshGrantType,
    client_id: String,
    client_secret: String,
    refresh_token: String,
}

#[derive(Clone, Debug, PartialEq, serde::Deserialize, serde::Serialize)]
struct Oauth2RefreshResponse {
    access_token: String,
    #[serde(skip_serializing_if = "Option::is_none")]
    scope: Option<String>,
    #[serde(skip_serializing_if = "Option::is_none")]
    expires_in: Option<u64>,
    token_type: String,
    #[serde(skip_serializing_if = "Option::is_none")]
    refresh_token: Option<String>,
}

#[cfg(test)]
mod test {
    use super::*;
    use crate::token::test::MockTokenProvider;
    use axum::extract::Json;
    use http::StatusCode;
    use std::error::Error;
    use tokio::task::JoinHandle;

    type TestResult = std::result::Result<(), Box<dyn std::error::Error>>;

    #[test]
    fn debug_token_provider() {
        let expected = UserTokenProvider {
            client_id: "test-client-id".to_string(),
            client_secret: "test-client-secret".to_string(),
            refresh_token: "test-refresh-token".to_string(),
            endpoint: OAUTH2_ENDPOINT.to_string(),
        };
        let fmt = format!("{expected:?}");
        assert!(fmt.contains("test-client-id"), "{fmt}");
        assert!(!fmt.contains("test-client-secret"), "{fmt}");
        assert!(!fmt.contains("test-refresh-token"), "{fmt}");
        assert!(fmt.contains(OAUTH2_ENDPOINT), "{fmt}");
    }

    #[test]
    fn authorized_user_full_from_json_success() {
        let json = serde_json::json!({
            "account": "",
            "client_id": "test-client-id",
            "client_secret": "test-client-secret",
            "refresh_token": "test-refresh-token",
            "type": "authorized_user",
            "universe_domain": "googleapis.com",
            "quota_project_id": "test-project"
        });

        let expected = AuthorizedUser {
            cred_type: "authorized_user".to_string(),
            client_id: "test-client-id".to_string(),
            client_secret: "test-client-secret".to_string(),
            refresh_token: "test-refresh-token".to_string(),
            quota_project_id: Some("test-project".to_string()),
        };
        let actual = serde_json::from_value::<AuthorizedUser>(json).unwrap();
        assert_eq!(actual, expected);
    }

    #[test]
    fn authorized_user_partial_from_json_success() {
        let json = serde_json::json!({
            "client_id": "test-client-id",
            "client_secret": "test-client-secret",
            "refresh_token": "test-refresh-token",
            "type": "authorized_user",
        });

        let expected = AuthorizedUser {
            cred_type: "authorized_user".to_string(),
            client_id: "test-client-id".to_string(),
            client_secret: "test-client-secret".to_string(),
            refresh_token: "test-refresh-token".to_string(),
            quota_project_id: None,
        };
        let actual = serde_json::from_value::<AuthorizedUser>(json).unwrap();
        assert_eq!(actual, expected);
    }

    #[test]
    fn authorized_user_from_json_parse_fail() {
        let json_full = serde_json::json!({
            "account": "",
            "client_id": "test-client-id",
            "client_secret": "test-client-secret",
            "refresh_token": "test-refresh-token",
            "type": "authorized_user",
            "universe_domain": "googleapis.com",
            "quota_project_id": "test-project"
        });

        for required_field in ["client_id", "client_secret", "refresh_token"] {
            let mut json = json_full.clone();
            // Remove a required field from the JSON
            json[required_field].take();
            serde_json::from_value::<AuthorizedUser>(json)
                .err()
                .unwrap();
        }
    }

    #[tokio::test]
    async fn get_token_success() {
        let expected = Token {
            token: "test-token".to_string(),
            token_type: "Bearer".to_string(),
            expires_at: None,
            metadata: None,
        };
        let expected_clone = expected.clone();

        let mut mock = MockTokenProvider::new();
        mock.expect_get_token()
            .times(1)
            .return_once(|| Ok(expected_clone));

        let uc = UserCredential {
            token_provider: mock,
            quota_project_id: None,
        };
        let actual = uc.get_token().await.unwrap();
        assert_eq!(actual, expected);
    }

    #[tokio::test]
    async fn get_token_failure() {
        let mut mock = MockTokenProvider::new();
        mock.expect_get_token()
            .times(1)
            .return_once(|| Err(CredentialError::non_retryable("fail")));

        let uc = UserCredential {
            token_provider: mock,
            quota_project_id: None,
        };
        assert!(uc.get_token().await.is_err());
    }

    // Convenience struct for verifying (HeaderName, HeaderValue) pairs.
    #[derive(Debug, Eq, Ord, PartialEq, PartialOrd)]
    struct HV {
        header: String,
        value: String,
        is_sensitive: bool,
    }

    #[tokio::test]
    async fn get_headers_success() {
        let token = Token {
            token: "test-token".to_string(),
            token_type: "Bearer".to_string(),
            expires_at: None,
            metadata: None,
        };

        let mut mock = MockTokenProvider::new();
        mock.expect_get_token().times(1).return_once(|| Ok(token));

        let uc = UserCredential {
            token_provider: mock,
            quota_project_id: None,
        };
        let headers: Vec<HV> = uc
            .get_headers()
            .await
            .unwrap()
            .into_iter()
            .map(|(h, v)| HV {
                header: h.to_string(),
                value: v.to_str().unwrap().to_string(),
                is_sensitive: v.is_sensitive(),
            })
            .collect();

        assert_eq!(
            headers,
            vec![HV {
                header: AUTHORIZATION.to_string(),
                value: "Bearer test-token".to_string(),
                is_sensitive: true,
            }]
        );
    }

    #[tokio::test]
    async fn get_headers_failure() {
        let mut mock = MockTokenProvider::new();
        mock.expect_get_token()
            .times(1)
            .return_once(|| Err(CredentialError::non_retryable("fail")));

        let uc = UserCredential {
            token_provider: mock,
            quota_project_id: None,
        };
        assert!(uc.get_headers().await.is_err());
    }

    #[tokio::test]
    async fn get_headers_with_quota_project_success() {
        let token = Token {
            token: "test-token".to_string(),
            token_type: "Bearer".to_string(),
            expires_at: None,
            metadata: None,
        };

        let mut mock = MockTokenProvider::new();
        mock.expect_get_token().times(1).return_once(|| Ok(token));

        let uc = UserCredential {
            token_provider: mock,
            quota_project_id: Some("test-project".to_string()),
        };
        let mut headers: Vec<HV> = uc
            .get_headers()
            .await
            .unwrap()
            .into_iter()
            .map(|(h, v)| HV {
                header: h.to_string(),
                value: v.to_str().unwrap().to_string(),
                is_sensitive: v.is_sensitive(),
            })
            .collect();

        // The ordering of the headers does not matter.
        headers.sort();
        assert_eq!(
            headers,
            vec![
                HV {
                    header: AUTHORIZATION.to_string(),
                    value: "Bearer test-token".to_string(),
                    is_sensitive: true,
                },
                HV {
                    header: QUOTA_PROJECT_KEY.to_string(),
                    value: "test-project".to_string(),
                    is_sensitive: false,
                }
            ]
        );
    }

    #[test]
    fn oauth2_request_serde() {
        let request = Oauth2RefreshRequest {
            grant_type: RefreshGrantType::RefreshToken,
            client_id: "test-client-id".to_string(),
            client_secret: "test-client-secret".to_string(),
            refresh_token: "test-refresh-token".to_string(),
        };

        let json = serde_json::to_value(&request).unwrap();
        let expected = serde_json::json!({
            "grant_type": "refresh_token",
            "client_id": "test-client-id",
            "client_secret": "test-client-secret",
            "refresh_token": "test-refresh-token"
        });
        assert_eq!(json, expected);
        let roundtrip = serde_json::from_value::<Oauth2RefreshRequest>(json).unwrap();
        assert_eq!(request, roundtrip);
    }

    #[test]
    fn oauth2_response_serde_full() {
        let response = Oauth2RefreshResponse {
            access_token: "test-access-token".to_string(),
            scope: Some("scope1 scope2".to_string()),
            expires_in: Some(3600),
            token_type: "test-token-type".to_string(),
            refresh_token: Some("test-refresh-token".to_string()),
        };

        let json = serde_json::to_value(&response).unwrap();
        let expected = serde_json::json!({
            "access_token": "test-access-token",
            "scope": "scope1 scope2",
            "expires_in": 3600,
            "token_type": "test-token-type",
            "refresh_token": "test-refresh-token"
        });
        assert_eq!(json, expected);
        let roundtrip = serde_json::from_value::<Oauth2RefreshResponse>(json).unwrap();
        assert_eq!(response, roundtrip);
    }

    #[test]
    fn oauth2_response_serde_partial() {
        let response = Oauth2RefreshResponse {
            access_token: "test-access-token".to_string(),
            scope: None,
            expires_in: None,
            token_type: "test-token-type".to_string(),
            refresh_token: None,
        };

        let json = serde_json::to_value(&response).unwrap();
        let expected = serde_json::json!({
            "access_token": "test-access-token",
            "token_type": "test-token-type",
        });
        assert_eq!(json, expected);
        let roundtrip = serde_json::from_value::<Oauth2RefreshResponse>(json).unwrap();
        assert_eq!(response, roundtrip);
    }

    // Starts a server running locally. Returns an (endpoint, handler) pair.
    async fn start(response_code: StatusCode, response_body: String) -> (String, JoinHandle<()>) {
        let code = response_code.clone();
        let body = response_body.clone();
        let handler = move |req| async move { handle_token_factory(code, body)(req) };
        let app = axum::Router::new().route("/token", axum::routing::post(handler));
        let listener = tokio::net::TcpListener::bind("127.0.0.1:0").await.unwrap();
        let addr = listener.local_addr().unwrap();
        let server = tokio::spawn(async {
            axum::serve(listener, app).await.unwrap();
        });

        (
            format!("http://{}:{}/token", addr.ip(), addr.port()),
            server,
        )
    }

    // Creates a handler that
    // - verifies fields in an Oauth2RefreshRequest
    // - returns a pre-canned HTTP response
    fn handle_token_factory(
        response_code: StatusCode,
        response_body: String,
    ) -> impl Fn(Json<Oauth2RefreshRequest>) -> (StatusCode, String) {
        move |request: Json<Oauth2RefreshRequest>| -> (StatusCode, String) {
            assert_eq!(request.client_id, "test-client-id");
            assert_eq!(request.client_secret, "test-client-secret");
            assert_eq!(request.refresh_token, "test-refresh-token");
            assert_eq!(request.grant_type, RefreshGrantType::RefreshToken);

            (response_code, response_body.clone())
        }
    }

    #[tokio::test(flavor = "multi_thread", worker_threads = 2)]
    async fn token_provider_full() -> TestResult {
        let response = Oauth2RefreshResponse {
            access_token: "test-access-token".to_string(),
            expires_in: Some(3600),
            refresh_token: Some("test-refresh-token".to_string()),
            scope: Some("scope1 scope2".to_string()),
            token_type: "test-token-type".to_string(),
        };
        let response_body = serde_json::to_string(&response).unwrap();
        let (endpoint, _server) = start(StatusCode::OK, response_body).await;
        println!("endpoint = {endpoint}");

        let token_provider = UserTokenProvider {
            client_id: "test-client-id".to_string(),
            client_secret: "test-client-secret".to_string(),
            refresh_token: "test-refresh-token".to_string(),
            endpoint: endpoint,
        };
        let uc = UserCredential {
            token_provider,
            quota_project_id: None,
        };
        let now = OffsetDateTime::now_utc();
        let token = uc.get_token().await?;
        assert_eq!(token.token, "test-access-token");
        assert_eq!(token.token_type, "test-token-type");
        assert!(token
            .expires_at
            .is_some_and(|d| d >= now + Duration::from_secs(3600)));

        Ok(())
    }

    #[tokio::test(flavor = "multi_thread", worker_threads = 2)]
    async fn token_provider_partial() -> TestResult {
        let response = Oauth2RefreshResponse {
            access_token: "test-access-token".to_string(),
            expires_in: None,
            refresh_token: None,
            scope: None,
            token_type: "test-token-type".to_string(),
        };
        let response_body = serde_json::to_string(&response).unwrap();
        let (endpoint, _server) = start(StatusCode::OK, response_body).await;
        println!("endpoint = {endpoint}");

        let token_provider = UserTokenProvider {
            client_id: "test-client-id".to_string(),
            client_secret: "test-client-secret".to_string(),
            refresh_token: "test-refresh-token".to_string(),
            endpoint: endpoint,
        };
        let uc = UserCredential {
            token_provider,
            quota_project_id: None,
        };
        let token = uc.get_token().await?;
        assert_eq!(token.token, "test-access-token");
        assert_eq!(token.token_type, "test-token-type");
        assert_eq!(token.expires_at, None);

        Ok(())
    }

    #[tokio::test(flavor = "multi_thread", worker_threads = 2)]
    async fn token_provider_retryable_error() -> TestResult {
        let (endpoint, _server) =
            start(StatusCode::SERVICE_UNAVAILABLE, "try again".to_string()).await;
        println!("endpoint = {endpoint}");

        let token_provider = UserTokenProvider {
            client_id: "test-client-id".to_string(),
            client_secret: "test-client-secret".to_string(),
            refresh_token: "test-refresh-token".to_string(),
            endpoint: endpoint,
        };
        let uc = UserCredential {
            token_provider,
            quota_project_id: None,
        };
        let e = uc.get_token().await.err().unwrap();
        assert!(e.is_retryable());
        assert!(e.source().unwrap().to_string().contains("try again"));

        Ok(())
    }

    #[tokio::test(flavor = "multi_thread", worker_threads = 2)]
    async fn token_provider_nonretryable_error() -> TestResult {
        let (endpoint, _server) = start(StatusCode::UNAUTHORIZED, "epic fail".to_string()).await;
        println!("endpoint = {endpoint}");

        let token_provider = UserTokenProvider {
            client_id: "test-client-id".to_string(),
            client_secret: "test-client-secret".to_string(),
            refresh_token: "test-refresh-token".to_string(),
            endpoint: endpoint,
        };
        let uc = UserCredential {
            token_provider,
            quota_project_id: None,
        };
        let e = uc.get_token().await.err().unwrap();
        assert!(!e.is_retryable());
        assert!(e.source().unwrap().to_string().contains("epic fail"));

        Ok(())
    }
}<|MERGE_RESOLUTION|>--- conflicted
+++ resolved
@@ -143,13 +143,10 @@
         }
         Ok(headers)
     }
-<<<<<<< HEAD
-=======
 
     async fn get_universe_domain(&self) -> Option<String> {
         Some("googleapis.com".to_string())
     }
->>>>>>> 137125d2
 }
 
 #[derive(Debug, PartialEq, serde::Deserialize)]
