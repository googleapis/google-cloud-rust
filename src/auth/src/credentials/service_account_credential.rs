--- conflicted
+++ resolved
@@ -137,16 +137,12 @@
 
 impl ServiceAccountTokenProvider {
     // Creates a signer using the private key stored in the service account file.
-<<<<<<< HEAD
     fn get_signing_key(&self, private_key: &String) -> Result<Arc<dyn SigningKey>> {
         #[cfg(not(feature = "default-crypto-provider"))]
         let key_provider = CryptoProvider::get_default()
             .map(|p| p.key_provider)
             .ok_or_else(no_crypto_provider_error)?;
         #[cfg(feature = "default-crypto-provider")]
-=======
-    fn signer(&self, private_key: &String) -> Result<Box<dyn Signer>> {
->>>>>>> 020dedf9
         let key_provider = CryptoProvider::get_default().map_or_else(
             || rustls::crypto::ring::default_provider().key_provider,
             |p| p.key_provider,
@@ -404,6 +400,7 @@
         Ok(())
     }
 
+    #[cfg(feature = "default-crypto-provider")]
     #[tokio::test]
     async fn get_service_account_token_esa_pkcs8_key_success() -> TestResult {
         let mut service_account_info = get_mock_service_account();
