// Copyright 2025 Google LLC
//
// Licensed under the Apache License, Version 2.0 (the "License");
// you may not use this file except in compliance with the License.
// You may obtain a copy of the License at
//
//     https://www.apache.org/licenses/LICENSE-2.0
//
// Unless required by applicable law or agreed to in writing, software
// distributed under the License is distributed on an "AS IS" BASIS,
// WITHOUT WARRANTIES OR CONDITIONS OF ANY KIND, either express or implied.
// See the License for the specific language governing permissions and
// limitations under the License.

//! [Impersonated service account] credentials.
//!
//! When the principal you are using doesn't have the permissions you need to
//! accomplish your task, or you want to use a service account in a development
//! environment, you can use service account impersonation. The typical principals
//! used to impersonate a service account are [User Account] or another [Service Account].
//!
//! The principal that is trying to impersonate a target service account should have
//! [Service Account Token Creator Role] on the target service account.
//!
//! ## Example: Creating credentials from a JSON object
//!
//! ```
//! # use google_cloud_auth::credentials::impersonated;
//! # use serde_json::json;
//! # use std::time::Duration;
//! # use http::Extensions;
//! #
//! # tokio_test::block_on(async {
//! let source_credentials = json!({
//!     "type": "authorized_user",
//!     "client_id": "test-client-id",
//!     "client_secret": "test-client-secret",
//!     "refresh_token": "test-refresh-token"
//! });
//!
//! let impersonated_credential = json!({
//!     "type": "impersonated_service_account",
//!     "service_account_impersonation_url": "https://iamcredentials.googleapis.com/v1/projects/-/serviceAccounts/test-principal:generateAccessToken",
//!     "source_credentials": source_credentials,
//! });
//!
//! let credentials = impersonated::Builder::new(impersonated_credential)
//!     .with_lifetime(Duration::from_secs(500))
//!     .build()?;
//! let headers = credentials.headers(Extensions::new()).await?;
//! println!("Headers: {headers:?}");
//! # Ok::<(), anyhow::Error>(())
//! # });
//! ```
//!
//! ## Example: Creating credentials with custom retry behavior
//!
//! ```
//! # use google_cloud_auth::credentials::impersonated;
//! # use serde_json::json;
//! # use std::time::Duration;
//! # use http::Extensions;
//! # tokio_test::block_on(async {
//! use gax::retry_policy::{AlwaysRetry, RetryPolicyExt};
//! use gax::exponential_backoff::ExponentialBackoff;
//! # let source_credentials = json!({
//! #     "type": "authorized_user",
//! #     "client_id": "test-client-id",
//! #     "client_secret": "test-client-secret",
//! #     "refresh_token": "test-refresh-token"
//! # });
//! #
//! # let impersonated_credential = json!({
//! #     "type": "impersonated_service_account",
//! #     "service_account_impersonation_url": "https://iamcredentials.googleapis.com/v1/projects/-/serviceAccounts/test-principal:generateAccessToken",
//! #     "source_credentials": source_credentials,
//! # });
//! let backoff = ExponentialBackoff::default();
//! let credentials = impersonated::Builder::new(impersonated_credential)
//!     .with_retry_policy(AlwaysRetry.with_attempt_limit(3))
//!     .with_backoff_policy(backoff)
//!     .build()?;
//! let headers = credentials.headers(Extensions::new()).await?;
//! println!("Headers: {headers:?}");
//! # Ok::<(), anyhow::Error>(())
//! # });
//! ```
//!
//! [Impersonated service account]: https://cloud.google.com/docs/authentication/use-service-account-impersonation
//! [User Account]: https://cloud.google.com/docs/authentication#user-accounts
//! [Service Account]: https://cloud.google.com/iam/docs/service-account-overview
//! [Service Account Token Creator Role]: https://cloud.google.com/docs/authentication/use-service-account-impersonation#required-roles

use crate::build_errors::Error as BuilderError;
use crate::constants::DEFAULT_SCOPE;
use crate::credentials::dynamic::CredentialsProvider;
use crate::credentials::{
    CacheableResource, Credentials, build_credentials, extract_credential_type,
};
use crate::errors::{self, CredentialsError};
use crate::headers_util::{
    self, ACCESS_TOKEN_REQUEST_TYPE, build_cacheable_headers, metrics_header_value,
};
use crate::retry::{Builder as RetryTokenProviderBuilder, TokenProviderWithRetry};
use crate::token::{CachedTokenProvider, Token, TokenProvider};
use crate::token_cache::TokenCache;
use crate::{BuildResult, Result};
use async_trait::async_trait;
use gax::backoff_policy::BackoffPolicyArg;
use gax::retry_policy::RetryPolicyArg;
use gax::retry_throttler::RetryThrottlerArg;
use http::{Extensions, HeaderMap};
use reqwest::Client;
use serde_json::Value;
use std::fmt::Debug;
use std::sync::Arc;
use std::time::Duration;
use time::OffsetDateTime;
use tokio::time::Instant;

const IMPERSONATED_CREDENTIAL_TYPE: &str = "imp";
pub(crate) const DEFAULT_LIFETIME: Duration = Duration::from_secs(3600);
const MSG: &str = "failed to fetch token";

enum BuilderSource {
    FromJson(Value),
    FromCredentials(Credentials),
}

/// A builder for constructing Impersonated Service Account [Credentials] instance.
///
/// # Example
/// ```
/// # use google_cloud_auth::credentials::impersonated::Builder;
/// # tokio_test::block_on(async {
/// let impersonated_credential = serde_json::json!({
///     "type": "impersonated_service_account",
///     "service_account_impersonation_url": "https://iamcredentials.googleapis.com/v1/projects/-/serviceAccounts/test-principal:generateAccessToken",
///     "source_credentials": {
///         "type": "authorized_user",
///         "client_id": "test-client-id",
///         "client_secret": "test-client-secret",
///         "refresh_token": "test-refresh-token"
///     }
/// });
/// let credentials = Builder::new(impersonated_credential).build();
/// # });
/// ```
pub struct Builder {
    source: BuilderSource,
    service_account_impersonation_url: Option<String>,
    delegates: Option<Vec<String>>,
    scopes: Option<Vec<String>>,
    quota_project_id: Option<String>,
    lifetime: Option<Duration>,
    retry_builder: RetryTokenProviderBuilder,
}

impl Builder {
    /// Creates a new builder using `impersonated_service_account` JSON value.
    ///
    /// The `impersonated_service_account` JSON is typically generated using
    /// a [gcloud command] for [application default login].
    ///
    /// [gcloud command]: https://cloud.google.com/docs/authentication/use-service-account-impersonation#adc
    /// [application default login]: https://cloud.google.com/sdk/gcloud/reference/auth/application-default/login
    pub fn new(impersonated_credential: Value) -> Self {
        Self {
            source: BuilderSource::FromJson(impersonated_credential),
            service_account_impersonation_url: None,
            delegates: None,
            scopes: None,
            quota_project_id: None,
            lifetime: None,
            retry_builder: RetryTokenProviderBuilder::default(),
        }
    }

    /// Creates a new builder with a source credentials object.
    ///
    /// # Example
    /// ```
    /// # use google_cloud_auth::credentials::impersonated;
    /// # use google_cloud_auth::credentials::user_account;
    /// # use serde_json::json;
    /// #
    /// # tokio_test::block_on(async {
    /// let source_credentials = user_account::Builder::new(json!({ /* add details here */ })).build()?;
    ///
    /// let creds = impersonated::Builder::from_source_credentials(source_credentials)
    ///     .with_target_principal("test-principal")
    ///     .build()?;
    /// # Ok::<(), anyhow::Error>(())
    /// # });
    /// ```
    pub fn from_source_credentials(source_credentials: Credentials) -> Self {
        Self {
            source: BuilderSource::FromCredentials(source_credentials),
            service_account_impersonation_url: None,
            delegates: None,
            scopes: None,
            quota_project_id: None,
            lifetime: None,
            retry_builder: RetryTokenProviderBuilder::default(),
        }
    }

    /// Sets the target principal. This is required when using `from_source_credentials`.
    /// Target principal is the email of the service account to impersonate.
    ///
    /// # Example
    /// ```
    /// # use google_cloud_auth::credentials::impersonated;
    /// # use serde_json::json;
    /// #
    /// # tokio_test::block_on(async {
    /// let impersonated_credential = json!({ /* add details here */ });
    ///
    /// let creds = impersonated::Builder::new(impersonated_credential.into())
    ///     .with_target_principal("test-principal")
    ///     .build();
    /// # });
    /// ```
    pub fn with_target_principal<S: Into<String>>(mut self, target_principal: S) -> Self {
        self.service_account_impersonation_url = Some(format!(
            "https://iamcredentials.googleapis.com/v1/projects/-/serviceAccounts/{}:generateAccessToken",
            target_principal.into()
        ));
        self
    }

    /// Sets the chain of delegates.
    ///
    /// # Example
    /// ```
    /// # use google_cloud_auth::credentials::impersonated;
    /// # use serde_json::json;
    /// #
    /// # tokio_test::block_on(async {
    /// let impersonated_credential = json!({ /* add details here */ });
    ///
    /// let creds = impersonated::Builder::new(impersonated_credential.into())
    ///     .with_delegates(["delegate1", "delegate2"])
    ///     .build();
    /// # });
    /// ```
    pub fn with_delegates<I, S>(mut self, delegates: I) -> Self
    where
        I: IntoIterator<Item = S>,
        S: Into<String>,
    {
        self.delegates = Some(delegates.into_iter().map(|s| s.into()).collect());
        self
    }

    /// Sets the [scopes] for these credentials.
    ///
    /// Any value set here overrides a `scopes` value from the
    /// input `impersonated_service_account` JSON.
    ///
    /// By default `https://www.googleapis.com/auth/cloud-platform` scope is used.
    ///
    /// # Example
    /// ```
    /// # use google_cloud_auth::credentials::impersonated;
    /// # use serde_json::json;
    /// #
    /// # tokio_test::block_on(async {
    /// let impersonated_credential = json!({ /* add details here */ });
    ///
    /// let creds = impersonated::Builder::new(impersonated_credential.into())
    ///     .with_scopes(["https://www.googleapis.com/auth/pubsub"])
    ///     .build();
    /// # });
    /// ```
    /// [scopes]: https://developers.google.com/identity/protocols/oauth2/scopes
    pub fn with_scopes<I, S>(mut self, scopes: I) -> Self
    where
        I: IntoIterator<Item = S>,
        S: Into<String>,
    {
        self.scopes = Some(scopes.into_iter().map(|s| s.into()).collect());
        self
    }

    /// Sets the [quota project] for these credentials.
    ///
    /// For some services, you can use an account in
    /// one project for authentication and authorization, and charge
    /// the usage to a different project. This requires that the
    /// target service account has `serviceusage.services.use`
    /// permissions on the quota project.
    ///
    /// Any value set here overrides a `quota_project_id` value from the
    /// input `impersonated_service_account` JSON.
    ///
    /// # Example
    /// ```
    /// # use google_cloud_auth::credentials::impersonated;
    /// # use serde_json::json;
    /// #
    /// # tokio_test::block_on(async {
    /// let impersonated_credential = json!({ /* add details here */ });
    ///
    /// let creds = impersonated::Builder::new(impersonated_credential.into())
    ///     .with_quota_project_id("my-project")
    ///     .build();
    /// # });
    /// ```
    /// [quota project]: https://cloud.google.com/docs/quotas/quota-project
    pub fn with_quota_project_id<S: Into<String>>(mut self, quota_project_id: S) -> Self {
        self.quota_project_id = Some(quota_project_id.into());
        self
    }

    /// Sets the lifetime for the impersonated credentials.
    ///
    /// # Example
    /// ```
    /// # use google_cloud_auth::credentials::impersonated;
    /// # use serde_json::json;
    /// # use std::time::Duration;
    /// #
    /// # tokio_test::block_on(async {
    /// let impersonated_credential = json!({ /* add details here */ });
    ///
    /// let creds = impersonated::Builder::new(impersonated_credential.into())
    ///     .with_lifetime(Duration::from_secs(500))
    ///     .build();
    /// # });
    /// ```
    pub fn with_lifetime(mut self, lifetime: Duration) -> Self {
        self.lifetime = Some(lifetime);
        self
    }

    /// Configure the retry policy for fetching tokens.
    ///
    /// The retry policy controls how to handle retries, and sets limits on
    /// the number of attempts or the total time spent retrying.
    ///
    /// ```
    /// # use google_cloud_auth::credentials::impersonated::Builder;
    /// # use serde_json::json;
    /// # tokio_test::block_on(async {
    /// use gax::retry_policy::{AlwaysRetry, RetryPolicyExt};
    /// let impersonated_credential = json!({ /* add details here */ });
    /// let credentials = Builder::new(impersonated_credential.into())
    ///     .with_retry_policy(AlwaysRetry.with_attempt_limit(3))
    ///     .build();
    /// # });
    /// ```
    pub fn with_retry_policy<V: Into<RetryPolicyArg>>(mut self, v: V) -> Self {
        self.retry_builder = self.retry_builder.with_retry_policy(v.into());
        self
    }

    /// Configure the retry backoff policy.
    ///
    /// The backoff policy controls how long to wait in between retry attempts.
    ///
    /// ```
    /// # use google_cloud_auth::credentials::impersonated::Builder;
    /// # use serde_json::json;
    /// # use std::time::Duration;
    /// # tokio_test::block_on(async {
    /// use gax::exponential_backoff::ExponentialBackoff;
    /// let policy = ExponentialBackoff::default();
    /// let impersonated_credential = json!({ /* add details here */ });
    /// let credentials = Builder::new(impersonated_credential.into())
    ///     .with_backoff_policy(policy)
    ///     .build();
    /// # });
    /// ```
    pub fn with_backoff_policy<V: Into<BackoffPolicyArg>>(mut self, v: V) -> Self {
        self.retry_builder = self.retry_builder.with_backoff_policy(v.into());
        self
    }

    /// Configure the retry throttler.
    ///
    /// Advanced applications may want to configure a retry throttler to
    /// [Address Cascading Failures] and when [Handling Overload] conditions.
    /// The authentication library throttles its retry loop, using a policy to
    /// control the throttling algorithm. Use this method to fine tune or
    /// customize the default retry throttler.
    ///
    /// [Handling Overload]: https://sre.google/sre-book/handling-overload/
    /// [Address Cascading Failures]: https://sre.google/sre-book/addressing-cascading-failures/
    ///
    /// ```
    /// # use google_cloud_auth::credentials::impersonated::Builder;
    /// # use serde_json::json;
    /// # tokio_test::block_on(async {
    /// use gax::retry_throttler::AdaptiveThrottler;
    /// let impersonated_credential = json!({ /* add details here */ });
    /// let credentials = Builder::new(impersonated_credential.into())
    ///     .with_retry_throttler(AdaptiveThrottler::default())
    ///     .build();
    /// # });
    /// ```
    pub fn with_retry_throttler<V: Into<RetryThrottlerArg>>(mut self, v: V) -> Self {
        self.retry_builder = self.retry_builder.with_retry_throttler(v.into());
        self
    }

    /// Returns a [Credentials] instance with the configured settings.
    ///
    /// # Errors
    ///
    /// Returns a [BuilderError] for one of the following cases:
    /// - If the `impersonated_service_account` provided to [`Builder::new`] cannot
    ///   be successfully deserialized into the expected format. This typically happens
    ///   if the JSON value is malformed or missing required fields. For more information,
    ///   on how to generate `impersonated_service_account` json, consult the relevant
    ///   section in the [application-default credentials] guide.
    /// - If the `impersonated_service_account` provided to [`Builder::new`] has a
    ///   `source_credentials` of `impersonated_service_account` type.
    /// - If `service_account_impersonation_url` is not provided after initializing
    ///   the builder with [`Builder::from_source_credentials`].
    ///
    /// [application-default credentials]: https://cloud.google.com/docs/authentication/application-default-credentials
    pub fn build(self) -> BuildResult<Credentials> {
        let (token_provider, quota_project_id) = self.build_components()?;
        Ok(Credentials {
            inner: Arc::new(ImpersonatedServiceAccount {
                token_provider: TokenCache::new(token_provider),
                quota_project_id,
            }),
        })
    }

    fn build_components(
        self,
    ) -> BuildResult<(
        TokenProviderWithRetry<ImpersonatedTokenProvider>,
        Option<String>,
    )> {
        let components = match self.source {
            BuilderSource::FromJson(json) => build_components_from_json(json)?,
            BuilderSource::FromCredentials(source_credentials) => {
                build_components_from_credentials(
                    source_credentials,
                    self.service_account_impersonation_url,
                )?
            }
        };

        let scopes = self
            .scopes
            .or(components.scopes)
            .unwrap_or_else(|| vec![DEFAULT_SCOPE.to_string()]);

        let quota_project_id = self.quota_project_id.or(components.quota_project_id);
        let delegates = self.delegates.or(components.delegates);

        let token_provider = ImpersonatedTokenProvider {
            source_credentials: components.source_credentials,
            service_account_impersonation_url: components.service_account_impersonation_url,
            delegates,
            scopes,
            lifetime: self.lifetime.unwrap_or(DEFAULT_LIFETIME),
        };
        let token_provider = self.retry_builder.build(token_provider);
        Ok((token_provider, quota_project_id))
    }
}

struct ImpersonatedCredentialComponents {
    source_credentials: Credentials,
    service_account_impersonation_url: String,
    delegates: Option<Vec<String>>,
    quota_project_id: Option<String>,
    scopes: Option<Vec<String>>,
}

fn build_components_from_json(json: Value) -> BuildResult<ImpersonatedCredentialComponents> {
    let config =
        serde_json::from_value::<ImpersonatedConfig>(json).map_err(BuilderError::parsing)?;

    let source_credential_type = extract_credential_type(&config.source_credentials)?;
    if source_credential_type == "impersonated_service_account" {
        return Err(BuilderError::parsing(
            "source credential of type `impersonated_service_account` is not supported. \
                        Use the `delegates` field to specify a delegation chain.",
        ));
    }

    // Do not pass along scopes and quota project to the source credentials.
    // It is not necessary that the source and target credentials have same permissions on
    // the quota project and they typically need different scopes.
    // If user does want some specific scopes or quota, they can build using the
    // from_source_credentials method.
    let source_credentials = build_credentials(Some(config.source_credentials), None, None)?;

    Ok(ImpersonatedCredentialComponents {
        source_credentials,
        service_account_impersonation_url: config.service_account_impersonation_url,
        delegates: config.delegates,
        quota_project_id: config.quota_project_id,
        scopes: config.scopes,
    })
}

fn build_components_from_credentials(
    source_credentials: Credentials,
    service_account_impersonation_url: Option<String>,
) -> BuildResult<ImpersonatedCredentialComponents> {
    let url = service_account_impersonation_url.ok_or_else(|| {
        BuilderError::parsing(
            "`service_account_impersonation_url` is required when building from source credentials",
        )
    })?;
    Ok(ImpersonatedCredentialComponents {
        source_credentials,
        service_account_impersonation_url: url,
        delegates: None,
        quota_project_id: None,
        scopes: None,
    })
}

#[derive(serde::Deserialize, Debug, PartialEq)]
struct ImpersonatedConfig {
    service_account_impersonation_url: String,
    source_credentials: Value,
    delegates: Option<Vec<String>>,
    quota_project_id: Option<String>,
    scopes: Option<Vec<String>>,
}

#[derive(Debug)]
struct ImpersonatedServiceAccount<T>
where
    T: CachedTokenProvider,
{
    token_provider: T,
    quota_project_id: Option<String>,
}

#[async_trait::async_trait]
impl<T> CredentialsProvider for ImpersonatedServiceAccount<T>
where
    T: CachedTokenProvider,
{
    async fn headers(&self, extensions: Extensions) -> Result<CacheableResource<HeaderMap>> {
        let token = self.token_provider.token(extensions).await?;
        build_cacheable_headers(&token, &self.quota_project_id)
    }
}

struct ImpersonatedTokenProvider {
    source_credentials: Credentials,
    service_account_impersonation_url: String,
    delegates: Option<Vec<String>>,
    scopes: Vec<String>,
    lifetime: Duration,
}

impl Debug for ImpersonatedTokenProvider {
    fn fmt(&self, f: &mut std::fmt::Formatter<'_>) -> std::fmt::Result {
        f.debug_struct("ImpersonatedTokenProvider")
            .field("source_credentials", &self.source_credentials)
            .field(
                "service_account_impersonation_url",
                &self.service_account_impersonation_url,
            )
            .field("delegates", &self.delegates)
            .field("scopes", &self.scopes)
            .field("lifetime", &self.lifetime)
            .finish()
    }
}

#[derive(serde::Serialize, serde::Deserialize, Debug, PartialEq)]
struct GenerateAccessTokenRequest {
    #[serde(skip_serializing_if = "Option::is_none")]
    delegates: Option<Vec<String>>,
    scope: Vec<String>,
    lifetime: String,
}

pub(crate) async fn generate_access_token(
    source_headers: HeaderMap,
    delegates: Option<Vec<String>>,
    scopes: Vec<String>,
    lifetime: Duration,
    service_account_impersonation_url: &str,
) -> Result<Token> {
    let client = Client::new();
    let body = GenerateAccessTokenRequest {
        delegates,
        scope: scopes,
        lifetime: format!("{}s", lifetime.as_secs_f64()),
    };

    let response = client
        .post(service_account_impersonation_url)
        .header("Content-Type", "application/json")
        .header(
            headers_util::X_GOOG_API_CLIENT,
            metrics_header_value(ACCESS_TOKEN_REQUEST_TYPE, IMPERSONATED_CREDENTIAL_TYPE),
        )
        .headers(source_headers)
        .json(&body)
        .send()
        .await
        .map_err(|e| errors::from_http_error(e, MSG))?;

    if !response.status().is_success() {
        let err = errors::from_http_response(response, MSG).await;
        return Err(err);
    }

    let token_response = response
        .json::<GenerateAccessTokenResponse>()
        .await
        .map_err(|e| {
            let retryable = !e.is_decode();
            CredentialsError::from_source(retryable, e)
        })?;

    let parsed_dt = OffsetDateTime::parse(
        &token_response.expire_time,
        &time::format_description::well_known::Rfc3339,
    )
    .map_err(errors::non_retryable)?;

    let remaining_duration = parsed_dt - OffsetDateTime::now_utc();
    let expires_at = Instant::now() + remaining_duration.try_into().unwrap();

    let token = Token {
        token: token_response.access_token,
        token_type: "Bearer".to_string(),
        expires_at: Some(expires_at),
        metadata: None,
    };
    Ok(token)
}

#[async_trait]
impl TokenProvider for ImpersonatedTokenProvider {
    async fn token(&self) -> Result<Token> {
        let source_headers = self.source_credentials.headers(Extensions::new()).await?;
        let source_headers = match source_headers {
            CacheableResource::New { data, .. } => data,
            CacheableResource::NotModified => {
                unreachable!("requested source credentials without a caching etag")
            }
        };
        generate_access_token(
            source_headers,
            self.delegates.clone(),
            self.scopes.clone(),
            self.lifetime,
            &self.service_account_impersonation_url,
        )
        .await
    }
}

#[derive(serde::Deserialize)]
struct GenerateAccessTokenResponse {
    #[serde(rename = "accessToken")]
    access_token: String,
    #[serde(rename = "expireTime")]
    expire_time: String,
}

<<<<<<< HEAD
=======
#[cfg(google_cloud_unstable_id_token)]
>>>>>>> e38600bb
pub mod idtoken {
    use crate::{
        BuildResult, Result,
        credentials::{
            CacheableResource, Credentials,
            idtoken::{
                IDTokenCredentials, dynamic::IDTokenCredentialsProvider, parse_id_token_from_str,
            },
            impersonated::{BuilderSource, IMPERSONATED_CREDENTIAL_TYPE, MSG},
        },
        errors,
        headers_util::{self, ID_TOKEN_REQUEST_TYPE, metrics_header_value},
        token::{CachedTokenProvider, Token, TokenProvider},
        token_cache::TokenCache,
    };
    use async_trait::async_trait;
    use gax::error::CredentialsError;
    use http::{Extensions, HeaderMap};
    use reqwest::Client;
    use serde_json::Value;
    use std::sync::Arc;

    /// A builder for constructing Impersonated Service Account [IDTokenCredentials] instance.
    pub struct Builder {
        source: BuilderSource,
        delegates: Option<Vec<String>>,
        include_email: Option<bool>,
        target_audience: String,
        service_account_impersonation_url: Option<String>,
    }

    impl Builder {
        /// Creates a new builder using `impersonated_service_account` JSON value.
        ///
        /// The `impersonated_service_account` JSON is typically generated using
<<<<<<< HEAD
        /// a [gcloud command] for [application default login].
        ///
        /// [gcloud command]: https://cloud.google.com/docs/authentication/use-service-account-impersonation#adc
        /// [application default login]: https://cloud.google.com/sdk/gcloud/reference/auth/application-default/login    
=======
        /// [application default login] with the [impersonation flag].
        ///
        /// [impersonation flag]: https://cloud.google.com/docs/authentication/use-service-account-impersonation#adc
        /// [application default login]: https://cloud.google.com/sdk/gcloud/reference/auth/application-default/login  
>>>>>>> e38600bb
        pub fn new<S: Into<String>>(target_audience: S, impersonated_credential: Value) -> Self {
            Self {
                source: BuilderSource::FromJson(impersonated_credential),
                delegates: None,
                include_email: None,
                target_audience: target_audience.into(),
                service_account_impersonation_url: None,
            }
        }

        /// Creates a new builder with a source [Credentials] object, target principal and audience.
        /// Target principal is the email of the service account to impersonate.
        pub fn from_source_credentials<S: Into<String>>(
            target_audience: S,
            target_principal: S,
            source_credentials: Credentials,
        ) -> Self {
            Self {
                source: BuilderSource::FromCredentials(source_credentials),
                delegates: None,
                include_email: None,
                target_audience: target_audience.into(),
                service_account_impersonation_url: Some(format!(
                    "https://iamcredentials.googleapis.com/v1/projects/-/serviceAccounts/{}:generateIdToken",
                    target_principal.into()
                )),
            }
        }

<<<<<<< HEAD
=======
        #[cfg(test)]
        // just used for tests when from_source_credentials is used and we need to override the impersonation url.
        pub(crate) fn with_impersonation_url_host<S: Into<String>>(mut self, host: S) -> Self {
            self.service_account_impersonation_url = self
                .service_account_impersonation_url
                .map(|s| s.replace("https://iamcredentials.googleapis.com/", &host.into()));
            self
        }

>>>>>>> e38600bb
        /// Should include email claims in the ID Token.
        pub fn with_include_email(mut self, include_email: bool) -> Self {
            self.include_email = Some(include_email);
            self
        }

        /// Sets the chain of delegates.
        pub fn with_delegates<I, S>(mut self, delegates: I) -> Self
        where
            I: IntoIterator<Item = S>,
            S: Into<String>,
        {
            self.delegates = Some(delegates.into_iter().map(|s| s.into()).collect());
            self
        }

        /// Returns a [Credentials] instance with the configured settings.
        ///
        /// # Errors
        ///
        /// Returns a [BuilderError] for one of the following cases:
        /// - If the `impersonated_service_account` provided to [`Builder::new`] cannot
        ///   be successfully deserialized into the expected format. This typically happens
        ///   if the JSON value is malformed or missing required fields. For more information,
<<<<<<< HEAD
        ///   on how to generate `impersonated_service_account` json, consult the relevant
        ///   section in the [application-default credentials] guide.
        /// - If the `impersonated_service_account` provided to [`Builder::new`] has a
        ///   `source_credentials` of `impersonated_service_account` type.
        ///
        /// [application-default credentials]: https://cloud.google.com/docs/authentication/application-default-credentials
=======
        ///   see the guide on how to [use service account impersonation].
        /// - If the `impersonated_service_account` provided to [`Builder::new`] has a
        ///   `source_credentials` of `impersonated_service_account` type.
        ///
        /// [use service account impersonation]: https://cloud.google.com/docs/authentication/use-service-account-impersonation#adc
>>>>>>> e38600bb
        pub fn build(self) -> BuildResult<IDTokenCredentials> {
            let components = match self.source {
                BuilderSource::FromJson(json) => {
                    let mut components = super::build_components_from_json(json)?;
                    components.service_account_impersonation_url = components
                        .service_account_impersonation_url
                        .replace("generateAccessToken", "generateIdToken");
                    components
                }
                BuilderSource::FromCredentials(source_credentials) => {
                    super::build_components_from_credentials(
                        source_credentials,
                        self.service_account_impersonation_url,
                    )?
                }
            };
            let token_provider = ImpersonatedTokenProvider {
                source_credentials: components.source_credentials,
                service_account_impersonation_url: components.service_account_impersonation_url,
                delegates: self.delegates.or(components.delegates),
                include_email: self.include_email,
                target_audience: self.target_audience,
            };
            Ok(IDTokenCredentials {
                inner: Arc::new(ImpersonatedServiceAccount {
                    token_provider: TokenCache::new(token_provider),
                }),
            })
        }
    }

    #[derive(Debug)]
    struct ImpersonatedServiceAccount<T>
    where
        T: CachedTokenProvider,
    {
        token_provider: T,
    }

    #[async_trait::async_trait]
    impl<T> IDTokenCredentialsProvider for ImpersonatedServiceAccount<T>
    where
        T: CachedTokenProvider,
    {
        async fn id_token(&self) -> Result<String> {
            let cached_token = self.token_provider.token(Extensions::new()).await?;
            match cached_token {
                CacheableResource::New { data, .. } => Ok(data.token),
                CacheableResource::NotModified => {
                    Err(CredentialsError::from_msg(false, "failed to fetch token"))
                }
            }
        }
    }

    #[derive(Debug)]
    struct ImpersonatedTokenProvider {
        source_credentials: Credentials,
        service_account_impersonation_url: String,
        delegates: Option<Vec<String>>,
        target_audience: String,
        include_email: Option<bool>,
    }

    #[derive(serde::Serialize, serde::Deserialize, Debug, PartialEq)]
    struct GenerateIdTokenRequest {
        #[serde(skip_serializing_if = "Option::is_none")]
        delegates: Option<Vec<String>>,
        audience: String,
<<<<<<< HEAD
        #[serde(skip_serializing_if = "Option::is_none")]
=======
        #[serde(skip_serializing_if = "Option::is_none", rename = "includeEmail")]
>>>>>>> e38600bb
        include_email: Option<bool>,
    }

    async fn generate_id_token(
        source_headers: HeaderMap,
        delegates: Option<Vec<String>>,
        audience: String,
        include_email: Option<bool>,
        service_account_impersonation_url: &str,
    ) -> Result<Token> {
        let client = Client::new();

        let body = GenerateIdTokenRequest {
            audience,
            delegates,
            include_email,
        };

        let response = client
            .post(service_account_impersonation_url)
            .header("Content-Type", "application/json")
            .header(
                headers_util::X_GOOG_API_CLIENT,
                metrics_header_value(ID_TOKEN_REQUEST_TYPE, IMPERSONATED_CREDENTIAL_TYPE),
            )
            .headers(source_headers)
            .json(&body)
            .send()
            .await
            .map_err(|e| errors::from_http_error(e, MSG))?;

        if !response.status().is_success() {
            let err = errors::from_http_response(response, MSG).await;
            return Err(err);
        }

        let token_response = response
            .json::<GenerateIdTokenResponse>()
            .await
            .map_err(|e| {
                let retryable = !e.is_decode();
                CredentialsError::from_source(retryable, e)
            })?;

        parse_id_token_from_str(token_response.token)
    }

    #[async_trait]
    impl TokenProvider for ImpersonatedTokenProvider {
        async fn token(&self) -> Result<Token> {
            let source_headers = self.source_credentials.headers(Extensions::new()).await?;
            let source_headers = match source_headers {
                CacheableResource::New { data, .. } => data,
                CacheableResource::NotModified => {
                    unreachable!("requested source credentials without a caching etag")
                }
            };

            generate_id_token(
                source_headers,
                self.delegates.clone(),
                self.target_audience.clone(),
<<<<<<< HEAD
                self.include_email.clone(),
=======
                self.include_email,
>>>>>>> e38600bb
                &self.service_account_impersonation_url,
            )
            .await
        }
    }

    #[derive(serde::Deserialize)]
    struct GenerateIdTokenResponse {
        #[serde(rename = "token")]
        token: String,
    }
}

#[cfg(test)]
mod tests {
    use super::*;
    use crate::credentials::tests::{
        find_source_error, get_mock_auth_retry_policy, get_mock_backoff_policy,
        get_mock_retry_throttler,
    };
    use crate::errors::CredentialsError;
    use httptest::cycle;
    use httptest::{Expectation, Server, matchers::*, responders::*};
    use serde_json::json;

    type TestResult = anyhow::Result<()>;

    #[tokio::test]
    async fn test_generate_access_token_success() -> TestResult {
        let server = Server::run();
        let expire_time = (OffsetDateTime::now_utc() + time::Duration::hours(1))
            .format(&time::format_description::well_known::Rfc3339)
            .unwrap();
        server.expect(
            Expectation::matching(all_of![
                request::method_path(
                    "POST",
                    "/v1/projects/-/serviceAccounts/test-principal:generateAccessToken"
                ),
                request::headers(contains(("authorization", "Bearer test-token"))),
            ])
            .respond_with(json_encoded(json!({
                "accessToken": "test-impersonated-token",
                "expireTime": expire_time
            }))),
        );

        let mut headers = HeaderMap::new();
        headers.insert("authorization", "Bearer test-token".parse().unwrap());
        let token = generate_access_token(
            headers,
            None,
            vec!["scope".to_string()],
            DEFAULT_LIFETIME,
            &server
                .url("/v1/projects/-/serviceAccounts/test-principal:generateAccessToken")
                .to_string(),
        )
        .await?;

        assert_eq!(token.token, "test-impersonated-token");
        Ok(())
    }

    #[tokio::test]
    async fn test_generate_access_token_403() -> TestResult {
        let server = Server::run();
        server.expect(
            Expectation::matching(all_of![
                request::method_path(
                    "POST",
                    "/v1/projects/-/serviceAccounts/test-principal:generateAccessToken"
                ),
                request::headers(contains(("authorization", "Bearer test-token"))),
            ])
            .respond_with(status_code(403)),
        );

        let mut headers = HeaderMap::new();
        headers.insert("authorization", "Bearer test-token".parse().unwrap());
        let err = generate_access_token(
            headers,
            None,
            vec!["scope".to_string()],
            DEFAULT_LIFETIME,
            &server
                .url("/v1/projects/-/serviceAccounts/test-principal:generateAccessToken")
                .to_string(),
        )
        .await
        .unwrap_err();

        assert!(!err.is_transient());
        Ok(())
    }

    #[tokio::test]
    async fn test_generate_access_token_no_auth_header() -> TestResult {
        let server = Server::run();
        server.expect(
            Expectation::matching(request::method_path(
                "POST",
                "/v1/projects/-/serviceAccounts/test-principal:generateAccessToken",
            ))
            .respond_with(status_code(401)),
        );

        let err = generate_access_token(
            HeaderMap::new(),
            None,
            vec!["scope".to_string()],
            DEFAULT_LIFETIME,
            &server
                .url("/v1/projects/-/serviceAccounts/test-principal:generateAccessToken")
                .to_string(),
        )
        .await
        .unwrap_err();

        assert!(!err.is_transient());
        Ok(())
    }

    #[tokio::test]
    async fn test_impersonated_service_account() -> TestResult {
        let server = Server::run();
        server.expect(
            Expectation::matching(request::method_path("POST", "/token")).respond_with(
                json_encoded(json!({
                    "access_token": "test-user-account-token",
                    "expires_in": 3600,
                    "token_type": "Bearer",
                })),
            ),
        );
        let expire_time = (OffsetDateTime::now_utc() + time::Duration::hours(1))
            .format(&time::format_description::well_known::Rfc3339)
            .unwrap();
        server.expect(
            Expectation::matching(all_of![
                request::method_path(
                    "POST",
                    "/v1/projects/-/serviceAccounts/test-principal:generateAccessToken"
                ),
                request::headers(contains((
                    "authorization",
                    "Bearer test-user-account-token"
                ))),
                request::body(json_decoded(eq(json!({
                    "scope": ["scope1", "scope2"],
                    "lifetime": "3600s"
                }))))
            ])
            .respond_with(json_encoded(json!({
                "accessToken": "test-impersonated-token",
                "expireTime": expire_time
            }))),
        );

        let impersonated_credential = json!({
            "type": "impersonated_service_account",
            "service_account_impersonation_url": server.url("/v1/projects/-/serviceAccounts/test-principal:generateAccessToken").to_string(),
            "source_credentials": {
                "type": "authorized_user",
                "client_id": "test-client-id",
                "client_secret": "test-client-secret",
                "refresh_token": "test-refresh-token",
                "token_uri": server.url("/token").to_string()
            }
        });
        let (token_provider, _) = Builder::new(impersonated_credential)
            .with_scopes(vec!["scope1", "scope2"])
            .build_components()?;

        let token = token_provider.token().await?;
        assert_eq!(token.token, "test-impersonated-token");
        assert_eq!(token.token_type, "Bearer");

        Ok(())
    }

    #[tokio::test]
    async fn test_impersonated_service_account_default_scope() -> TestResult {
        let server = Server::run();
        server.expect(
            Expectation::matching(request::method_path("POST", "/token")).respond_with(
                json_encoded(json!({
                    "access_token": "test-user-account-token",
                    "expires_in": 3600,
                    "token_type": "Bearer",
                })),
            ),
        );
        let expire_time = (OffsetDateTime::now_utc() + time::Duration::hours(1))
            .format(&time::format_description::well_known::Rfc3339)
            .unwrap();
        server.expect(
            Expectation::matching(all_of![
                request::method_path(
                    "POST",
                    "/v1/projects/-/serviceAccounts/test-principal:generateAccessToken"
                ),
                request::headers(contains((
                    "authorization",
                    "Bearer test-user-account-token"
                ))),
                request::body(json_decoded(eq(json!({
                    "scope": [DEFAULT_SCOPE],
                    "lifetime": "3600s"
                }))))
            ])
            .respond_with(json_encoded(json!({
                "accessToken": "test-impersonated-token",
                "expireTime": expire_time
            }))),
        );

        let impersonated_credential = json!({
            "type": "impersonated_service_account",
            "service_account_impersonation_url": server.url("/v1/projects/-/serviceAccounts/test-principal:generateAccessToken").to_string(),
            "source_credentials": {
                "type": "authorized_user",
                "client_id": "test-client-id",
                "client_secret": "test-client-secret",
                "refresh_token": "test-refresh-token",
                "token_uri": server.url("/token").to_string()
            }
        });
        let (token_provider, _) = Builder::new(impersonated_credential).build_components()?;

        let token = token_provider.token().await?;
        assert_eq!(token.token, "test-impersonated-token");
        assert_eq!(token.token_type, "Bearer");

        Ok(())
    }

    #[tokio::test]
    async fn test_impersonated_service_account_with_custom_lifetime() -> TestResult {
        let server = Server::run();
        server.expect(
            Expectation::matching(request::method_path("POST", "/token")).respond_with(
                json_encoded(json!({
                    "access_token": "test-user-account-token",
                    "expires_in": 3600,
                    "token_type": "Bearer",
                })),
            ),
        );
        let expire_time = (OffsetDateTime::now_utc() + time::Duration::seconds(500))
            .format(&time::format_description::well_known::Rfc3339)
            .unwrap();
        server.expect(
            Expectation::matching(all_of![
                request::method_path(
                    "POST",
                    "/v1/projects/-/serviceAccounts/test-principal:generateAccessToken"
                ),
                request::headers(contains((
                    "authorization",
                    "Bearer test-user-account-token"
                ))),
                request::body(json_decoded(eq(json!({
                    "scope": ["scope1", "scope2"],
                    "lifetime": "3.5s"
                }))))
            ])
            .respond_with(json_encoded(json!({
                "accessToken": "test-impersonated-token",
                "expireTime": expire_time
            }))),
        );

        let impersonated_credential = json!({
            "type": "impersonated_service_account",
            "service_account_impersonation_url": server.url("/v1/projects/-/serviceAccounts/test-principal:generateAccessToken").to_string(),
            "source_credentials": {
                "type": "authorized_user",
                "client_id": "test-client-id",
                "client_secret": "test-client-secret",
                "refresh_token": "test-refresh-token",
                "token_uri": server.url("/token").to_string()
            }
        });
        let (token_provider, _) = Builder::new(impersonated_credential)
            .with_scopes(vec!["scope1", "scope2"])
            .with_lifetime(Duration::from_secs_f32(3.5))
            .build_components()?;

        let token = token_provider.token().await?;
        assert_eq!(token.token, "test-impersonated-token");

        Ok(())
    }

    #[tokio::test]
    async fn test_with_delegates() -> TestResult {
        let server = Server::run();
        server.expect(
            Expectation::matching(request::method_path("POST", "/token")).respond_with(
                json_encoded(json!({
                    "access_token": "test-user-account-token",
                    "expires_in": 3600,
                    "token_type": "Bearer",
                })),
            ),
        );
        let expire_time = (OffsetDateTime::now_utc() + time::Duration::hours(1))
            .format(&time::format_description::well_known::Rfc3339)
            .unwrap();
        server.expect(
            Expectation::matching(all_of![
                request::method_path(
                    "POST",
                    "/v1/projects/-/serviceAccounts/test-principal:generateAccessToken"
                ),
                request::headers(contains((
                    "authorization",
                    "Bearer test-user-account-token"
                ))),
                request::body(json_decoded(eq(json!({
                    "scope": [DEFAULT_SCOPE],
                    "lifetime": "3600s",
                    "delegates": ["delegate1", "delegate2"]
                }))))
            ])
            .respond_with(json_encoded(json!({
                "accessToken": "test-impersonated-token",
                "expireTime": expire_time
            }))),
        );

        let impersonated_credential = json!({
            "type": "impersonated_service_account",
            "service_account_impersonation_url": server.url("/v1/projects/-/serviceAccounts/test-principal:generateAccessToken").to_string(),
            "source_credentials": {
                "type": "authorized_user",
                "client_id": "test-client-id",
                "client_secret": "test-client-secret",
                "refresh_token": "test-refresh-token",
                "token_uri": server.url("/token").to_string()
            }
        });
        let (token_provider, _) = Builder::new(impersonated_credential)
            .with_delegates(vec!["delegate1", "delegate2"])
            .build_components()?;

        let token = token_provider.token().await?;
        assert_eq!(token.token, "test-impersonated-token");
        assert_eq!(token.token_type, "Bearer");

        Ok(())
    }

    #[tokio::test]
    async fn test_impersonated_service_account_fail() -> TestResult {
        let server = Server::run();
        server.expect(
            Expectation::matching(request::method_path("POST", "/token")).respond_with(
                json_encoded(json!({
                    "access_token": "test-user-account-token",
                    "expires_in": 3600,
                    "token_type": "Bearer",
                })),
            ),
        );
        server.expect(
            Expectation::matching(request::method_path(
                "POST",
                "/v1/projects/-/serviceAccounts/test-principal:generateAccessToken",
            ))
            .respond_with(status_code(500)),
        );

        let impersonated_credential = json!({
            "type": "impersonated_service_account",
            "service_account_impersonation_url": server.url("/v1/projects/-/serviceAccounts/test-principal:generateAccessToken").to_string(),
            "source_credentials": {
                "type": "authorized_user",
                "client_id": "test-client-id",
                "client_secret": "test-client-secret",
                "refresh_token": "test-refresh-token",
                "token_uri": server.url("/token").to_string()
            }
        });
        let (token_provider, _) = Builder::new(impersonated_credential).build_components()?;

        let err = token_provider.token().await.unwrap_err();
        let original_err = find_source_error::<CredentialsError>(&err).unwrap();
        assert!(original_err.is_transient());

        Ok(())
    }

    #[tokio::test]
    async fn debug_token_provider() {
        let source_credentials = crate::credentials::user_account::Builder::new(json!({
            "type": "authorized_user",
            "client_id": "test-client-id",
            "client_secret": "test-client-secret",
            "refresh_token": "test-refresh-token"
        }))
        .build()
        .unwrap();

        let expected = ImpersonatedTokenProvider {
            source_credentials,
            service_account_impersonation_url: "https://iamcredentials.googleapis.com/v1/projects/-/serviceAccounts/test-principal:generateAccessToken".to_string(),
            delegates: Some(vec!["delegate1".to_string()]),
            scopes: vec!["scope1".to_string()],
            lifetime: Duration::from_secs(3600),
        };
        let fmt = format!("{expected:?}");
        assert!(fmt.contains("UserCredentials"), "{fmt}");
        assert!(fmt.contains("test-client-id"), "{fmt}");
        assert!(!fmt.contains("test-client-secret"), "{fmt}");
        assert!(!fmt.contains("test-refresh-token"), "{fmt}");
        assert!(fmt.contains("https://iamcredentials.googleapis.com/v1/projects/-/serviceAccounts/test-principal:generateAccessToken"), "{fmt}");
        assert!(fmt.contains("delegate1"), "{fmt}");
        assert!(fmt.contains("scope1"), "{fmt}");
        assert!(fmt.contains("3600s"), "{fmt}");
    }

    #[test]
    fn impersonated_config_full_from_json_success() {
        let source_credentials_json = json!({
            "type": "authorized_user",
            "client_id": "test-client-id",
            "client_secret": "test-client-secret",
            "refresh_token": "test-refresh-token"
        });
        let json = json!({
            "type": "impersonated_service_account",
            "service_account_impersonation_url": "https://iamcredentials.googleapis.com/v1/projects/-/serviceAccounts/test-principal:generateAccessToken",
            "source_credentials": source_credentials_json,
            "delegates": ["delegate1"],
            "quota_project_id": "test-project-id",
            "scopes": ["scope1"],
        });

        let expected = ImpersonatedConfig {
            service_account_impersonation_url: "https://iamcredentials.googleapis.com/v1/projects/-/serviceAccounts/test-principal:generateAccessToken".to_string(),
            source_credentials: source_credentials_json,
            delegates: Some(vec!["delegate1".to_string()]),
            quota_project_id: Some("test-project-id".to_string()),
            scopes: Some(vec!["scope1".to_string()]),
        };
        let actual: ImpersonatedConfig = serde_json::from_value(json).unwrap();
        assert_eq!(actual, expected);
    }

    #[test]
    fn impersonated_config_partial_from_json_success() {
        let source_credentials_json = json!({
            "type": "authorized_user",
            "client_id": "test-client-id",
            "client_secret": "test-client-secret",
            "refresh_token": "test-refresh-token"
        });
        let json = json!({
            "type": "impersonated_service_account",
            "service_account_impersonation_url": "https://iamcredentials.googleapis.com/v1/projects/-/serviceAccounts/test-principal:generateAccessToken",
            "source_credentials": source_credentials_json
        });

        let config: ImpersonatedConfig = serde_json::from_value(json).unwrap();
        assert_eq!(
            config.service_account_impersonation_url,
            "https://iamcredentials.googleapis.com/v1/projects/-/serviceAccounts/test-principal:generateAccessToken"
        );
        assert_eq!(config.source_credentials, source_credentials_json);
        assert_eq!(config.delegates, None);
        assert_eq!(config.quota_project_id, None);
        assert_eq!(config.scopes, None);
    }

    #[tokio::test]
    async fn test_impersonated_service_account_source_fail() -> TestResult {
        #[derive(Debug)]
        struct MockSourceCredentialsFail;

        #[async_trait]
        impl CredentialsProvider for MockSourceCredentialsFail {
            async fn headers(
                &self,
                _extensions: Extensions,
            ) -> Result<CacheableResource<HeaderMap>> {
                Err(errors::non_retryable_from_str("source failed"))
            }
        }

        let source_credentials = Credentials {
            inner: Arc::new(MockSourceCredentialsFail),
        };

        let token_provider = ImpersonatedTokenProvider {
            source_credentials,
            service_account_impersonation_url: "https://iamcredentials.googleapis.com/v1/projects/-/serviceAccounts/test-principal:generateAccessToken".to_string(),
            delegates: Some(vec!["delegate1".to_string()]),
            scopes: vec!["scope1".to_string()],
            lifetime: DEFAULT_LIFETIME,
        };

        let err = token_provider.token().await.unwrap_err();
        assert!(err.to_string().contains("source failed"));

        Ok(())
    }

    #[tokio::test]
    async fn test_missing_impersonation_url_fail() {
        let source_credentials = crate::credentials::user_account::Builder::new(json!({
            "type": "authorized_user",
            "client_id": "test-client-id",
            "client_secret": "test-client-secret",
            "refresh_token": "test-refresh-token"
        }))
        .build()
        .unwrap();

        let result = Builder::from_source_credentials(source_credentials).build();
        assert!(result.is_err());
        let err = result.unwrap_err();
        assert!(err.is_parsing());
        assert!(
            err.to_string()
                .contains("`service_account_impersonation_url` is required")
        );
    }

    #[tokio::test]
    async fn test_nested_impersonated_credentials_fail() {
        let nested_impersonated = json!({
            "type": "impersonated_service_account",
            "service_account_impersonation_url": "https://iamcredentials.googleapis.com/v1/projects/-/serviceAccounts/test-principal:generateAccessToken",
            "source_credentials": {
                "type": "impersonated_service_account",
                "service_account_impersonation_url": "https://iamcredentials.googleapis.com/v1/projects/-/serviceAccounts/test-principal:generateAccessToken",
                "source_credentials": {
                    "type": "authorized_user",
                    "client_id": "test-client-id",
                    "client_secret": "test-client-secret",
                    "refresh_token": "test-refresh-token"
                }
            }
        });

        let result = Builder::new(nested_impersonated).build();
        assert!(result.is_err());
        let err = result.unwrap_err();
        assert!(err.is_parsing());
        assert!(
            err.to_string().contains(
                "source credential of type `impersonated_service_account` is not supported"
            )
        );
    }

    #[tokio::test]
    async fn test_malformed_impersonated_credentials_fail() {
        let malformed_impersonated = json!({
            "type": "impersonated_service_account",
            "service_account_impersonation_url": "https://iamcredentials.googleapis.com/v1/projects/-/serviceAccounts/test-principal:generateAccessToken",
        });

        let result = Builder::new(malformed_impersonated).build();
        assert!(result.is_err());
        let err = result.unwrap_err();
        assert!(err.is_parsing());
        assert!(
            err.to_string()
                .contains("missing field `source_credentials`")
        );
    }

    #[tokio::test]
    async fn test_invalid_source_credential_type_fail() {
        let invalid_source = json!({
            "type": "impersonated_service_account",
            "service_account_impersonation_url": "https://iamcredentials.googleapis.com/v1/projects/-/serviceAccounts/test-principal:generateAccessToken",
            "source_credentials": {
                "type": "invalid_type",
            }
        });

        let result = Builder::new(invalid_source).build();
        assert!(result.is_err());
        let err = result.unwrap_err();
        assert!(err.is_unknown_type());
    }

    #[tokio::test]
    async fn test_missing_expiry() -> TestResult {
        let server = Server::run();
        server.expect(
            Expectation::matching(request::method_path("POST", "/token")).respond_with(
                json_encoded(json!({
                    "access_token": "test-user-account-token",
                    "expires_in": 3600,
                    "token_type": "Bearer",
                })),
            ),
        );
        server.expect(
            Expectation::matching(request::method_path(
                "POST",
                "/v1/projects/-/serviceAccounts/test-principal:generateAccessToken",
            ))
            .respond_with(json_encoded(json!({
                "accessToken": "test-impersonated-token",
            }))),
        );

        let impersonated_credential = json!({
            "type": "impersonated_service_account",
            "service_account_impersonation_url": server.url("/v1/projects/-/serviceAccounts/test-principal:generateAccessToken").to_string(),
            "source_credentials": {
                "type": "authorized_user",
                "client_id": "test-client-id",
                "client_secret": "test-client-secret",
                "refresh_token": "test-refresh-token",
                "token_uri": server.url("/token").to_string()
            }
        });
        let (token_provider, _) = Builder::new(impersonated_credential).build_components()?;

        let err = token_provider.token().await.unwrap_err();
        assert!(!err.is_transient());

        Ok(())
    }

    #[tokio::test]
    async fn test_invalid_expiry_format() -> TestResult {
        let server = Server::run();
        server.expect(
            Expectation::matching(request::method_path("POST", "/token")).respond_with(
                json_encoded(json!({
                    "access_token": "test-user-account-token",
                    "expires_in": 3600,
                    "token_type": "Bearer",
                })),
            ),
        );
        server.expect(
            Expectation::matching(request::method_path(
                "POST",
                "/v1/projects/-/serviceAccounts/test-principal:generateAccessToken",
            ))
            .respond_with(json_encoded(json!({
                "accessToken": "test-impersonated-token",
                "expireTime": "invalid-format"
            }))),
        );

        let impersonated_credential = json!({
            "type": "impersonated_service_account",
            "service_account_impersonation_url": server.url("/v1/projects/-/serviceAccounts/test-principal:generateAccessToken").to_string(),
            "source_credentials": {
                "type": "authorized_user",
                "client_id": "test-client-id",
                "client_secret": "test-client-secret",
                "refresh_token": "test-refresh-token",
                "token_uri": server.url("/token").to_string()
            }
        });
        let (token_provider, _) = Builder::new(impersonated_credential).build_components()?;

        let err = token_provider.token().await.unwrap_err();
        assert!(!err.is_transient());

        Ok(())
    }

    #[tokio::test]
    async fn token_provider_malformed_response_is_nonretryable() -> TestResult {
        let server = Server::run();
        server.expect(
            Expectation::matching(request::method_path("POST", "/token")).respond_with(
                json_encoded(json!({
                    "access_token": "test-user-account-token",
                    "expires_in": 3600,
                    "token_type": "Bearer",
                })),
            ),
        );
        server.expect(
            Expectation::matching(request::method_path(
                "POST",
                "/v1/projects/-/serviceAccounts/test-principal:generateAccessToken",
            ))
            .respond_with(json_encoded(json!("bad json"))),
        );

        let impersonated_credential = json!({
            "type": "impersonated_service_account",
            "service_account_impersonation_url": server.url("/v1/projects/-/serviceAccounts/test-principal:generateAccessToken").to_string(),
            "source_credentials": {
                "type": "authorized_user",
                "client_id": "test-client-id",
                "client_secret": "test-client-secret",
                "refresh_token": "test-refresh-token",
                "token_uri": server.url("/token").to_string()
            }
        });
        let (token_provider, _) = Builder::new(impersonated_credential).build_components()?;

        let e = token_provider.token().await.err().unwrap();
        assert!(!e.is_transient(), "{e}");

        Ok(())
    }

    #[tokio::test]
    async fn token_provider_nonretryable_error() -> TestResult {
        let server = Server::run();
        server.expect(
            Expectation::matching(request::method_path("POST", "/token")).respond_with(
                json_encoded(json!({
                    "access_token": "test-user-account-token",
                    "expires_in": 3600,
                    "token_type": "Bearer",
                })),
            ),
        );
        server.expect(
            Expectation::matching(request::method_path(
                "POST",
                "/v1/projects/-/serviceAccounts/test-principal:generateAccessToken",
            ))
            .respond_with(status_code(401)),
        );

        let impersonated_credential = json!({
            "type": "impersonated_service_account",
            "service_account_impersonation_url": server.url("/v1/projects/-/serviceAccounts/test-principal:generateAccessToken").to_string(),
            "source_credentials": {
                "type": "authorized_user",
                "client_id": "test-client-id",
                "client_secret": "test-client-secret",
                "refresh_token": "test-refresh-token",
                "token_uri": server.url("/token").to_string()
            }
        });
        let (token_provider, _) = Builder::new(impersonated_credential).build_components()?;

        let err = token_provider.token().await.unwrap_err();
        assert!(!err.is_transient());

        Ok(())
    }

    #[tokio::test]
    async fn credential_full_with_quota_project_from_builder() -> TestResult {
        let server = Server::run();
        server.expect(
            Expectation::matching(request::method_path("POST", "/token")).respond_with(
                json_encoded(json!({
                    "access_token": "test-user-account-token",
                    "expires_in": 3600,
                    "token_type": "Bearer",
                })),
            ),
        );
        let expire_time = (OffsetDateTime::now_utc() + time::Duration::hours(1))
            .format(&time::format_description::well_known::Rfc3339)
            .unwrap();
        server.expect(
            Expectation::matching(request::method_path(
                "POST",
                "/v1/projects/-/serviceAccounts/test-principal:generateAccessToken",
            ))
            .respond_with(json_encoded(json!({
                "accessToken": "test-impersonated-token",
                "expireTime": expire_time
            }))),
        );

        let impersonated_credential = json!({
            "type": "impersonated_service_account",
            "service_account_impersonation_url": server.url("/v1/projects/-/serviceAccounts/test-principal:generateAccessToken").to_string(),
            "source_credentials": {
                "type": "authorized_user",
                "client_id": "test-client-id",
                "client_secret": "test-client-secret",
                "refresh_token": "test-refresh-token",
                "token_uri": server.url("/token").to_string()
            }
        });
        let creds = Builder::new(impersonated_credential)
            .with_quota_project_id("test-project")
            .build()?;

        let headers = creds.headers(Extensions::new()).await?;
        match headers {
            CacheableResource::New { data, .. } => {
                assert_eq!(data.get("x-goog-user-project").unwrap(), "test-project");
            }
            CacheableResource::NotModified => panic!("Expected new headers, but got NotModified"),
        }

        Ok(())
    }

    #[tokio::test]
    async fn test_with_target_principal() {
        let source_credentials = crate::credentials::user_account::Builder::new(json!({
            "type": "authorized_user",
            "client_id": "test-client-id",
            "client_secret": "test-client-secret",
            "refresh_token": "test-refresh-token"
        }))
        .build()
        .unwrap();

        let (token_provider, _) = Builder::from_source_credentials(source_credentials)
            .with_target_principal("test-principal@example.iam.gserviceaccount.com")
            .build_components()
            .unwrap();

        assert_eq!(
            token_provider.inner.service_account_impersonation_url,
            "https://iamcredentials.googleapis.com/v1/projects/-/serviceAccounts/test-principal@example.iam.gserviceaccount.com:generateAccessToken"
        );
    }

    #[tokio::test]
    async fn credential_full_with_quota_project_from_json() -> TestResult {
        let server = Server::run();
        server.expect(
            Expectation::matching(request::method_path("POST", "/token")).respond_with(
                json_encoded(json!({
                    "access_token": "test-user-account-token",
                    "expires_in": 3600,
                    "token_type": "Bearer",
                })),
            ),
        );
        let expire_time = (OffsetDateTime::now_utc() + time::Duration::hours(1))
            .format(&time::format_description::well_known::Rfc3339)
            .unwrap();
        server.expect(
            Expectation::matching(request::method_path(
                "POST",
                "/v1/projects/-/serviceAccounts/test-principal:generateAccessToken",
            ))
            .respond_with(json_encoded(json!({
                "accessToken": "test-impersonated-token",
                "expireTime": expire_time
            }))),
        );

        let impersonated_credential = json!({
            "type": "impersonated_service_account",
            "service_account_impersonation_url": server.url("/v1/projects/-/serviceAccounts/test-principal:generateAccessToken").to_string(),
            "source_credentials": {
                "type": "authorized_user",
                "client_id": "test-client-id",
                "client_secret": "test-client-secret",
                "refresh_token": "test-refresh-token",
                "token_uri": server.url("/token").to_string()
            },
            "quota_project_id": "test-project-from-json",
        });

        let creds = Builder::new(impersonated_credential).build()?;

        let headers = creds.headers(Extensions::new()).await?;
        match headers {
            CacheableResource::New { data, .. } => {
                assert_eq!(
                    data.get("x-goog-user-project").unwrap(),
                    "test-project-from-json"
                );
            }
            CacheableResource::NotModified => panic!("Expected new headers, but got NotModified"),
        }

        Ok(())
    }

    #[tokio::test]
    async fn test_impersonated_does_not_propagate_settings_to_source() -> TestResult {
        let server = Server::run();

        // Expectation for the source credential token request.
        // It should NOT have any scopes in the body.
        server.expect(
            Expectation::matching(all_of![
                request::method_path("POST", "/source_token"),
                request::body(json_decoded(
                    |body: &serde_json::Value| body["scopes"].is_null()
                ))
            ])
            .respond_with(json_encoded(json!({
                "access_token": "source-token",
                "expires_in": 3600,
                "token_type": "Bearer",
            }))),
        );

        let expire_time = (OffsetDateTime::now_utc() + time::Duration::hours(1))
            .format(&time::format_description::well_known::Rfc3339)
            .unwrap();

        // Expectation for the impersonation request.
        // It SHOULD have the scopes from the impersonated builder.
        server.expect(
            Expectation::matching(all_of![
                request::method_path(
                    "POST",
                    "/v1/projects/-/serviceAccounts/test-principal:generateAccessToken"
                ),
                request::headers(contains(("authorization", "Bearer source-token"))),
                request::body(json_decoded(eq(json!({
                    "scope": ["impersonated-scope"],
                    "lifetime": "3600s"
                }))))
            ])
            .respond_with(json_encoded(json!({
                "accessToken": "impersonated-token",
                "expireTime": expire_time
            }))),
        );

        let impersonated_credential = json!({
            "type": "impersonated_service_account",
            "service_account_impersonation_url": server.url("/v1/projects/-/serviceAccounts/test-principal:generateAccessToken").to_string(),
            "source_credentials": {
                "type": "authorized_user",
                "client_id": "test-client-id",
                "client_secret": "test-client-secret",
                "refresh_token": "test-refresh-token",
                "token_uri": server.url("/source_token").to_string()
            }
        });

        let creds = Builder::new(impersonated_credential)
            .with_scopes(vec!["impersonated-scope"])
            .with_quota_project_id("impersonated-quota-project")
            .build()?;

        // The quota project should be set on the final credentials object.
        let fmt = format!("{creds:?}");
        assert!(fmt.contains("impersonated-quota-project"));

        // Fetching the token will trigger the mock server expectations.
        let _token = creds.headers(Extensions::new()).await?;

        Ok(())
    }

    #[tokio::test]
    async fn test_impersonated_metrics_header() -> TestResult {
        let server = Server::run();
        server.expect(
            Expectation::matching(request::method_path("POST", "/token")).respond_with(
                json_encoded(json!({
                    "access_token": "test-user-account-token",
                    "expires_in": 3600,
                    "token_type": "Bearer",
                })),
            ),
        );
        let expire_time = (OffsetDateTime::now_utc() + time::Duration::hours(1))
            .format(&time::format_description::well_known::Rfc3339)
            .unwrap();
        server.expect(
            Expectation::matching(all_of![
                request::method_path(
                    "POST",
                    "/v1/projects/-/serviceAccounts/test-principal:generateAccessToken"
                ),
                request::headers(contains(("x-goog-api-client", matches("cred-type/imp")))),
                request::headers(contains((
                    "x-goog-api-client",
                    matches("auth-request-type/at")
                )))
            ])
            .respond_with(json_encoded(json!({
                "accessToken": "test-impersonated-token",
                "expireTime": expire_time
            }))),
        );

        let impersonated_credential = json!({
            "type": "impersonated_service_account",
            "service_account_impersonation_url": server.url("/v1/projects/-/serviceAccounts/test-principal:generateAccessToken").to_string(),
            "source_credentials": {
                "type": "authorized_user",
                "client_id": "test-client-id",
                "client_secret": "test-client-secret",
                "refresh_token": "test-refresh-token",
                "token_uri": server.url("/token").to_string()
            }
        });
        let (token_provider, _) = Builder::new(impersonated_credential).build_components()?;

        let token = token_provider.token().await?;
        assert_eq!(token.token, "test-impersonated-token");
        assert_eq!(token.token_type, "Bearer");

        Ok(())
    }

    #[tokio::test]
    async fn test_impersonated_retries_for_success() -> TestResult {
        let mut server = Server::run();
        // Source credential token endpoint
        server.expect(
            Expectation::matching(request::method_path("POST", "/token")).respond_with(
                json_encoded(json!({
                    "access_token": "test-user-account-token",
                    "expires_in": 3600,
                    "token_type": "Bearer",
                })),
            ),
        );

        let expire_time = (OffsetDateTime::now_utc() + time::Duration::hours(1))
            .format(&time::format_description::well_known::Rfc3339)
            .unwrap();

        // Impersonation endpoint
        let impersonation_path =
            "/v1/projects/-/serviceAccounts/test-principal:generateAccessToken";
        server.expect(
            Expectation::matching(request::method_path("POST", impersonation_path))
                .times(3)
                .respond_with(cycle![
                    status_code(503).body("try-again"),
                    status_code(503).body("try-again"),
                    status_code(200)
                        .append_header("Content-Type", "application/json")
                        .body(
                            json!({
                                "accessToken": "test-impersonated-token",
                                "expireTime": expire_time
                            })
                            .to_string()
                        ),
                ]),
        );

        let impersonated_credential = json!({
            "type": "impersonated_service_account",
            "service_account_impersonation_url": server.url(impersonation_path).to_string(),
            "source_credentials": {
                "type": "authorized_user",
                "client_id": "test-client-id",
                "client_secret": "test-client-secret",
                "refresh_token": "test-refresh-token",
                "token_uri": server.url("/token").to_string()
            }
        });

        let (token_provider, _) = Builder::new(impersonated_credential)
            .with_retry_policy(get_mock_auth_retry_policy(3))
            .with_backoff_policy(get_mock_backoff_policy())
            .with_retry_throttler(get_mock_retry_throttler())
            .build_components()?;

        let token = token_provider.token().await?;
        assert_eq!(token.token, "test-impersonated-token");

        server.verify_and_clear();
        Ok(())
    }

    #[tokio::test]
    async fn test_scopes_from_json() -> TestResult {
        let server = Server::run();
        server.expect(
            Expectation::matching(request::method_path("POST", "/token")).respond_with(
                json_encoded(json!({
                    "access_token": "test-user-account-token",
                    "expires_in": 3600,
                    "token_type": "Bearer",
                })),
            ),
        );
        let expire_time = (OffsetDateTime::now_utc() + time::Duration::hours(1))
            .format(&time::format_description::well_known::Rfc3339)
            .unwrap();
        server.expect(
            Expectation::matching(all_of![
                request::method_path(
                    "POST",
                    "/v1/projects/-/serviceAccounts/test-principal:generateAccessToken"
                ),
                request::body(json_decoded(eq(json!({
                    "scope": ["scope-from-json"],
                    "lifetime": "3600s"
                }))))
            ])
            .respond_with(json_encoded(json!({
                "accessToken": "test-impersonated-token",
                "expireTime": expire_time
            }))),
        );

        let impersonated_credential = json!({
            "type": "impersonated_service_account",
            "service_account_impersonation_url": server.url("/v1/projects/-/serviceAccounts/test-principal:generateAccessToken").to_string(),
            "scopes": ["scope-from-json"],
            "source_credentials": {
                "type": "authorized_user",
                "client_id": "test-client-id",
                "client_secret": "test-client-secret",
                "refresh_token": "test-refresh-token",
                "token_uri": server.url("/token").to_string()
            }
        });
        let (token_provider, _) = Builder::new(impersonated_credential).build_components()?;

        let token = token_provider.token().await?;
        assert_eq!(token.token, "test-impersonated-token");

        Ok(())
    }

    #[tokio::test]
    async fn test_with_scopes_overrides_json_scopes() -> TestResult {
        let server = Server::run();
        server.expect(
            Expectation::matching(request::method_path("POST", "/token")).respond_with(
                json_encoded(json!({
                    "access_token": "test-user-account-token",
                    "expires_in": 3600,
                    "token_type": "Bearer",
                })),
            ),
        );
        let expire_time = (OffsetDateTime::now_utc() + time::Duration::hours(1))
            .format(&time::format_description::well_known::Rfc3339)
            .unwrap();
        server.expect(
            Expectation::matching(all_of![
                request::method_path(
                    "POST",
                    "/v1/projects/-/serviceAccounts/test-principal:generateAccessToken"
                ),
                request::body(json_decoded(eq(json!({
                    "scope": ["scope-from-with-scopes"],
                    "lifetime": "3600s"
                }))))
            ])
            .respond_with(json_encoded(json!({
                "accessToken": "test-impersonated-token",
                "expireTime": expire_time
            }))),
        );

        let impersonated_credential = json!({
            "type": "impersonated_service_account",
            "service_account_impersonation_url": server.url("/v1/projects/-/serviceAccounts/test-principal:generateAccessToken").to_string(),
            "scopes": ["scope-from-json"],
            "source_credentials": {
                "type": "authorized_user",
                "client_id": "test-client-id",
                "client_secret": "test-client-secret",
                "refresh_token": "test-refresh-token",
                "token_uri": server.url("/token").to_string()
            }
        });
        let (token_provider, _) = Builder::new(impersonated_credential)
            .with_scopes(vec!["scope-from-with-scopes"])
            .build_components()?;

        let token = token_provider.token().await?;
        assert_eq!(token.token, "test-impersonated-token");

        Ok(())
    }

    #[tokio::test]
    async fn test_impersonated_does_not_retry_on_non_transient_failures() -> TestResult {
        let mut server = Server::run();
        // Source credential token endpoint
        server.expect(
            Expectation::matching(request::method_path("POST", "/token")).respond_with(
                json_encoded(json!({
                    "access_token": "test-user-account-token",
                    "expires_in": 3600,
                    "token_type": "Bearer",
                })),
            ),
        );

        // Impersonation endpoint
        let impersonation_path =
            "/v1/projects/-/serviceAccounts/test-principal:generateAccessToken";
        server.expect(
            Expectation::matching(request::method_path("POST", impersonation_path))
                .times(1)
                .respond_with(status_code(401)),
        );

        let impersonated_credential = json!({
            "type": "impersonated_service_account",
            "service_account_impersonation_url": server.url(impersonation_path).to_string(),
            "source_credentials": {
                "type": "authorized_user",
                "client_id": "test-client-id",
                "client_secret": "test-client-secret",
                "refresh_token": "test-refresh-token",
                "token_uri": server.url("/token").to_string()
            }
        });

        let (token_provider, _) = Builder::new(impersonated_credential)
            .with_retry_policy(get_mock_auth_retry_policy(3))
            .with_backoff_policy(get_mock_backoff_policy())
            .with_retry_throttler(get_mock_retry_throttler())
            .build_components()?;

        let err = token_provider.token().await.unwrap_err();
        assert!(!err.is_transient());

        server.verify_and_clear();
        Ok(())
    }
}

#[cfg(all(test, google_cloud_unstable_id_token))]
mod unstable_tests {
    use super::*;
    use crate::credentials::idtoken::tests::generate_test_id_token;
    use httptest::{Expectation, Server, matchers::*, responders::*};
    use serde_json::json;

    type TestResult = anyhow::Result<()>;

    #[tokio::test]
    async fn test_impersonated_service_account_id_token() -> TestResult {
        let audience = "test-audience";
        let token_string = generate_test_id_token(audience);
        let server = Server::run();
        server.expect(
            Expectation::matching(request::method_path("POST", "/token")).respond_with(
                json_encoded(json!({
                    "access_token": "test-user-account-token",
                    "expires_in": 3600,
                    "token_type": "Bearer",
                })),
            ),
        );

        server.expect(
            Expectation::matching(all_of![
                request::method_path(
                    "POST",
                    "/v1/projects/-/serviceAccounts/test-principal:generateIdToken"
                ),
                request::headers(contains((
                    "authorization",
                    "Bearer test-user-account-token"
                ))),
                request::body(json_decoded(eq(json!({
                    "audience": audience,
                }))))
            ])
            .respond_with(json_encoded(json!({
                "token": token_string,
            }))),
        );

        let impersonated_credential = json!({
            "type": "impersonated_service_account",
            "service_account_impersonation_url": server.url("/v1/projects/-/serviceAccounts/test-principal:generateAccessToken").to_string(),
            "source_credentials": {
                "type": "authorized_user",
                "client_id": "test-client-id",
                "client_secret": "test-client-secret",
                "refresh_token": "test-refresh-token",
                "token_uri": server.url("/token").to_string()
            }
        });
        let creds = idtoken::Builder::new(audience, impersonated_credential.clone()).build()?;

        let token = creds.id_token().await?;
        assert_eq!(token, token_string);

        Ok(())
    }

    #[tokio::test]
    async fn test_impersonated_id_token_with_delegates_and_email() -> TestResult {
        let audience = "test-audience";
        let token_string = generate_test_id_token(audience);
        let server = Server::run();
        server.expect(
            Expectation::matching(request::method_path("POST", "/token")).respond_with(
                json_encoded(json!({
                    "access_token": "test-user-account-token",
                    "expires_in": 3600,
                    "token_type": "Bearer",
                })),
            ),
        );

        server.expect(
            Expectation::matching(all_of![
                request::method_path(
                    "POST",
                    "/v1/projects/-/serviceAccounts/test-principal:generateIdToken"
                ),
                request::headers(contains((
                    "authorization",
                    "Bearer test-user-account-token"
                ))),
                request::body(json_decoded(eq(json!({
                    "audience": audience,
                    "delegates": ["delegate1", "delegate2"],
                    "includeEmail": true
                }))))
            ])
            .respond_with(json_encoded(json!({
                "token": token_string,
            }))),
        );

        let impersonated_credential = json!({
            "type": "impersonated_service_account",
            "service_account_impersonation_url": server.url("/v1/projects/-/serviceAccounts/test-principal:generateIdToken").to_string(),
            "source_credentials": {
                "type": "authorized_user",
                "client_id": "test-client-id",
                "client_secret": "test-client-secret",
                "refresh_token": "test-refresh-token",
                "token_uri": server.url("/token").to_string()
            }
        });
        let creds = idtoken::Builder::new("test-audience", impersonated_credential)
            .with_delegates(vec!["delegate1", "delegate2"])
            .with_include_email(true)
            .build()?;

        let token = creds.id_token().await?;
        assert_eq!(token, token_string);

        Ok(())
    }

    #[tokio::test]
    async fn test_impersonated_id_token_from_source_credentials() -> TestResult {
        let audience = "test-audience";
        let token_string = generate_test_id_token(audience);
        let server = Server::run();
        server.expect(
            Expectation::matching(request::method_path("POST", "/token")).respond_with(
                json_encoded(json!({
                    "access_token": "test-user-account-token",
                    "expires_in": 3600,
                    "token_type": "Bearer",
                })),
            ),
        );

        server.expect(
            Expectation::matching(all_of![
                request::method_path(
                    "POST",
                    "/v1/projects/-/serviceAccounts/test-principal:generateIdToken"
                ),
                request::headers(contains((
                    "authorization",
                    "Bearer test-user-account-token"
                ))),
                request::body(json_decoded(eq(json!({
                    "audience": audience,
                }))))
            ])
            .respond_with(json_encoded(json!({
                "token": token_string,
            }))),
        );

        let source_credentials = crate::credentials::user_account::Builder::new(json!({
            "type": "authorized_user",
            "client_id": "test-client-id",
            "client_secret": "test-client-secret",
            "refresh_token": "test-refresh-token",
            "token_uri": server.url("/token").to_string()
        }))
        .build()?;

        let creds = idtoken::Builder::from_source_credentials(
            audience,
            "test-principal",
            source_credentials,
        )
        .with_impersonation_url_host(server.url("/").to_string())
        .build()?;

        let token = creds.id_token().await?;
        assert_eq!(token, token_string);

        Ok(())
    }

    #[tokio::test]
    async fn test_impersonated_id_token_fail() -> TestResult {
        let server = Server::run();
        server.expect(
            Expectation::matching(request::method_path("POST", "/token")).respond_with(
                json_encoded(json!({
                    "access_token": "test-user-account-token",
                    "expires_in": 3600,
                    "token_type": "Bearer",
                })),
            ),
        );
        server.expect(
            Expectation::matching(request::method_path(
                "POST",
                "/v1/projects/-/serviceAccounts/test-principal:generateIdToken",
            ))
            .respond_with(status_code(500)),
        );

        let impersonated_credential = json!({
            "type": "impersonated_service_account",
            "service_account_impersonation_url": server.url("/v1/projects/-/serviceAccounts/test-principal:generateAccessToken").to_string(),
            "source_credentials": {
                "type": "authorized_user",
                "client_id": "test-client-id",
                "client_secret": "test-client-secret",
                "refresh_token": "test-refresh-token",
                "token_uri": server.url("/token").to_string()
            }
        });
        let creds = idtoken::Builder::new("test-audience", impersonated_credential).build()?;

        let err = creds.id_token().await.unwrap_err();
        assert!(err.is_transient());

        Ok(())
    }

    #[tokio::test]
    async fn test_impersonated_id_token_metrics_header() -> TestResult {
        let audience = "test-audience";
        let token_string = generate_test_id_token(audience);
        let server = Server::run();
        server.expect(
            Expectation::matching(request::method_path("POST", "/token")).respond_with(
                json_encoded(json!({
                    "access_token": "test-user-account-token",
                    "expires_in": 3600,
                    "token_type": "Bearer",
                })),
            ),
        );

        server.expect(
            Expectation::matching(all_of![
                request::method_path(
                    "POST",
                    "/v1/projects/-/serviceAccounts/test-principal:generateIdToken"
                ),
                request::headers(contains(("x-goog-api-client", matches("cred-type/imp")))),
                request::headers(contains((
                    "x-goog-api-client",
                    matches("auth-request-type/it")
                )))
            ])
            .respond_with(json_encoded(json!({
                "token": token_string,
            }))),
        );

        let impersonated_credential = json!({
            "type": "impersonated_service_account",
            "service_account_impersonation_url": server.url("/v1/projects/-/serviceAccounts/test-principal:generateAccessToken").to_string(),
            "source_credentials": {
                "type": "authorized_user",
                "client_id": "test-client-id",
                "client_secret": "test-client-secret",
                "refresh_token": "test-refresh-token",
                "token_uri": server.url("/token").to_string()
            }
        });
        let creds = idtoken::Builder::new(audience, impersonated_credential).build()?;

        let token = creds.id_token().await?;
        assert_eq!(token, token_string);

        Ok(())
    }
}<|MERGE_RESOLUTION|>--- conflicted
+++ resolved
@@ -667,10 +667,7 @@
     expire_time: String,
 }
 
-<<<<<<< HEAD
-=======
 #[cfg(google_cloud_unstable_id_token)]
->>>>>>> e38600bb
 pub mod idtoken {
     use crate::{
         BuildResult, Result,
@@ -706,17 +703,10 @@
         /// Creates a new builder using `impersonated_service_account` JSON value.
         ///
         /// The `impersonated_service_account` JSON is typically generated using
-<<<<<<< HEAD
-        /// a [gcloud command] for [application default login].
-        ///
-        /// [gcloud command]: https://cloud.google.com/docs/authentication/use-service-account-impersonation#adc
-        /// [application default login]: https://cloud.google.com/sdk/gcloud/reference/auth/application-default/login    
-=======
         /// [application default login] with the [impersonation flag].
         ///
         /// [impersonation flag]: https://cloud.google.com/docs/authentication/use-service-account-impersonation#adc
-        /// [application default login]: https://cloud.google.com/sdk/gcloud/reference/auth/application-default/login  
->>>>>>> e38600bb
+        /// [application default login]: https://cloud.google.com/sdk/gcloud/reference/auth/application-default/login
         pub fn new<S: Into<String>>(target_audience: S, impersonated_credential: Value) -> Self {
             Self {
                 source: BuilderSource::FromJson(impersonated_credential),
@@ -746,8 +736,6 @@
             }
         }
 
-<<<<<<< HEAD
-=======
         #[cfg(test)]
         // just used for tests when from_source_credentials is used and we need to override the impersonation url.
         pub(crate) fn with_impersonation_url_host<S: Into<String>>(mut self, host: S) -> Self {
@@ -757,7 +745,6 @@
             self
         }
 
->>>>>>> e38600bb
         /// Should include email claims in the ID Token.
         pub fn with_include_email(mut self, include_email: bool) -> Self {
             self.include_email = Some(include_email);
@@ -782,20 +769,11 @@
         /// - If the `impersonated_service_account` provided to [`Builder::new`] cannot
         ///   be successfully deserialized into the expected format. This typically happens
         ///   if the JSON value is malformed or missing required fields. For more information,
-<<<<<<< HEAD
-        ///   on how to generate `impersonated_service_account` json, consult the relevant
-        ///   section in the [application-default credentials] guide.
-        /// - If the `impersonated_service_account` provided to [`Builder::new`] has a
-        ///   `source_credentials` of `impersonated_service_account` type.
-        ///
-        /// [application-default credentials]: https://cloud.google.com/docs/authentication/application-default-credentials
-=======
         ///   see the guide on how to [use service account impersonation].
         /// - If the `impersonated_service_account` provided to [`Builder::new`] has a
         ///   `source_credentials` of `impersonated_service_account` type.
         ///
         /// [use service account impersonation]: https://cloud.google.com/docs/authentication/use-service-account-impersonation#adc
->>>>>>> e38600bb
         pub fn build(self) -> BuildResult<IDTokenCredentials> {
             let components = match self.source {
                 BuilderSource::FromJson(json) => {
@@ -865,11 +843,7 @@
         #[serde(skip_serializing_if = "Option::is_none")]
         delegates: Option<Vec<String>>,
         audience: String,
-<<<<<<< HEAD
-        #[serde(skip_serializing_if = "Option::is_none")]
-=======
         #[serde(skip_serializing_if = "Option::is_none", rename = "includeEmail")]
->>>>>>> e38600bb
         include_email: Option<bool>,
     }
 
@@ -932,11 +906,7 @@
                 source_headers,
                 self.delegates.clone(),
                 self.target_audience.clone(),
-<<<<<<< HEAD
-                self.include_email.clone(),
-=======
                 self.include_email,
->>>>>>> e38600bb
                 &self.service_account_impersonation_url,
             )
             .await
