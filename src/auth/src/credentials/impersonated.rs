// Copyright 2025 Google LLC
//
// Licensed under the Apache License, Version 2.0 (the "License");
// you may not use this file except in compliance with the License.
// You may obtain a copy of the License at
//
//     https://www.apache.org/licenses/LICENSE-2.0
//
// Unless required by applicable law or agreed to in writing, software
// distributed under the License is distributed on an "AS IS" BASIS,
// WITHOUT WARRANTIES OR CONDITIONS OF ANY KIND, either express or implied.
// See the License for the specific language governing permissions and
// limitations under the License.

//! [Impersonated service account] credentials.
//!
//! When the principal you are using doesn't have the permissions you need to
//! accomplish your task, or you want to use a service account in a development
//! environment, you can use service account impersonation. The typical principals
//! used to impersonate a service account are [User Account] or another [Service Account].
//!
//! The principal that is trying to impersonate a target service account should have
//! [Service Account Token Creator Role] on the target service account.
//!
//! ## Example: Creating credentials from a JSON object
//!
//! ```
//! # use google_cloud_auth::credentials::impersonated;
//! # use serde_json::json;
//! # use std::time::Duration;
//! # use http::Extensions;
//! #
//! # tokio_test::block_on(async {
//! let source_credentials = json!({
//!     "type": "authorized_user",
//!     "client_id": "test-client-id",
//!     "client_secret": "test-client-secret",
//!     "refresh_token": "test-refresh-token"
//! });
//!
//! let impersonated_credential = json!({
//!     "type": "impersonated_service_account",
//!     "service_account_impersonation_url": "https://iamcredentials.googleapis.com/v1/projects/-/serviceAccounts/test-principal:generateAccessToken",
//!     "source_credentials": source_credentials,
//! });
//!
//! let credentials = impersonated::Builder::new(impersonated_credential)
//!     .with_lifetime(Duration::from_secs(500))
//!     .build()?;
//! let headers = credentials.headers(Extensions::new()).await?;
//! println!("Headers: {headers:?}");
//! # Ok::<(), anyhow::Error>(())
//! # });
//! ```
//!
//! ## Example: Creating credentials with custom retry behavior
//!
//! ```
//! # use google_cloud_auth::credentials::impersonated;
//! # use serde_json::json;
//! # use std::time::Duration;
//! # use http::Extensions;
//! # tokio_test::block_on(async {
//! use gax::retry_policy::{AlwaysRetry, RetryPolicyExt};
//! use gax::exponential_backoff::ExponentialBackoff;
//! # let source_credentials = json!({
//! #     "type": "authorized_user",
//! #     "client_id": "test-client-id",
//! #     "client_secret": "test-client-secret",
//! #     "refresh_token": "test-refresh-token"
//! # });
//! #
//! # let impersonated_credential = json!({
//! #     "type": "impersonated_service_account",
//! #     "service_account_impersonation_url": "https://iamcredentials.googleapis.com/v1/projects/-/serviceAccounts/test-principal:generateAccessToken",
//! #     "source_credentials": source_credentials,
//! # });
//! let backoff = ExponentialBackoff::default();
//! let credentials = impersonated::Builder::new(impersonated_credential)
//!     .with_retry_policy(AlwaysRetry.with_attempt_limit(3))
//!     .with_backoff_policy(backoff)
//!     .build()?;
//! let headers = credentials.headers(Extensions::new()).await?;
//! println!("Headers: {headers:?}");
//! # Ok::<(), anyhow::Error>(())
//! # });
//! ```
//!
//! [Impersonated service account]: https://cloud.google.com/docs/authentication/use-service-account-impersonation
//! [User Account]: https://cloud.google.com/docs/authentication#user-accounts
//! [Service Account]: https://cloud.google.com/iam/docs/service-account-overview
//! [Service Account Token Creator Role]: https://cloud.google.com/docs/authentication/use-service-account-impersonation#required-roles

use crate::build_errors::Error as BuilderError;
use crate::constants::DEFAULT_SCOPE;
use crate::credentials::dynamic::{AccessTokenCredentialsProvider, CredentialsProvider};
use crate::credentials::{
    AccessToken, AccessTokenCredentials, CacheableResource, Credentials, build_credentials,
    extract_credential_type,
};
use crate::errors::{self, CredentialsError};
use crate::headers_util::{
    self, ACCESS_TOKEN_REQUEST_TYPE, build_cacheable_headers, metrics_header_value,
};
use crate::retry::{Builder as RetryTokenProviderBuilder, TokenProviderWithRetry};
use crate::token::{CachedTokenProvider, Token, TokenProvider};
use crate::token_cache::TokenCache;
use crate::{BuildResult, Result};
use async_trait::async_trait;
use gax::backoff_policy::BackoffPolicyArg;
use gax::retry_policy::RetryPolicyArg;
use gax::retry_throttler::RetryThrottlerArg;
use http::{Extensions, HeaderMap};
use reqwest::Client;
use serde_json::Value;
use std::fmt::Debug;
use std::sync::Arc;
use std::time::Duration;
use time::OffsetDateTime;
use tokio::time::Instant;

pub(crate) const IMPERSONATED_CREDENTIAL_TYPE: &str = "imp";
pub(crate) const DEFAULT_LIFETIME: Duration = Duration::from_secs(3600);
pub(crate) const MSG: &str = "failed to fetch token";

<<<<<<< HEAD
#[derive(Clone)]
=======
#[derive(Debug, Clone)]
>>>>>>> 07c6f2c5
pub(crate) enum BuilderSource {
    FromJson(Value),
    FromCredentials(Credentials),
}

/// A builder for constructing Impersonated Service Account [Credentials] instance.
///
/// # Example
/// ```
/// # use google_cloud_auth::credentials::impersonated::Builder;
/// # tokio_test::block_on(async {
/// let impersonated_credential = serde_json::json!({
///     "type": "impersonated_service_account",
///     "service_account_impersonation_url": "https://iamcredentials.googleapis.com/v1/projects/-/serviceAccounts/test-principal:generateAccessToken",
///     "source_credentials": {
///         "type": "authorized_user",
///         "client_id": "test-client-id",
///         "client_secret": "test-client-secret",
///         "refresh_token": "test-refresh-token"
///     }
/// });
/// let credentials = Builder::new(impersonated_credential).build();
/// # });
/// ```
pub struct Builder {
    source: BuilderSource,
    service_account_impersonation_url: Option<String>,
    delegates: Option<Vec<String>>,
    scopes: Option<Vec<String>>,
    quota_project_id: Option<String>,
    lifetime: Option<Duration>,
    retry_builder: RetryTokenProviderBuilder,
}

impl Builder {
    /// Creates a new builder using `impersonated_service_account` JSON value.
    ///
    /// The `impersonated_service_account` JSON is typically generated using
    /// a [gcloud command] for [application default login].
    ///
    /// [gcloud command]: https://cloud.google.com/docs/authentication/use-service-account-impersonation#adc
    /// [application default login]: https://cloud.google.com/sdk/gcloud/reference/auth/application-default/login
    pub fn new(impersonated_credential: Value) -> Self {
        Self {
            source: BuilderSource::FromJson(impersonated_credential),
            service_account_impersonation_url: None,
            delegates: None,
            scopes: None,
            quota_project_id: None,
            lifetime: None,
            retry_builder: RetryTokenProviderBuilder::default(),
        }
    }

    /// Creates a new builder with a source credentials object.
    ///
    /// # Example
    /// ```
    /// # use google_cloud_auth::credentials::impersonated;
    /// # use google_cloud_auth::credentials::user_account;
    /// # use serde_json::json;
    /// #
    /// # tokio_test::block_on(async {
    /// let source_credentials = user_account::Builder::new(json!({ /* add details here */ })).build()?;
    ///
    /// let creds = impersonated::Builder::from_source_credentials(source_credentials)
    ///     .with_target_principal("test-principal")
    ///     .build()?;
    /// # Ok::<(), anyhow::Error>(())
    /// # });
    /// ```
    pub fn from_source_credentials(source_credentials: Credentials) -> Self {
        Self {
            source: BuilderSource::FromCredentials(source_credentials),
            service_account_impersonation_url: None,
            delegates: None,
            scopes: None,
            quota_project_id: None,
            lifetime: None,
            retry_builder: RetryTokenProviderBuilder::default(),
        }
    }

    /// Sets the target principal. This is required when using `from_source_credentials`.
    /// Target principal is the email of the service account to impersonate.
    ///
    /// # Example
    /// ```
    /// # use google_cloud_auth::credentials::impersonated;
    /// # use serde_json::json;
    /// #
    /// # tokio_test::block_on(async {
    /// let impersonated_credential = json!({ /* add details here */ });
    ///
    /// let creds = impersonated::Builder::new(impersonated_credential.into())
    ///     .with_target_principal("test-principal")
    ///     .build();
    /// # });
    /// ```
    pub fn with_target_principal<S: Into<String>>(mut self, target_principal: S) -> Self {
        self.service_account_impersonation_url = Some(format!(
            "https://iamcredentials.googleapis.com/v1/projects/-/serviceAccounts/{}:generateAccessToken",
            target_principal.into()
        ));
        self
    }

    /// Sets the chain of delegates.
    ///
    /// # Example
    /// ```
    /// # use google_cloud_auth::credentials::impersonated;
    /// # use serde_json::json;
    /// #
    /// # tokio_test::block_on(async {
    /// let impersonated_credential = json!({ /* add details here */ });
    ///
    /// let creds = impersonated::Builder::new(impersonated_credential.into())
    ///     .with_delegates(["delegate1", "delegate2"])
    ///     .build();
    /// # });
    /// ```
    pub fn with_delegates<I, S>(mut self, delegates: I) -> Self
    where
        I: IntoIterator<Item = S>,
        S: Into<String>,
    {
        self.delegates = Some(delegates.into_iter().map(|s| s.into()).collect());
        self
    }

    /// Sets the [scopes] for these credentials.
    ///
    /// Any value set here overrides a `scopes` value from the
    /// input `impersonated_service_account` JSON.
    ///
    /// By default `https://www.googleapis.com/auth/cloud-platform` scope is used.
    ///
    /// # Example
    /// ```
    /// # use google_cloud_auth::credentials::impersonated;
    /// # use serde_json::json;
    /// #
    /// # tokio_test::block_on(async {
    /// let impersonated_credential = json!({ /* add details here */ });
    ///
    /// let creds = impersonated::Builder::new(impersonated_credential.into())
    ///     .with_scopes(["https://www.googleapis.com/auth/pubsub"])
    ///     .build();
    /// # });
    /// ```
    /// [scopes]: https://developers.google.com/identity/protocols/oauth2/scopes
    pub fn with_scopes<I, S>(mut self, scopes: I) -> Self
    where
        I: IntoIterator<Item = S>,
        S: Into<String>,
    {
        self.scopes = Some(scopes.into_iter().map(|s| s.into()).collect());
        self
    }

    /// Sets the [quota project] for these credentials.
    ///
    /// For some services, you can use an account in
    /// one project for authentication and authorization, and charge
    /// the usage to a different project. This requires that the
    /// target service account has `serviceusage.services.use`
    /// permissions on the quota project.
    ///
    /// Any value set here overrides a `quota_project_id` value from the
    /// input `impersonated_service_account` JSON.
    ///
    /// # Example
    /// ```
    /// # use google_cloud_auth::credentials::impersonated;
    /// # use serde_json::json;
    /// #
    /// # tokio_test::block_on(async {
    /// let impersonated_credential = json!({ /* add details here */ });
    ///
    /// let creds = impersonated::Builder::new(impersonated_credential.into())
    ///     .with_quota_project_id("my-project")
    ///     .build();
    /// # });
    /// ```
    /// [quota project]: https://cloud.google.com/docs/quotas/quota-project
    pub fn with_quota_project_id<S: Into<String>>(mut self, quota_project_id: S) -> Self {
        self.quota_project_id = Some(quota_project_id.into());
        self
    }

    /// Sets the lifetime for the impersonated credentials.
    ///
    /// # Example
    /// ```
    /// # use google_cloud_auth::credentials::impersonated;
    /// # use serde_json::json;
    /// # use std::time::Duration;
    /// #
    /// # tokio_test::block_on(async {
    /// let impersonated_credential = json!({ /* add details here */ });
    ///
    /// let creds = impersonated::Builder::new(impersonated_credential.into())
    ///     .with_lifetime(Duration::from_secs(500))
    ///     .build();
    /// # });
    /// ```
    pub fn with_lifetime(mut self, lifetime: Duration) -> Self {
        self.lifetime = Some(lifetime);
        self
    }

    /// Configure the retry policy for fetching tokens.
    ///
    /// The retry policy controls how to handle retries, and sets limits on
    /// the number of attempts or the total time spent retrying.
    ///
    /// ```
    /// # use google_cloud_auth::credentials::impersonated::Builder;
    /// # use serde_json::json;
    /// # tokio_test::block_on(async {
    /// use gax::retry_policy::{AlwaysRetry, RetryPolicyExt};
    /// let impersonated_credential = json!({ /* add details here */ });
    /// let credentials = Builder::new(impersonated_credential.into())
    ///     .with_retry_policy(AlwaysRetry.with_attempt_limit(3))
    ///     .build();
    /// # });
    /// ```
    pub fn with_retry_policy<V: Into<RetryPolicyArg>>(mut self, v: V) -> Self {
        self.retry_builder = self.retry_builder.with_retry_policy(v.into());
        self
    }

    /// Configure the retry backoff policy.
    ///
    /// The backoff policy controls how long to wait in between retry attempts.
    ///
    /// ```
    /// # use google_cloud_auth::credentials::impersonated::Builder;
    /// # use serde_json::json;
    /// # use std::time::Duration;
    /// # tokio_test::block_on(async {
    /// use gax::exponential_backoff::ExponentialBackoff;
    /// let policy = ExponentialBackoff::default();
    /// let impersonated_credential = json!({ /* add details here */ });
    /// let credentials = Builder::new(impersonated_credential.into())
    ///     .with_backoff_policy(policy)
    ///     .build();
    /// # });
    /// ```
    pub fn with_backoff_policy<V: Into<BackoffPolicyArg>>(mut self, v: V) -> Self {
        self.retry_builder = self.retry_builder.with_backoff_policy(v.into());
        self
    }

    /// Configure the retry throttler.
    ///
    /// Advanced applications may want to configure a retry throttler to
    /// [Address Cascading Failures] and when [Handling Overload] conditions.
    /// The authentication library throttles its retry loop, using a policy to
    /// control the throttling algorithm. Use this method to fine tune or
    /// customize the default retry throttler.
    ///
    /// [Handling Overload]: https://sre.google/sre-book/handling-overload/
    /// [Address Cascading Failures]: https://sre.google/sre-book/addressing-cascading-failures/
    ///
    /// ```
    /// # use google_cloud_auth::credentials::impersonated::Builder;
    /// # use serde_json::json;
    /// # tokio_test::block_on(async {
    /// use gax::retry_throttler::AdaptiveThrottler;
    /// let impersonated_credential = json!({ /* add details here */ });
    /// let credentials = Builder::new(impersonated_credential.into())
    ///     .with_retry_throttler(AdaptiveThrottler::default())
    ///     .build();
    /// # });
    /// ```
    pub fn with_retry_throttler<V: Into<RetryThrottlerArg>>(mut self, v: V) -> Self {
        self.retry_builder = self.retry_builder.with_retry_throttler(v.into());
        self
    }

    /// Returns a [Credentials] instance with the configured settings.
    ///
    /// # Errors
    ///
    /// Returns a [BuilderError] for one of the following cases:
    /// - If the `impersonated_service_account` provided to [`Builder::new`] cannot
    ///   be successfully deserialized into the expected format. This typically happens
    ///   if the JSON value is malformed or missing required fields. For more information,
    ///   on how to generate `impersonated_service_account` json, consult the relevant
    ///   section in the [application-default credentials] guide.
    /// - If the `impersonated_service_account` provided to [`Builder::new`] has a
    ///   `source_credentials` of `impersonated_service_account` type.
    /// - If `service_account_impersonation_url` is not provided after initializing
    ///   the builder with [`Builder::from_source_credentials`].
    ///
    /// [application-default credentials]: https://cloud.google.com/docs/authentication/application-default-credentials
    pub fn build(self) -> BuildResult<Credentials> {
        Ok(self.build_access_token_credentials()?.into())
    }

    /// Returns an [AccessTokenCredentials] instance with the configured settings.
    ///
    /// # Example
    ///
    /// ```
    /// # use google_cloud_auth::credentials::impersonated::Builder;
    /// # use google_cloud_auth::credentials::{AccessTokenCredentials, AccessTokenCredentialsProvider};
    /// # use serde_json::json;
    /// # tokio_test::block_on(async {
    /// let impersonated_credential = json!({
    ///     "type": "impersonated_service_account",
    ///     "service_account_impersonation_url": "https://iamcredentials.googleapis.com/v1/projects/-/serviceAccounts/test-principal:generateAccessToken",
    ///     "source_credentials": {
    ///         "type": "authorized_user",
    ///         "client_id": "test-client-id",
    ///         "client_secret": "test-client-secret",
    ///         "refresh_token": "test-refresh-token"
    ///     }
    /// });
    /// let credentials: AccessTokenCredentials = Builder::new(impersonated_credential.into())
    ///     .build_access_token_credentials()?;
    /// let access_token = credentials.access_token().await?;
    /// println!("Token: {}", access_token.token);
    /// # Ok::<(), anyhow::Error>(())
    /// # });
    /// ```
    ///
    /// # Errors
    ///
    /// Returns a [BuilderError] for one of the following cases:
    /// - If the `impersonated_service_account` provided to [`Builder::new`] cannot
    ///   be successfully deserialized into the expected format. This typically happens
    ///   if the JSON value is malformed or missing required fields. For more information,
    ///   on how to generate `impersonated_service_account` json, consult the relevant
    ///   section in the [application-default credentials] guide.
    /// - If the `impersonated_service_account` provided to [`Builder::new`] has a
    ///   `source_credentials` of `impersonated_service_account` type.
    /// - If `service_account_impersonation_url` is not provided after initializing
    ///   the builder with [`Builder::from_source_credentials`].
    ///
    /// [application-default credentials]: https://cloud.google.com/docs/authentication/application-default-credentials
    pub fn build_access_token_credentials(self) -> BuildResult<AccessTokenCredentials> {
        let (token_provider, quota_project_id) = self.build_components()?;
        Ok(AccessTokenCredentials {
            inner: Arc::new(ImpersonatedServiceAccount {
                token_provider: TokenCache::new(token_provider),
                quota_project_id,
            }),
        })
    }

    #[cfg(google_cloud_unstable_signed_url)]
    pub fn build_signer(self) -> BuildResult<crate::signer::Signer> {
<<<<<<< HEAD
=======
        self.build_signer_with_iam_endpoint_override(None)
    }

    #[cfg(google_cloud_unstable_signed_url)]
    // only used for testing
    fn build_signer_with_iam_endpoint_override(
        self,
        iam_endpoint: Option<String>,
    ) -> BuildResult<crate::signer::Signer> {
>>>>>>> 07c6f2c5
        let source = self.source.clone();
        match source {
            BuilderSource::FromJson(json) => {
                let signer = build_signer_from_json(json.clone())?;
                if let Some(signer) = signer {
                    return Ok(signer);
                }
                let components = build_components_from_json(json)?;
                let client_email =
                    extract_client_email(&components.service_account_impersonation_url)?;
                let creds = self.build()?;
<<<<<<< HEAD
                let signer = crate::signer::iam::IamSigner::new(client_email, creds, None);
=======
                let signer = crate::signer::iam::IamSigner::new(client_email, creds, iam_endpoint);
>>>>>>> 07c6f2c5
                Ok(crate::signer::Signer {
                    inner: Arc::new(signer),
                })
            }
            BuilderSource::FromCredentials(source_credentials) => {
                let components = build_components_from_credentials(
                    source_credentials,
                    self.service_account_impersonation_url.clone(),
                )?;
                let client_email =
                    extract_client_email(&components.service_account_impersonation_url)?;
                let creds = self.build()?;
<<<<<<< HEAD
                let signer = crate::signer::iam::IamSigner::new(client_email, creds, None);
=======
                let signer = crate::signer::iam::IamSigner::new(client_email, creds, iam_endpoint);
>>>>>>> 07c6f2c5
                Ok(crate::signer::Signer {
                    inner: Arc::new(signer),
                })
            }
        }
    }

    fn build_components(
        self,
    ) -> BuildResult<(
        TokenProviderWithRetry<ImpersonatedTokenProvider>,
        Option<String>,
    )> {
        let components = match self.source {
            BuilderSource::FromJson(json) => build_components_from_json(json)?,
            BuilderSource::FromCredentials(source_credentials) => {
                build_components_from_credentials(
                    source_credentials,
                    self.service_account_impersonation_url,
                )?
            }
        };

        let scopes = self
            .scopes
            .or(components.scopes)
            .unwrap_or_else(|| vec![DEFAULT_SCOPE.to_string()]);

        let quota_project_id = self.quota_project_id.or(components.quota_project_id);
        let delegates = self.delegates.or(components.delegates);

        let token_provider = ImpersonatedTokenProvider {
            source_credentials: components.source_credentials,
            service_account_impersonation_url: components.service_account_impersonation_url,
            delegates,
            scopes,
            lifetime: self.lifetime.unwrap_or(DEFAULT_LIFETIME),
        };
        let token_provider = self.retry_builder.build(token_provider);
        Ok((token_provider, quota_project_id))
    }
}

pub(crate) struct ImpersonatedCredentialComponents {
    pub(crate) source_credentials: Credentials,
    pub(crate) service_account_impersonation_url: String,
    pub(crate) delegates: Option<Vec<String>>,
    pub(crate) quota_project_id: Option<String>,
    pub(crate) scopes: Option<Vec<String>>,
}

pub(crate) fn build_components_from_json(
    json: Value,
) -> BuildResult<ImpersonatedCredentialComponents> {
    let config =
        serde_json::from_value::<ImpersonatedConfig>(json).map_err(BuilderError::parsing)?;

    let source_credential_type = extract_credential_type(&config.source_credentials)?;
    if source_credential_type == "impersonated_service_account" {
        return Err(BuilderError::parsing(
            "source credential of type `impersonated_service_account` is not supported. \
                        Use the `delegates` field to specify a delegation chain.",
        ));
    }

    // Do not pass along scopes and quota project to the source credentials.
    // It is not necessary that the source and target credentials have same permissions on
    // the quota project and they typically need different scopes.
    // If user does want some specific scopes or quota, they can build using the
    // from_source_credentials method.
    let source_credentials = build_credentials(Some(config.source_credentials), None, None)?.into();

    Ok(ImpersonatedCredentialComponents {
        source_credentials,
        service_account_impersonation_url: config.service_account_impersonation_url,
        delegates: config.delegates,
        quota_project_id: config.quota_project_id,
        scopes: config.scopes,
    })
}

#[cfg(google_cloud_unstable_signed_url)]
<<<<<<< HEAD
=======
// Check if the source credentials is a service account and if so, build a signer from it.
// Service account signers can do signing locally, which is more efficient than using the
// remote/API based signer.
>>>>>>> 07c6f2c5
fn build_signer_from_json(json: Value) -> BuildResult<Option<crate::signer::Signer>> {
    use crate::credentials::service_account::ServiceAccountKey;
    use crate::signer::service_account::ServiceAccountSigner;

    let config =
        serde_json::from_value::<ImpersonatedConfig>(json).map_err(BuilderError::parsing)?;

    let client_email = extract_client_email(&config.service_account_impersonation_url)?;
    let source_credential_type = extract_credential_type(&config.source_credentials)?;
    if source_credential_type == "service_account" {
        let service_account_key =
            serde_json::from_value::<ServiceAccountKey>(config.source_credentials)
                .map_err(BuilderError::parsing)?;
        let signing_provider = ServiceAccountSigner::from_impersonated_service_account(
            service_account_key,
            client_email,
        );
        let signer = crate::signer::Signer {
            inner: Arc::new(signing_provider),
        };
        return Ok(Some(signer));
    }
    Ok(None)
}

#[cfg(google_cloud_unstable_signed_url)]
fn extract_client_email(service_account_impersonation_url: &str) -> BuildResult<String> {
<<<<<<< HEAD
    // TODO: better use regex to extract email ?
    let parts: Vec<&str> = service_account_impersonation_url
        .split("serviceAccounts/")
        .collect();
    let client_email = parts[1]
        .trim_end_matches(":generateAccessToken")
        .to_string();
    Ok(client_email)
=======
    let mut parts = service_account_impersonation_url.split("/serviceAccounts/");
    match (parts.nth(1), parts.next()) {
        (Some(email), None) => Ok(email.trim_end_matches(":generateAccessToken").to_string()),
        _ => Err(BuilderError::parsing(
            "invalid service account impersonation URL",
        )),
    }
>>>>>>> 07c6f2c5
}

pub(crate) fn build_components_from_credentials(
    source_credentials: Credentials,
    service_account_impersonation_url: Option<String>,
) -> BuildResult<ImpersonatedCredentialComponents> {
    let url = service_account_impersonation_url.ok_or_else(|| {
        BuilderError::parsing(
            "`service_account_impersonation_url` is required when building from source credentials",
        )
    })?;
    Ok(ImpersonatedCredentialComponents {
        source_credentials,
        service_account_impersonation_url: url,
        delegates: None,
        quota_project_id: None,
        scopes: None,
    })
}

#[derive(serde::Deserialize, Debug, PartialEq)]
struct ImpersonatedConfig {
    service_account_impersonation_url: String,
    source_credentials: Value,
    delegates: Option<Vec<String>>,
    quota_project_id: Option<String>,
    scopes: Option<Vec<String>>,
}

#[derive(Debug)]
struct ImpersonatedServiceAccount<T>
where
    T: CachedTokenProvider,
{
    token_provider: T,
    quota_project_id: Option<String>,
}

#[async_trait::async_trait]
impl<T> CredentialsProvider for ImpersonatedServiceAccount<T>
where
    T: CachedTokenProvider,
{
    async fn headers(&self, extensions: Extensions) -> Result<CacheableResource<HeaderMap>> {
        let token = self.token_provider.token(extensions).await?;
        build_cacheable_headers(&token, &self.quota_project_id)
    }
}

#[async_trait::async_trait]
impl<T> AccessTokenCredentialsProvider for ImpersonatedServiceAccount<T>
where
    T: CachedTokenProvider,
{
    async fn access_token(&self) -> Result<AccessToken> {
        let token = self.token_provider.token(Extensions::new()).await?;
        token.into()
    }
}

struct ImpersonatedTokenProvider {
    source_credentials: Credentials,
    service_account_impersonation_url: String,
    delegates: Option<Vec<String>>,
    scopes: Vec<String>,
    lifetime: Duration,
}

impl Debug for ImpersonatedTokenProvider {
    fn fmt(&self, f: &mut std::fmt::Formatter<'_>) -> std::fmt::Result {
        f.debug_struct("ImpersonatedTokenProvider")
            .field("source_credentials", &self.source_credentials)
            .field(
                "service_account_impersonation_url",
                &self.service_account_impersonation_url,
            )
            .field("delegates", &self.delegates)
            .field("scopes", &self.scopes)
            .field("lifetime", &self.lifetime)
            .finish()
    }
}

#[derive(serde::Serialize, serde::Deserialize, Debug, PartialEq)]
struct GenerateAccessTokenRequest {
    #[serde(skip_serializing_if = "Option::is_none")]
    delegates: Option<Vec<String>>,
    scope: Vec<String>,
    lifetime: String,
}

pub(crate) async fn generate_access_token(
    source_headers: HeaderMap,
    delegates: Option<Vec<String>>,
    scopes: Vec<String>,
    lifetime: Duration,
    service_account_impersonation_url: &str,
) -> Result<Token> {
    let client = Client::new();
    let body = GenerateAccessTokenRequest {
        delegates,
        scope: scopes,
        lifetime: format!("{}s", lifetime.as_secs_f64()),
    };

    let response = client
        .post(service_account_impersonation_url)
        .header("Content-Type", "application/json")
        .header(
            headers_util::X_GOOG_API_CLIENT,
            metrics_header_value(ACCESS_TOKEN_REQUEST_TYPE, IMPERSONATED_CREDENTIAL_TYPE),
        )
        .headers(source_headers)
        .json(&body)
        .send()
        .await
        .map_err(|e| errors::from_http_error(e, MSG))?;

    if !response.status().is_success() {
        let err = errors::from_http_response(response, MSG).await;
        return Err(err);
    }

    let token_response = response
        .json::<GenerateAccessTokenResponse>()
        .await
        .map_err(|e| {
            let retryable = !e.is_decode();
            CredentialsError::from_source(retryable, e)
        })?;

    let parsed_dt = OffsetDateTime::parse(
        &token_response.expire_time,
        &time::format_description::well_known::Rfc3339,
    )
    .map_err(errors::non_retryable)?;

    let remaining_duration = parsed_dt - OffsetDateTime::now_utc();
    let expires_at = Instant::now() + remaining_duration.try_into().unwrap();

    let token = Token {
        token: token_response.access_token,
        token_type: "Bearer".to_string(),
        expires_at: Some(expires_at),
        metadata: None,
    };
    Ok(token)
}

#[async_trait]
impl TokenProvider for ImpersonatedTokenProvider {
    async fn token(&self) -> Result<Token> {
        let source_headers = self.source_credentials.headers(Extensions::new()).await?;
        let source_headers = match source_headers {
            CacheableResource::New { data, .. } => data,
            CacheableResource::NotModified => {
                unreachable!("requested source credentials without a caching etag")
            }
        };
        generate_access_token(
            source_headers,
            self.delegates.clone(),
            self.scopes.clone(),
            self.lifetime,
            &self.service_account_impersonation_url,
        )
        .await
    }
}

#[derive(serde::Deserialize)]
struct GenerateAccessTokenResponse {
    #[serde(rename = "accessToken")]
    access_token: String,
    #[serde(rename = "expireTime")]
    expire_time: String,
}

#[cfg(test)]
mod tests {
    use super::*;
    use crate::credentials::tests::{
        find_source_error, get_mock_auth_retry_policy, get_mock_backoff_policy,
        get_mock_retry_throttler,
    };
    use crate::errors::CredentialsError;
    use httptest::cycle;
    use httptest::{Expectation, Server, matchers::*, responders::*};
    use serde_json::json;

    type TestResult = anyhow::Result<()>;

    #[tokio::test]
    async fn test_generate_access_token_success() -> TestResult {
        let server = Server::run();
        let expire_time = (OffsetDateTime::now_utc() + time::Duration::hours(1))
            .format(&time::format_description::well_known::Rfc3339)
            .unwrap();
        server.expect(
            Expectation::matching(all_of![
                request::method_path(
                    "POST",
                    "/v1/projects/-/serviceAccounts/test-principal:generateAccessToken"
                ),
                request::headers(contains(("authorization", "Bearer test-token"))),
            ])
            .respond_with(json_encoded(json!({
                "accessToken": "test-impersonated-token",
                "expireTime": expire_time
            }))),
        );

        let mut headers = HeaderMap::new();
        headers.insert("authorization", "Bearer test-token".parse().unwrap());
        let token = generate_access_token(
            headers,
            None,
            vec!["scope".to_string()],
            DEFAULT_LIFETIME,
            &server
                .url("/v1/projects/-/serviceAccounts/test-principal:generateAccessToken")
                .to_string(),
        )
        .await?;

        assert_eq!(token.token, "test-impersonated-token");
        Ok(())
    }

    #[tokio::test]
    async fn test_generate_access_token_403() -> TestResult {
        let server = Server::run();
        server.expect(
            Expectation::matching(all_of![
                request::method_path(
                    "POST",
                    "/v1/projects/-/serviceAccounts/test-principal:generateAccessToken"
                ),
                request::headers(contains(("authorization", "Bearer test-token"))),
            ])
            .respond_with(status_code(403)),
        );

        let mut headers = HeaderMap::new();
        headers.insert("authorization", "Bearer test-token".parse().unwrap());
        let err = generate_access_token(
            headers,
            None,
            vec!["scope".to_string()],
            DEFAULT_LIFETIME,
            &server
                .url("/v1/projects/-/serviceAccounts/test-principal:generateAccessToken")
                .to_string(),
        )
        .await
        .unwrap_err();

        assert!(!err.is_transient());
        Ok(())
    }

    #[tokio::test]
    async fn test_generate_access_token_no_auth_header() -> TestResult {
        let server = Server::run();
        server.expect(
            Expectation::matching(request::method_path(
                "POST",
                "/v1/projects/-/serviceAccounts/test-principal:generateAccessToken",
            ))
            .respond_with(status_code(401)),
        );

        let err = generate_access_token(
            HeaderMap::new(),
            None,
            vec!["scope".to_string()],
            DEFAULT_LIFETIME,
            &server
                .url("/v1/projects/-/serviceAccounts/test-principal:generateAccessToken")
                .to_string(),
        )
        .await
        .unwrap_err();

        assert!(!err.is_transient());
        Ok(())
    }

    #[tokio::test]
    async fn test_impersonated_service_account() -> TestResult {
        let server = Server::run();
        server.expect(
            Expectation::matching(request::method_path("POST", "/token")).respond_with(
                json_encoded(json!({
                    "access_token": "test-user-account-token",
                    "expires_in": 3600,
                    "token_type": "Bearer",
                })),
            ),
        );
        let expire_time = (OffsetDateTime::now_utc() + time::Duration::hours(1))
            .format(&time::format_description::well_known::Rfc3339)
            .unwrap();
        server.expect(
            Expectation::matching(all_of![
                request::method_path(
                    "POST",
                    "/v1/projects/-/serviceAccounts/test-principal:generateAccessToken"
                ),
                request::headers(contains((
                    "authorization",
                    "Bearer test-user-account-token"
                ))),
                request::body(json_decoded(eq(json!({
                    "scope": ["scope1", "scope2"],
                    "lifetime": "3600s"
                }))))
            ])
            .respond_with(json_encoded(json!({
                "accessToken": "test-impersonated-token",
                "expireTime": expire_time
            }))),
        );

        let impersonated_credential = json!({
            "type": "impersonated_service_account",
            "service_account_impersonation_url": server.url("/v1/projects/-/serviceAccounts/test-principal:generateAccessToken").to_string(),
            "source_credentials": {
                "type": "authorized_user",
                "client_id": "test-client-id",
                "client_secret": "test-client-secret",
                "refresh_token": "test-refresh-token",
                "token_uri": server.url("/token").to_string()
            }
        });
        let (token_provider, _) = Builder::new(impersonated_credential)
            .with_scopes(vec!["scope1", "scope2"])
            .build_components()?;

        let token = token_provider.token().await?;
        assert_eq!(token.token, "test-impersonated-token");
        assert_eq!(token.token_type, "Bearer");

        Ok(())
    }

    #[tokio::test]
    async fn test_impersonated_service_account_default_scope() -> TestResult {
        let server = Server::run();
        server.expect(
            Expectation::matching(request::method_path("POST", "/token")).respond_with(
                json_encoded(json!({
                    "access_token": "test-user-account-token",
                    "expires_in": 3600,
                    "token_type": "Bearer",
                })),
            ),
        );
        let expire_time = (OffsetDateTime::now_utc() + time::Duration::hours(1))
            .format(&time::format_description::well_known::Rfc3339)
            .unwrap();
        server.expect(
            Expectation::matching(all_of![
                request::method_path(
                    "POST",
                    "/v1/projects/-/serviceAccounts/test-principal:generateAccessToken"
                ),
                request::headers(contains((
                    "authorization",
                    "Bearer test-user-account-token"
                ))),
                request::body(json_decoded(eq(json!({
                    "scope": [DEFAULT_SCOPE],
                    "lifetime": "3600s"
                }))))
            ])
            .respond_with(json_encoded(json!({
                "accessToken": "test-impersonated-token",
                "expireTime": expire_time
            }))),
        );

        let impersonated_credential = json!({
            "type": "impersonated_service_account",
            "service_account_impersonation_url": server.url("/v1/projects/-/serviceAccounts/test-principal:generateAccessToken").to_string(),
            "source_credentials": {
                "type": "authorized_user",
                "client_id": "test-client-id",
                "client_secret": "test-client-secret",
                "refresh_token": "test-refresh-token",
                "token_uri": server.url("/token").to_string()
            }
        });
        let (token_provider, _) = Builder::new(impersonated_credential).build_components()?;

        let token = token_provider.token().await?;
        assert_eq!(token.token, "test-impersonated-token");
        assert_eq!(token.token_type, "Bearer");

        Ok(())
    }

    #[tokio::test]
    async fn test_impersonated_service_account_with_custom_lifetime() -> TestResult {
        let server = Server::run();
        server.expect(
            Expectation::matching(request::method_path("POST", "/token")).respond_with(
                json_encoded(json!({
                    "access_token": "test-user-account-token",
                    "expires_in": 3600,
                    "token_type": "Bearer",
                })),
            ),
        );
        let expire_time = (OffsetDateTime::now_utc() + time::Duration::seconds(500))
            .format(&time::format_description::well_known::Rfc3339)
            .unwrap();
        server.expect(
            Expectation::matching(all_of![
                request::method_path(
                    "POST",
                    "/v1/projects/-/serviceAccounts/test-principal:generateAccessToken"
                ),
                request::headers(contains((
                    "authorization",
                    "Bearer test-user-account-token"
                ))),
                request::body(json_decoded(eq(json!({
                    "scope": ["scope1", "scope2"],
                    "lifetime": "3.5s"
                }))))
            ])
            .respond_with(json_encoded(json!({
                "accessToken": "test-impersonated-token",
                "expireTime": expire_time
            }))),
        );

        let impersonated_credential = json!({
            "type": "impersonated_service_account",
            "service_account_impersonation_url": server.url("/v1/projects/-/serviceAccounts/test-principal:generateAccessToken").to_string(),
            "source_credentials": {
                "type": "authorized_user",
                "client_id": "test-client-id",
                "client_secret": "test-client-secret",
                "refresh_token": "test-refresh-token",
                "token_uri": server.url("/token").to_string()
            }
        });
        let (token_provider, _) = Builder::new(impersonated_credential)
            .with_scopes(vec!["scope1", "scope2"])
            .with_lifetime(Duration::from_secs_f32(3.5))
            .build_components()?;

        let token = token_provider.token().await?;
        assert_eq!(token.token, "test-impersonated-token");

        Ok(())
    }

    #[tokio::test]
    async fn test_with_delegates() -> TestResult {
        let server = Server::run();
        server.expect(
            Expectation::matching(request::method_path("POST", "/token")).respond_with(
                json_encoded(json!({
                    "access_token": "test-user-account-token",
                    "expires_in": 3600,
                    "token_type": "Bearer",
                })),
            ),
        );
        let expire_time = (OffsetDateTime::now_utc() + time::Duration::hours(1))
            .format(&time::format_description::well_known::Rfc3339)
            .unwrap();
        server.expect(
            Expectation::matching(all_of![
                request::method_path(
                    "POST",
                    "/v1/projects/-/serviceAccounts/test-principal:generateAccessToken"
                ),
                request::headers(contains((
                    "authorization",
                    "Bearer test-user-account-token"
                ))),
                request::body(json_decoded(eq(json!({
                    "scope": [DEFAULT_SCOPE],
                    "lifetime": "3600s",
                    "delegates": ["delegate1", "delegate2"]
                }))))
            ])
            .respond_with(json_encoded(json!({
                "accessToken": "test-impersonated-token",
                "expireTime": expire_time
            }))),
        );

        let impersonated_credential = json!({
            "type": "impersonated_service_account",
            "service_account_impersonation_url": server.url("/v1/projects/-/serviceAccounts/test-principal:generateAccessToken").to_string(),
            "source_credentials": {
                "type": "authorized_user",
                "client_id": "test-client-id",
                "client_secret": "test-client-secret",
                "refresh_token": "test-refresh-token",
                "token_uri": server.url("/token").to_string()
            }
        });
        let (token_provider, _) = Builder::new(impersonated_credential)
            .with_delegates(vec!["delegate1", "delegate2"])
            .build_components()?;

        let token = token_provider.token().await?;
        assert_eq!(token.token, "test-impersonated-token");
        assert_eq!(token.token_type, "Bearer");

        Ok(())
    }

    #[tokio::test]
    async fn test_impersonated_service_account_fail() -> TestResult {
        let server = Server::run();
        server.expect(
            Expectation::matching(request::method_path("POST", "/token")).respond_with(
                json_encoded(json!({
                    "access_token": "test-user-account-token",
                    "expires_in": 3600,
                    "token_type": "Bearer",
                })),
            ),
        );
        server.expect(
            Expectation::matching(request::method_path(
                "POST",
                "/v1/projects/-/serviceAccounts/test-principal:generateAccessToken",
            ))
            .respond_with(status_code(500)),
        );

        let impersonated_credential = json!({
            "type": "impersonated_service_account",
            "service_account_impersonation_url": server.url("/v1/projects/-/serviceAccounts/test-principal:generateAccessToken").to_string(),
            "source_credentials": {
                "type": "authorized_user",
                "client_id": "test-client-id",
                "client_secret": "test-client-secret",
                "refresh_token": "test-refresh-token",
                "token_uri": server.url("/token").to_string()
            }
        });
        let (token_provider, _) = Builder::new(impersonated_credential).build_components()?;

        let err = token_provider.token().await.unwrap_err();
        let original_err = find_source_error::<CredentialsError>(&err).unwrap();
        assert!(original_err.is_transient());

        Ok(())
    }

    #[tokio::test]
    async fn debug_token_provider() {
        let source_credentials = crate::credentials::user_account::Builder::new(json!({
            "type": "authorized_user",
            "client_id": "test-client-id",
            "client_secret": "test-client-secret",
            "refresh_token": "test-refresh-token"
        }))
        .build()
        .unwrap();

        let expected = ImpersonatedTokenProvider {
            source_credentials,
            service_account_impersonation_url: "https://iamcredentials.googleapis.com/v1/projects/-/serviceAccounts/test-principal:generateAccessToken".to_string(),
            delegates: Some(vec!["delegate1".to_string()]),
            scopes: vec!["scope1".to_string()],
            lifetime: Duration::from_secs(3600),
        };
        let fmt = format!("{expected:?}");
        assert!(fmt.contains("UserCredentials"), "{fmt}");
        assert!(fmt.contains("test-client-id"), "{fmt}");
        assert!(!fmt.contains("test-client-secret"), "{fmt}");
        assert!(!fmt.contains("test-refresh-token"), "{fmt}");
        assert!(fmt.contains("https://iamcredentials.googleapis.com/v1/projects/-/serviceAccounts/test-principal:generateAccessToken"), "{fmt}");
        assert!(fmt.contains("delegate1"), "{fmt}");
        assert!(fmt.contains("scope1"), "{fmt}");
        assert!(fmt.contains("3600s"), "{fmt}");
    }

    #[test]
    fn impersonated_config_full_from_json_success() {
        let source_credentials_json = json!({
            "type": "authorized_user",
            "client_id": "test-client-id",
            "client_secret": "test-client-secret",
            "refresh_token": "test-refresh-token"
        });
        let json = json!({
            "type": "impersonated_service_account",
            "service_account_impersonation_url": "https://iamcredentials.googleapis.com/v1/projects/-/serviceAccounts/test-principal:generateAccessToken",
            "source_credentials": source_credentials_json,
            "delegates": ["delegate1"],
            "quota_project_id": "test-project-id",
            "scopes": ["scope1"],
        });

        let expected = ImpersonatedConfig {
            service_account_impersonation_url: "https://iamcredentials.googleapis.com/v1/projects/-/serviceAccounts/test-principal:generateAccessToken".to_string(),
            source_credentials: source_credentials_json,
            delegates: Some(vec!["delegate1".to_string()]),
            quota_project_id: Some("test-project-id".to_string()),
            scopes: Some(vec!["scope1".to_string()]),
        };
        let actual: ImpersonatedConfig = serde_json::from_value(json).unwrap();
        assert_eq!(actual, expected);
    }

    #[test]
    fn impersonated_config_partial_from_json_success() {
        let source_credentials_json = json!({
            "type": "authorized_user",
            "client_id": "test-client-id",
            "client_secret": "test-client-secret",
            "refresh_token": "test-refresh-token"
        });
        let json = json!({
            "type": "impersonated_service_account",
            "service_account_impersonation_url": "https://iamcredentials.googleapis.com/v1/projects/-/serviceAccounts/test-principal:generateAccessToken",
            "source_credentials": source_credentials_json
        });

        let config: ImpersonatedConfig = serde_json::from_value(json).unwrap();
        assert_eq!(
            config.service_account_impersonation_url,
            "https://iamcredentials.googleapis.com/v1/projects/-/serviceAccounts/test-principal:generateAccessToken"
        );
        assert_eq!(config.source_credentials, source_credentials_json);
        assert_eq!(config.delegates, None);
        assert_eq!(config.quota_project_id, None);
        assert_eq!(config.scopes, None);
    }

    #[tokio::test]
    async fn test_impersonated_service_account_source_fail() -> TestResult {
        #[derive(Debug)]
        struct MockSourceCredentialsFail;

        #[async_trait]
        impl CredentialsProvider for MockSourceCredentialsFail {
            async fn headers(
                &self,
                _extensions: Extensions,
            ) -> Result<CacheableResource<HeaderMap>> {
                Err(errors::non_retryable_from_str("source failed"))
            }
        }

        let source_credentials = Credentials {
            inner: Arc::new(MockSourceCredentialsFail),
        };

        let token_provider = ImpersonatedTokenProvider {
            source_credentials,
            service_account_impersonation_url: "https://iamcredentials.googleapis.com/v1/projects/-/serviceAccounts/test-principal:generateAccessToken".to_string(),
            delegates: Some(vec!["delegate1".to_string()]),
            scopes: vec!["scope1".to_string()],
            lifetime: DEFAULT_LIFETIME,
        };

        let err = token_provider.token().await.unwrap_err();
        assert!(err.to_string().contains("source failed"));

        Ok(())
    }

    #[tokio::test]
    async fn test_missing_impersonation_url_fail() {
        let source_credentials = crate::credentials::user_account::Builder::new(json!({
            "type": "authorized_user",
            "client_id": "test-client-id",
            "client_secret": "test-client-secret",
            "refresh_token": "test-refresh-token"
        }))
        .build()
        .unwrap();

        let result = Builder::from_source_credentials(source_credentials).build();
        assert!(result.is_err());
        let err = result.unwrap_err();
        assert!(err.is_parsing());
        assert!(
            err.to_string()
                .contains("`service_account_impersonation_url` is required")
        );
    }

    #[tokio::test]
    async fn test_nested_impersonated_credentials_fail() {
        let nested_impersonated = json!({
            "type": "impersonated_service_account",
            "service_account_impersonation_url": "https://iamcredentials.googleapis.com/v1/projects/-/serviceAccounts/test-principal:generateAccessToken",
            "source_credentials": {
                "type": "impersonated_service_account",
                "service_account_impersonation_url": "https://iamcredentials.googleapis.com/v1/projects/-/serviceAccounts/test-principal:generateAccessToken",
                "source_credentials": {
                    "type": "authorized_user",
                    "client_id": "test-client-id",
                    "client_secret": "test-client-secret",
                    "refresh_token": "test-refresh-token"
                }
            }
        });

        let result = Builder::new(nested_impersonated).build();
        assert!(result.is_err());
        let err = result.unwrap_err();
        assert!(err.is_parsing());
        assert!(
            err.to_string().contains(
                "source credential of type `impersonated_service_account` is not supported"
            )
        );
    }

    #[tokio::test]
    async fn test_malformed_impersonated_credentials_fail() {
        let malformed_impersonated = json!({
            "type": "impersonated_service_account",
            "service_account_impersonation_url": "https://iamcredentials.googleapis.com/v1/projects/-/serviceAccounts/test-principal:generateAccessToken",
        });

        let result = Builder::new(malformed_impersonated).build();
        assert!(result.is_err());
        let err = result.unwrap_err();
        assert!(err.is_parsing());
        assert!(
            err.to_string()
                .contains("missing field `source_credentials`")
        );
    }

    #[tokio::test]
    async fn test_invalid_source_credential_type_fail() {
        let invalid_source = json!({
            "type": "impersonated_service_account",
            "service_account_impersonation_url": "https://iamcredentials.googleapis.com/v1/projects/-/serviceAccounts/test-principal:generateAccessToken",
            "source_credentials": {
                "type": "invalid_type",
            }
        });

        let result = Builder::new(invalid_source).build();
        assert!(result.is_err());
        let err = result.unwrap_err();
        assert!(err.is_unknown_type());
    }

    #[tokio::test]
    async fn test_missing_expiry() -> TestResult {
        let server = Server::run();
        server.expect(
            Expectation::matching(request::method_path("POST", "/token")).respond_with(
                json_encoded(json!({
                    "access_token": "test-user-account-token",
                    "expires_in": 3600,
                    "token_type": "Bearer",
                })),
            ),
        );
        server.expect(
            Expectation::matching(request::method_path(
                "POST",
                "/v1/projects/-/serviceAccounts/test-principal:generateAccessToken",
            ))
            .respond_with(json_encoded(json!({
                "accessToken": "test-impersonated-token",
            }))),
        );

        let impersonated_credential = json!({
            "type": "impersonated_service_account",
            "service_account_impersonation_url": server.url("/v1/projects/-/serviceAccounts/test-principal:generateAccessToken").to_string(),
            "source_credentials": {
                "type": "authorized_user",
                "client_id": "test-client-id",
                "client_secret": "test-client-secret",
                "refresh_token": "test-refresh-token",
                "token_uri": server.url("/token").to_string()
            }
        });
        let (token_provider, _) = Builder::new(impersonated_credential).build_components()?;

        let err = token_provider.token().await.unwrap_err();
        assert!(!err.is_transient());

        Ok(())
    }

    #[tokio::test]
    async fn test_invalid_expiry_format() -> TestResult {
        let server = Server::run();
        server.expect(
            Expectation::matching(request::method_path("POST", "/token")).respond_with(
                json_encoded(json!({
                    "access_token": "test-user-account-token",
                    "expires_in": 3600,
                    "token_type": "Bearer",
                })),
            ),
        );
        server.expect(
            Expectation::matching(request::method_path(
                "POST",
                "/v1/projects/-/serviceAccounts/test-principal:generateAccessToken",
            ))
            .respond_with(json_encoded(json!({
                "accessToken": "test-impersonated-token",
                "expireTime": "invalid-format"
            }))),
        );

        let impersonated_credential = json!({
            "type": "impersonated_service_account",
            "service_account_impersonation_url": server.url("/v1/projects/-/serviceAccounts/test-principal:generateAccessToken").to_string(),
            "source_credentials": {
                "type": "authorized_user",
                "client_id": "test-client-id",
                "client_secret": "test-client-secret",
                "refresh_token": "test-refresh-token",
                "token_uri": server.url("/token").to_string()
            }
        });
        let (token_provider, _) = Builder::new(impersonated_credential).build_components()?;

        let err = token_provider.token().await.unwrap_err();
        assert!(!err.is_transient());

        Ok(())
    }

    #[tokio::test]
    async fn token_provider_malformed_response_is_nonretryable() -> TestResult {
        let server = Server::run();
        server.expect(
            Expectation::matching(request::method_path("POST", "/token")).respond_with(
                json_encoded(json!({
                    "access_token": "test-user-account-token",
                    "expires_in": 3600,
                    "token_type": "Bearer",
                })),
            ),
        );
        server.expect(
            Expectation::matching(request::method_path(
                "POST",
                "/v1/projects/-/serviceAccounts/test-principal:generateAccessToken",
            ))
            .respond_with(json_encoded(json!("bad json"))),
        );

        let impersonated_credential = json!({
            "type": "impersonated_service_account",
            "service_account_impersonation_url": server.url("/v1/projects/-/serviceAccounts/test-principal:generateAccessToken").to_string(),
            "source_credentials": {
                "type": "authorized_user",
                "client_id": "test-client-id",
                "client_secret": "test-client-secret",
                "refresh_token": "test-refresh-token",
                "token_uri": server.url("/token").to_string()
            }
        });
        let (token_provider, _) = Builder::new(impersonated_credential).build_components()?;

        let e = token_provider.token().await.err().unwrap();
        assert!(!e.is_transient(), "{e}");

        Ok(())
    }

    #[tokio::test]
    async fn token_provider_nonretryable_error() -> TestResult {
        let server = Server::run();
        server.expect(
            Expectation::matching(request::method_path("POST", "/token")).respond_with(
                json_encoded(json!({
                    "access_token": "test-user-account-token",
                    "expires_in": 3600,
                    "token_type": "Bearer",
                })),
            ),
        );
        server.expect(
            Expectation::matching(request::method_path(
                "POST",
                "/v1/projects/-/serviceAccounts/test-principal:generateAccessToken",
            ))
            .respond_with(status_code(401)),
        );

        let impersonated_credential = json!({
            "type": "impersonated_service_account",
            "service_account_impersonation_url": server.url("/v1/projects/-/serviceAccounts/test-principal:generateAccessToken").to_string(),
            "source_credentials": {
                "type": "authorized_user",
                "client_id": "test-client-id",
                "client_secret": "test-client-secret",
                "refresh_token": "test-refresh-token",
                "token_uri": server.url("/token").to_string()
            }
        });
        let (token_provider, _) = Builder::new(impersonated_credential).build_components()?;

        let err = token_provider.token().await.unwrap_err();
        assert!(!err.is_transient());

        Ok(())
    }

    #[tokio::test]
    async fn credential_full_with_quota_project_from_builder() -> TestResult {
        let server = Server::run();
        server.expect(
            Expectation::matching(request::method_path("POST", "/token")).respond_with(
                json_encoded(json!({
                    "access_token": "test-user-account-token",
                    "expires_in": 3600,
                    "token_type": "Bearer",
                })),
            ),
        );
        let expire_time = (OffsetDateTime::now_utc() + time::Duration::hours(1))
            .format(&time::format_description::well_known::Rfc3339)
            .unwrap();
        server.expect(
            Expectation::matching(request::method_path(
                "POST",
                "/v1/projects/-/serviceAccounts/test-principal:generateAccessToken",
            ))
            .respond_with(json_encoded(json!({
                "accessToken": "test-impersonated-token",
                "expireTime": expire_time
            }))),
        );

        let impersonated_credential = json!({
            "type": "impersonated_service_account",
            "service_account_impersonation_url": server.url("/v1/projects/-/serviceAccounts/test-principal:generateAccessToken").to_string(),
            "source_credentials": {
                "type": "authorized_user",
                "client_id": "test-client-id",
                "client_secret": "test-client-secret",
                "refresh_token": "test-refresh-token",
                "token_uri": server.url("/token").to_string()
            }
        });
        let creds = Builder::new(impersonated_credential)
            .with_quota_project_id("test-project")
            .build()?;

        let headers = creds.headers(Extensions::new()).await?;
        match headers {
            CacheableResource::New { data, .. } => {
                assert_eq!(data.get("x-goog-user-project").unwrap(), "test-project");
            }
            CacheableResource::NotModified => panic!("Expected new headers, but got NotModified"),
        }

        Ok(())
    }

    #[tokio::test]
    async fn access_token_credentials_success() -> TestResult {
        let server = Server::run();
        server.expect(
            Expectation::matching(request::method_path("POST", "/token")).respond_with(
                json_encoded(json!({
                    "access_token": "test-user-account-token",
                    "expires_in": 3600,
                    "token_type": "Bearer",
                })),
            ),
        );
        let expire_time = (OffsetDateTime::now_utc() + time::Duration::hours(1))
            .format(&time::format_description::well_known::Rfc3339)
            .unwrap();
        server.expect(
            Expectation::matching(request::method_path(
                "POST",
                "/v1/projects/-/serviceAccounts/test-principal:generateAccessToken",
            ))
            .respond_with(json_encoded(json!({
                "accessToken": "test-impersonated-token",
                "expireTime": expire_time
            }))),
        );

        let impersonated_credential = json!({
            "type": "impersonated_service_account",
            "service_account_impersonation_url": server.url("/v1/projects/-/serviceAccounts/test-principal:generateAccessToken").to_string(),
            "source_credentials": {
                "type": "authorized_user",
                "client_id": "test-client-id",
                "client_secret": "test-client-secret",
                "refresh_token": "test-refresh-token",
                "token_uri": server.url("/token").to_string()
            }
        });
        let creds = Builder::new(impersonated_credential).build_access_token_credentials()?;

        let access_token = creds.access_token().await?;
        assert_eq!(access_token.token, "test-impersonated-token");

        Ok(())
    }

    #[tokio::test]
    async fn test_with_target_principal() {
        let source_credentials = crate::credentials::user_account::Builder::new(json!({
            "type": "authorized_user",
            "client_id": "test-client-id",
            "client_secret": "test-client-secret",
            "refresh_token": "test-refresh-token"
        }))
        .build()
        .unwrap();

        let (token_provider, _) = Builder::from_source_credentials(source_credentials)
            .with_target_principal("test-principal@example.iam.gserviceaccount.com")
            .build_components()
            .unwrap();

        assert_eq!(
            token_provider.inner.service_account_impersonation_url,
            "https://iamcredentials.googleapis.com/v1/projects/-/serviceAccounts/test-principal@example.iam.gserviceaccount.com:generateAccessToken"
        );
    }

    #[tokio::test]
    async fn credential_full_with_quota_project_from_json() -> TestResult {
        let server = Server::run();
        server.expect(
            Expectation::matching(request::method_path("POST", "/token")).respond_with(
                json_encoded(json!({
                    "access_token": "test-user-account-token",
                    "expires_in": 3600,
                    "token_type": "Bearer",
                })),
            ),
        );
        let expire_time = (OffsetDateTime::now_utc() + time::Duration::hours(1))
            .format(&time::format_description::well_known::Rfc3339)
            .unwrap();
        server.expect(
            Expectation::matching(request::method_path(
                "POST",
                "/v1/projects/-/serviceAccounts/test-principal:generateAccessToken",
            ))
            .respond_with(json_encoded(json!({
                "accessToken": "test-impersonated-token",
                "expireTime": expire_time
            }))),
        );

        let impersonated_credential = json!({
            "type": "impersonated_service_account",
            "service_account_impersonation_url": server.url("/v1/projects/-/serviceAccounts/test-principal:generateAccessToken").to_string(),
            "source_credentials": {
                "type": "authorized_user",
                "client_id": "test-client-id",
                "client_secret": "test-client-secret",
                "refresh_token": "test-refresh-token",
                "token_uri": server.url("/token").to_string()
            },
            "quota_project_id": "test-project-from-json",
        });

        let creds = Builder::new(impersonated_credential).build()?;

        let headers = creds.headers(Extensions::new()).await?;
        match headers {
            CacheableResource::New { data, .. } => {
                assert_eq!(
                    data.get("x-goog-user-project").unwrap(),
                    "test-project-from-json"
                );
            }
            CacheableResource::NotModified => panic!("Expected new headers, but got NotModified"),
        }

        Ok(())
    }

    #[tokio::test]
    async fn test_impersonated_does_not_propagate_settings_to_source() -> TestResult {
        let server = Server::run();

        // Expectation for the source credential token request.
        // It should NOT have any scopes in the body.
        server.expect(
            Expectation::matching(all_of![
                request::method_path("POST", "/source_token"),
                request::body(json_decoded(
                    |body: &serde_json::Value| body["scopes"].is_null()
                ))
            ])
            .respond_with(json_encoded(json!({
                "access_token": "source-token",
                "expires_in": 3600,
                "token_type": "Bearer",
            }))),
        );

        let expire_time = (OffsetDateTime::now_utc() + time::Duration::hours(1))
            .format(&time::format_description::well_known::Rfc3339)
            .unwrap();

        // Expectation for the impersonation request.
        // It SHOULD have the scopes from the impersonated builder.
        server.expect(
            Expectation::matching(all_of![
                request::method_path(
                    "POST",
                    "/v1/projects/-/serviceAccounts/test-principal:generateAccessToken"
                ),
                request::headers(contains(("authorization", "Bearer source-token"))),
                request::body(json_decoded(eq(json!({
                    "scope": ["impersonated-scope"],
                    "lifetime": "3600s"
                }))))
            ])
            .respond_with(json_encoded(json!({
                "accessToken": "impersonated-token",
                "expireTime": expire_time
            }))),
        );

        let impersonated_credential = json!({
            "type": "impersonated_service_account",
            "service_account_impersonation_url": server.url("/v1/projects/-/serviceAccounts/test-principal:generateAccessToken").to_string(),
            "source_credentials": {
                "type": "authorized_user",
                "client_id": "test-client-id",
                "client_secret": "test-client-secret",
                "refresh_token": "test-refresh-token",
                "token_uri": server.url("/source_token").to_string()
            }
        });

        let creds = Builder::new(impersonated_credential)
            .with_scopes(vec!["impersonated-scope"])
            .with_quota_project_id("impersonated-quota-project")
            .build()?;

        // The quota project should be set on the final credentials object.
        let fmt = format!("{creds:?}");
        assert!(fmt.contains("impersonated-quota-project"));

        // Fetching the token will trigger the mock server expectations.
        let _token = creds.headers(Extensions::new()).await?;

        Ok(())
    }

    #[tokio::test]
    async fn test_impersonated_metrics_header() -> TestResult {
        let server = Server::run();
        server.expect(
            Expectation::matching(request::method_path("POST", "/token")).respond_with(
                json_encoded(json!({
                    "access_token": "test-user-account-token",
                    "expires_in": 3600,
                    "token_type": "Bearer",
                })),
            ),
        );
        let expire_time = (OffsetDateTime::now_utc() + time::Duration::hours(1))
            .format(&time::format_description::well_known::Rfc3339)
            .unwrap();
        server.expect(
            Expectation::matching(all_of![
                request::method_path(
                    "POST",
                    "/v1/projects/-/serviceAccounts/test-principal:generateAccessToken"
                ),
                request::headers(contains(("x-goog-api-client", matches("cred-type/imp")))),
                request::headers(contains((
                    "x-goog-api-client",
                    matches("auth-request-type/at")
                )))
            ])
            .respond_with(json_encoded(json!({
                "accessToken": "test-impersonated-token",
                "expireTime": expire_time
            }))),
        );

        let impersonated_credential = json!({
            "type": "impersonated_service_account",
            "service_account_impersonation_url": server.url("/v1/projects/-/serviceAccounts/test-principal:generateAccessToken").to_string(),
            "source_credentials": {
                "type": "authorized_user",
                "client_id": "test-client-id",
                "client_secret": "test-client-secret",
                "refresh_token": "test-refresh-token",
                "token_uri": server.url("/token").to_string()
            }
        });
        let (token_provider, _) = Builder::new(impersonated_credential).build_components()?;

        let token = token_provider.token().await?;
        assert_eq!(token.token, "test-impersonated-token");
        assert_eq!(token.token_type, "Bearer");

        Ok(())
    }

    #[tokio::test]
    async fn test_impersonated_retries_for_success() -> TestResult {
        let mut server = Server::run();
        // Source credential token endpoint
        server.expect(
            Expectation::matching(request::method_path("POST", "/token")).respond_with(
                json_encoded(json!({
                    "access_token": "test-user-account-token",
                    "expires_in": 3600,
                    "token_type": "Bearer",
                })),
            ),
        );

        let expire_time = (OffsetDateTime::now_utc() + time::Duration::hours(1))
            .format(&time::format_description::well_known::Rfc3339)
            .unwrap();

        // Impersonation endpoint
        let impersonation_path =
            "/v1/projects/-/serviceAccounts/test-principal:generateAccessToken";
        server.expect(
            Expectation::matching(request::method_path("POST", impersonation_path))
                .times(3)
                .respond_with(cycle![
                    status_code(503).body("try-again"),
                    status_code(503).body("try-again"),
                    status_code(200)
                        .append_header("Content-Type", "application/json")
                        .body(
                            json!({
                                "accessToken": "test-impersonated-token",
                                "expireTime": expire_time
                            })
                            .to_string()
                        ),
                ]),
        );

        let impersonated_credential = json!({
            "type": "impersonated_service_account",
            "service_account_impersonation_url": server.url(impersonation_path).to_string(),
            "source_credentials": {
                "type": "authorized_user",
                "client_id": "test-client-id",
                "client_secret": "test-client-secret",
                "refresh_token": "test-refresh-token",
                "token_uri": server.url("/token").to_string()
            }
        });

        let (token_provider, _) = Builder::new(impersonated_credential)
            .with_retry_policy(get_mock_auth_retry_policy(3))
            .with_backoff_policy(get_mock_backoff_policy())
            .with_retry_throttler(get_mock_retry_throttler())
            .build_components()?;

        let token = token_provider.token().await?;
        assert_eq!(token.token, "test-impersonated-token");

        server.verify_and_clear();
        Ok(())
    }

    #[tokio::test]
    async fn test_scopes_from_json() -> TestResult {
        let server = Server::run();
        server.expect(
            Expectation::matching(request::method_path("POST", "/token")).respond_with(
                json_encoded(json!({
                    "access_token": "test-user-account-token",
                    "expires_in": 3600,
                    "token_type": "Bearer",
                })),
            ),
        );
        let expire_time = (OffsetDateTime::now_utc() + time::Duration::hours(1))
            .format(&time::format_description::well_known::Rfc3339)
            .unwrap();
        server.expect(
            Expectation::matching(all_of![
                request::method_path(
                    "POST",
                    "/v1/projects/-/serviceAccounts/test-principal:generateAccessToken"
                ),
                request::body(json_decoded(eq(json!({
                    "scope": ["scope-from-json"],
                    "lifetime": "3600s"
                }))))
            ])
            .respond_with(json_encoded(json!({
                "accessToken": "test-impersonated-token",
                "expireTime": expire_time
            }))),
        );

        let impersonated_credential = json!({
            "type": "impersonated_service_account",
            "service_account_impersonation_url": server.url("/v1/projects/-/serviceAccounts/test-principal:generateAccessToken").to_string(),
            "scopes": ["scope-from-json"],
            "source_credentials": {
                "type": "authorized_user",
                "client_id": "test-client-id",
                "client_secret": "test-client-secret",
                "refresh_token": "test-refresh-token",
                "token_uri": server.url("/token").to_string()
            }
        });
        let (token_provider, _) = Builder::new(impersonated_credential).build_components()?;

        let token = token_provider.token().await?;
        assert_eq!(token.token, "test-impersonated-token");

        Ok(())
    }

    #[tokio::test]
    async fn test_with_scopes_overrides_json_scopes() -> TestResult {
        let server = Server::run();
        server.expect(
            Expectation::matching(request::method_path("POST", "/token")).respond_with(
                json_encoded(json!({
                    "access_token": "test-user-account-token",
                    "expires_in": 3600,
                    "token_type": "Bearer",
                })),
            ),
        );
        let expire_time = (OffsetDateTime::now_utc() + time::Duration::hours(1))
            .format(&time::format_description::well_known::Rfc3339)
            .unwrap();
        server.expect(
            Expectation::matching(all_of![
                request::method_path(
                    "POST",
                    "/v1/projects/-/serviceAccounts/test-principal:generateAccessToken"
                ),
                request::body(json_decoded(eq(json!({
                    "scope": ["scope-from-with-scopes"],
                    "lifetime": "3600s"
                }))))
            ])
            .respond_with(json_encoded(json!({
                "accessToken": "test-impersonated-token",
                "expireTime": expire_time
            }))),
        );

        let impersonated_credential = json!({
            "type": "impersonated_service_account",
            "service_account_impersonation_url": server.url("/v1/projects/-/serviceAccounts/test-principal:generateAccessToken").to_string(),
            "scopes": ["scope-from-json"],
            "source_credentials": {
                "type": "authorized_user",
                "client_id": "test-client-id",
                "client_secret": "test-client-secret",
                "refresh_token": "test-refresh-token",
                "token_uri": server.url("/token").to_string()
            }
        });
        let (token_provider, _) = Builder::new(impersonated_credential)
            .with_scopes(vec!["scope-from-with-scopes"])
            .build_components()?;

        let token = token_provider.token().await?;
        assert_eq!(token.token, "test-impersonated-token");

        Ok(())
    }

    #[tokio::test]
    async fn test_impersonated_does_not_retry_on_non_transient_failures() -> TestResult {
        let mut server = Server::run();
        // Source credential token endpoint
        server.expect(
            Expectation::matching(request::method_path("POST", "/token")).respond_with(
                json_encoded(json!({
                    "access_token": "test-user-account-token",
                    "expires_in": 3600,
                    "token_type": "Bearer",
                })),
            ),
        );

        // Impersonation endpoint
        let impersonation_path =
            "/v1/projects/-/serviceAccounts/test-principal:generateAccessToken";
        server.expect(
            Expectation::matching(request::method_path("POST", impersonation_path))
                .times(1)
                .respond_with(status_code(401)),
        );

        let impersonated_credential = json!({
            "type": "impersonated_service_account",
            "service_account_impersonation_url": server.url(impersonation_path).to_string(),
            "source_credentials": {
                "type": "authorized_user",
                "client_id": "test-client-id",
                "client_secret": "test-client-secret",
                "refresh_token": "test-refresh-token",
                "token_uri": server.url("/token").to_string()
            }
        });

        let (token_provider, _) = Builder::new(impersonated_credential)
            .with_retry_policy(get_mock_auth_retry_policy(3))
            .with_backoff_policy(get_mock_backoff_policy())
            .with_retry_throttler(get_mock_retry_throttler())
            .build_components()?;

        let err = token_provider.token().await.unwrap_err();
        assert!(!err.is_transient());

        server.verify_and_clear();
        Ok(())
    }

    #[cfg(google_cloud_unstable_signed_url)]
    #[tokio::test]
    async fn test_impersonated_remote_signer() -> TestResult {
        use base64::{Engine, prelude::BASE64_STANDARD};

        let server = Server::run();
        server.expect(
            Expectation::matching(request::method_path("POST", "/token"))
                .times(2..)
                .respond_with(json_encoded(json!({
                    "access_token": "test-user-account-token",
                    "expires_in": 3600,
                    "token_type": "Bearer",
                }))),
        );
        let expire_time = (OffsetDateTime::now_utc() + time::Duration::hours(1))
            .format(&time::format_description::well_known::Rfc3339)
            .unwrap();
        server.expect(
            Expectation::matching(request::method_path(
                "POST",
                "/v1/projects/-/serviceAccounts/test-principal:generateAccessToken",
            ))
            .times(2)
            .respond_with(json_encoded(json!({
                "accessToken": "test-impersonated-token",
                "expireTime": expire_time
            }))),
        );

        server.expect(
            Expectation::matching(all_of![
                request::method_path(
                    "POST",
                    "/v1/projects/-/serviceAccounts/test-principal:signBlob"
                ),
                request::headers(contains((
                    "authorization",
                    "Bearer test-impersonated-token"
                ))),
            ])
            .times(2)
            .respond_with(json_encoded(json!({
                "signedBlob": BASE64_STANDARD.encode("signed_blob"),
            }))),
        );
        let impersonation_url = server
            .url("/v1/projects/-/serviceAccounts/test-principal:generateAccessToken")
            .to_string();

        // Test builder from source credentials
        let user_credential = json!({
            "type": "authorized_user",
            "client_id": "test-client-id",
            "client_secret": "test-client-secret",
            "refresh_token": "test-refresh-token",
            "token_uri": server.url("/token").to_string()
        });
        let source_credential =
            crate::credentials::user_account::Builder::new(user_credential.clone()).build()?;
        let mut builder_from_source = Builder::from_source_credentials(source_credential)
            .with_target_principal("test-principal");
        builder_from_source.service_account_impersonation_url = Some(impersonation_url.clone());

        // Test builder from JSON
        let impersonated_credential = json!({
            "type": "impersonated_service_account",
            "service_account_impersonation_url": impersonation_url,
            "source_credentials": user_credential,
        });
        let builder_from_json = Builder::new(impersonated_credential);

        for builder in [builder_from_source, builder_from_json] {
            let iam_endpoint = server.url("").to_string().trim_end_matches('/').to_string();
            let signer = builder.build_signer_with_iam_endpoint_override(Some(iam_endpoint))?;

            let client_email = signer.client_email().await?;
            assert_eq!(client_email, "test-principal");

            let result = signer.sign(b"test").await?;
            assert_eq!(result.as_ref(), b"signed_blob");
        }

        Ok(())
    }

    #[cfg(google_cloud_unstable_signed_url)]
    #[tokio::test]
    async fn test_impersonated_sa_signer() -> TestResult {
        use crate::credentials::service_account::ServiceAccountKey;
        use crate::credentials::tests::PKCS8_PK;
        use serde_json::Value;

        let service_account = json!({
            "type": "service_account",
            "client_email": "test-client-email",
            "private_key_id": "test-private-key-id",
            "private_key": Value::from(PKCS8_PK.clone()),
            "project_id": "test-project-id",
        });
        let impersonated_credential = json!({
            "type": "impersonated_service_account",
            "service_account_impersonation_url": "https://iamcredentials.googleapis.com/v1/projects/-/serviceAccounts/test-principal:generateAccessToken",
            "source_credentials": service_account.clone(),
        });

        let signer = Builder::new(impersonated_credential).build_signer()?;

        let client_email = signer.client_email().await?;
        assert_eq!(client_email, "test-principal");

        let result = signer.sign(b"test").await?;

        let service_account_key = serde_json::from_value::<ServiceAccountKey>(service_account)?;
        let inner_signer = service_account_key.signer().unwrap();
        let inner_result = inner_signer.sign(b"test")?;
        assert_eq!(result.as_ref(), inner_result);

        Ok(())
    }

    #[cfg(google_cloud_unstable_signed_url)]
    #[tokio::test]
    async fn test_impersonated_signer_with_invalid_email() -> TestResult {
        let impersonated_credential = json!({
            "type": "impersonated_service_account",
            "service_account_impersonation_url": "http://example.com/test-principal:generateIdToken",
            "source_credentials": json!({
                "type": "service_account",
                "client_email": "test-client-email",
                "private_key_id": "test-private-key-id",
                "private_key": "test-private-key",
                "project_id": "test-project-id",
            }),
        });

        let error = Builder::new(impersonated_credential)
            .build_signer()
            .unwrap_err();

        assert!(error.is_parsing());
        assert!(
            error
                .to_string()
                .contains("invalid service account impersonation URL"),
            "error: {}",
            error
        );

        Ok(())
    }
}<|MERGE_RESOLUTION|>--- conflicted
+++ resolved
@@ -123,11 +123,7 @@
 pub(crate) const DEFAULT_LIFETIME: Duration = Duration::from_secs(3600);
 pub(crate) const MSG: &str = "failed to fetch token";
 
-<<<<<<< HEAD
-#[derive(Clone)]
-=======
 #[derive(Debug, Clone)]
->>>>>>> 07c6f2c5
 pub(crate) enum BuilderSource {
     FromJson(Value),
     FromCredentials(Credentials),
@@ -483,8 +479,6 @@
 
     #[cfg(google_cloud_unstable_signed_url)]
     pub fn build_signer(self) -> BuildResult<crate::signer::Signer> {
-<<<<<<< HEAD
-=======
         self.build_signer_with_iam_endpoint_override(None)
     }
 
@@ -494,7 +488,6 @@
         self,
         iam_endpoint: Option<String>,
     ) -> BuildResult<crate::signer::Signer> {
->>>>>>> 07c6f2c5
         let source = self.source.clone();
         match source {
             BuilderSource::FromJson(json) => {
@@ -506,11 +499,7 @@
                 let client_email =
                     extract_client_email(&components.service_account_impersonation_url)?;
                 let creds = self.build()?;
-<<<<<<< HEAD
-                let signer = crate::signer::iam::IamSigner::new(client_email, creds, None);
-=======
                 let signer = crate::signer::iam::IamSigner::new(client_email, creds, iam_endpoint);
->>>>>>> 07c6f2c5
                 Ok(crate::signer::Signer {
                     inner: Arc::new(signer),
                 })
@@ -523,11 +512,7 @@
                 let client_email =
                     extract_client_email(&components.service_account_impersonation_url)?;
                 let creds = self.build()?;
-<<<<<<< HEAD
-                let signer = crate::signer::iam::IamSigner::new(client_email, creds, None);
-=======
                 let signer = crate::signer::iam::IamSigner::new(client_email, creds, iam_endpoint);
->>>>>>> 07c6f2c5
                 Ok(crate::signer::Signer {
                     inner: Arc::new(signer),
                 })
@@ -610,12 +595,9 @@
 }
 
 #[cfg(google_cloud_unstable_signed_url)]
-<<<<<<< HEAD
-=======
 // Check if the source credentials is a service account and if so, build a signer from it.
 // Service account signers can do signing locally, which is more efficient than using the
 // remote/API based signer.
->>>>>>> 07c6f2c5
 fn build_signer_from_json(json: Value) -> BuildResult<Option<crate::signer::Signer>> {
     use crate::credentials::service_account::ServiceAccountKey;
     use crate::signer::service_account::ServiceAccountSigner;
@@ -643,16 +625,6 @@
 
 #[cfg(google_cloud_unstable_signed_url)]
 fn extract_client_email(service_account_impersonation_url: &str) -> BuildResult<String> {
-<<<<<<< HEAD
-    // TODO: better use regex to extract email ?
-    let parts: Vec<&str> = service_account_impersonation_url
-        .split("serviceAccounts/")
-        .collect();
-    let client_email = parts[1]
-        .trim_end_matches(":generateAccessToken")
-        .to_string();
-    Ok(client_email)
-=======
     let mut parts = service_account_impersonation_url.split("/serviceAccounts/");
     match (parts.nth(1), parts.next()) {
         (Some(email), None) => Ok(email.trim_end_matches(":generateAccessToken").to_string()),
@@ -660,7 +632,6 @@
             "invalid service account impersonation URL",
         )),
     }
->>>>>>> 07c6f2c5
 }
 
 pub(crate) fn build_components_from_credentials(
