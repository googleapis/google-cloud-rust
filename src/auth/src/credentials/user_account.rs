// Copyright 2024 Google LLC
//
// Licensed under the Apache License, Version 2.0 (the "License");
// you may not use this file except in compliance with the License.
// You may obtain a copy of the License at
//
//     https://www.apache.org/licenses/LICENSE-2.0
//
// Unless required by applicable law or agreed to in writing, software
// distributed under the License is distributed on an "AS IS" BASIS,
// WITHOUT WARRANTIES OR CONDITIONS OF ANY KIND, either express or implied.
// See the License for the specific language governing permissions and
// limitations under the License.

//! [User Account] Credentials type.
//!
//! User accounts represent a developer, administrator, or any other person who
//! interacts with Google APIs and services. User accounts are managed as
//! [Google Accounts], either via [Google Workspace] or [Cloud Identity].
//!
//! This module provides [Credentials] derived from user account
//! information, specifically utilizing an OAuth 2.0 refresh token.
//!
//! This module is designed for refresh tokens obtained via the standard
//! [Authorization Code grant]. Acquiring the initial refresh token (e.g., through
//! user consent) is outside the scope of this library.
//! See [RFC 6749 Section 4.1] for flow details.
//!
//! The Google Cloud client libraries for Rust will typically find and use these
//! credentials automatically if a credentials file exists in the
//! standard ADC search paths. This file is often created by running:
//! `gcloud auth application-default login`. You might instantiate these credentials
//! directly using the [`Builder`] if you need to:
//! * Load credentials from a non-standard location or source.
//! * Override the OAuth 2.0 **scopes** being requested for the access token.
//! * Override the **quota project ID** for billing and quota management.
//! * Override the **token URI** used to fetch access tokens.
//!
//! Example usage:
//!
//! ```
//! # use google_cloud_auth::credentials::user_account::Builder;
//! # use google_cloud_auth::credentials::Credentials;
//! # use google_cloud_auth::errors::CredentialsError;
//! # use http::Extensions;
//! # tokio_test::block_on(async {
//! let authorized_user = serde_json::json!({
//!     "client_id": "YOUR_CLIENT_ID.apps.googleusercontent.com", // Replace with your actual Client ID
//!     "client_secret": "YOUR_CLIENT_SECRET", // Replace with your actual Client Secret - LOAD SECURELY!
//!     "refresh_token": "YOUR_REFRESH_TOKEN", // Replace with the user's refresh token - LOAD SECURELY!
//!     "type": "authorized_user",
//!     // "quota_project_id": "your-billing-project-id", // Optional: Set if needed
//!     // "token_uri" : "test-token-uri", // Optional: Set if needed
//! });
//! let credentials: Credentials = Builder::new(authorized_user).build()?;
//! let headers = credentials.headers(Extensions::new()).await?;
//! println!("Headers: {headers:?}");
//! # Ok::<(), CredentialsError>(())
//! # });
//! ```
//!
//! [Authorization Code grant]: https://tools.ietf.org/html/rfc6749#section-1.3.1
//! [Cloud Identity]: https://cloud.google.com/identity
//! [Google Accounts]: https://myaccount.google.com/
//! [Google Workspace]: https://workspace.google.com/
//! [RFC 6749 Section 4.1]: https://datatracker.ietf.org/doc/html/rfc6749#section-4.1
//! [User Account]: https://cloud.google.com/docs/authentication#user-accounts
//! [Workforce Identity Federation]: https://cloud.google.com/iam/docs/workforce-identity-federation

use crate::credentials::dynamic::CredentialsProvider;
use crate::credentials::{Credentials, Result};
use crate::errors::{self, CredentialsError, is_retryable};
use crate::headers_util::build_bearer_headers;
use crate::token::{CachedTokenProvider, Token, TokenProvider};
use crate::token_cache::TokenCache;
use http::header::CONTENT_TYPE;
use http::{Extensions, HeaderMap, HeaderValue};
use reqwest::{Client, Method};
use serde_json::Value;
use std::sync::Arc;
use tokio::time::{Duration, Instant};

const OAUTH2_ENDPOINT: &str = "https://oauth2.googleapis.com/token";

/// A builder for constructing `user_account` [Credentials] instance.
///
/// # Example
/// ```
/// # use google_cloud_auth::credentials::user_account::Builder;
/// # tokio_test::block_on(async {
/// let authorized_user = serde_json::json!({ /* add details here */ });
/// let credentials = Builder::new(authorized_user).build();
/// })
/// ```
pub struct Builder {
    authorized_user: Value,
    scopes: Option<Vec<String>>,
    quota_project_id: Option<String>,
    token_uri: Option<String>,
}

impl Builder {
    /// Creates a new builder using `authorized_user` JSON value.
    ///
    /// The `authorized_user` JSON is typically generated when a user
    /// authenticates using the [application-default login] process.
    ///
    /// [application-default login]: https://cloud.google.com/sdk/gcloud/reference/auth/application-default/login
    pub fn new(authorized_user: Value) -> Self {
        Self {
            authorized_user,
            scopes: None,
            quota_project_id: None,
            token_uri: None,
        }
    }

    /// Sets the URI for the token endpoint used to fetch access tokens.
    ///
    /// Any value provided here overrides a `token_uri` value from the input `authorized_user` JSON.
    /// Defaults to `https://oauth2.googleapis.com/token` if not specified here or in the `authorized_user` JSON.
    ///
    /// # Example
    /// ```
    /// # use google_cloud_auth::credentials::user_account::Builder;
    /// let authorized_user = serde_json::json!({ /* add details here */ });
    /// let credentials = Builder::new(authorized_user)
    ///     .with_token_uri("https://oauth2-FOOBAR.p.googleapis.com")
    ///     .build();
    /// ```
    pub fn with_token_uri<S: Into<String>>(mut self, token_uri: S) -> Self {
        self.token_uri = Some(token_uri.into());
        self
    }

    /// Sets the [scopes] for these credentials.
    ///
    /// `scopes` define the *permissions being requested* for this specific access token
    /// when interacting with a service. For example, `https://www.googleapis.com/auth/devstorage.read_write`.
    /// IAM permissions, on the other hand, define the *underlying capabilities*
    /// the user account possesses within a system. For example, `storage.buckets.delete`.
    /// When a token generated with specific scopes is used, the request must be permitted
    /// by both the user account's underlying IAM permissions and the scopes requested
    /// for the token. Therefore, scopes act as an additional restriction on what the token
    /// can be used for.
    ///
    /// # Example
    /// ```
    /// # use google_cloud_auth::credentials::user_account::Builder;
    /// let authorized_user = serde_json::json!({ /* add details here */ });
    /// let credentials = Builder::new(authorized_user)
    ///     .with_scopes(["https://www.googleapis.com/auth/pubsub"])
    ///     .build();
    /// ```
    /// [scopes]: https://developers.google.com/identity/protocols/oauth2/scopes
    pub fn with_scopes<I, S>(mut self, scopes: I) -> Self
    where
        I: IntoIterator<Item = S>,
        S: Into<String>,
    {
        self.scopes = Some(scopes.into_iter().map(|s| s.into()).collect());
        self
    }

    /// Sets the [quota project] for these credentials.
    ///
    /// In some services, you can use an account in
    /// one project for authentication and authorization, and charge
    /// the usage to a different project. This requires that the
    /// user has `serviceusage.services.use` permissions on the quota project.
    ///
    /// Any value set here overrides a `quota_project_id` value from the
    /// input `authorized_user` JSON.
    ///
    /// # Example
    /// ```
    /// # use google_cloud_auth::credentials::user_account::Builder;
    /// let authorized_user = serde_json::json!("{ /* add details here */ }");
    /// let credentials = Builder::new(authorized_user)
    ///     .with_quota_project_id("my-project")
    ///     .build();
    /// ```
    ///
    /// [quota project]: https://cloud.google.com/docs/quotas/quota-project
    pub fn with_quota_project_id<S: Into<String>>(mut self, quota_project_id: S) -> Self {
        self.quota_project_id = Some(quota_project_id.into());
        self
    }

    /// Returns a [Credentials] instance with the configured settings.
    ///
    /// # Errors
    ///
    /// Returns a [CredentialsError] if the `authorized_user`
    /// provided to [`Builder::new`] cannot be successfully deserialized into the
    /// expected format. This typically happens if the JSON value is malformed or
    /// missing required fields. For more information, on how to generate
    /// `authorized_user` json, consult the relevant section in the
    /// [application-default credentials] guide.
    ///
    /// [application-default credentials]: https://cloud.google.com/docs/authentication/application-default-credentials
    pub fn build(self) -> Result<Credentials> {
        let authorized_user = serde_json::from_value::<AuthorizedUser>(self.authorized_user)
            .map_err(errors::non_retryable)?;
        let endpoint = self
            .token_uri
            .or(authorized_user.token_uri)
            .unwrap_or(OAUTH2_ENDPOINT.to_string());
        let quota_project_id = self.quota_project_id.or(authorized_user.quota_project_id);

        let token_provider = UserTokenProvider {
            client_id: authorized_user.client_id,
            client_secret: authorized_user.client_secret,
            refresh_token: authorized_user.refresh_token,
            endpoint,
            scopes: self.scopes.map(|scopes| scopes.join(" ")),
        };
        let token_provider = TokenCache::new(token_provider);

        Ok(Credentials {
            inner: Arc::new(UserCredentials {
                token_provider,
                quota_project_id,
            }),
        })
    }
}

#[derive(PartialEq)]
struct UserTokenProvider {
    client_id: String,
    client_secret: String,
    refresh_token: String,
    endpoint: String,
    scopes: Option<String>,
}

impl std::fmt::Debug for UserTokenProvider {
    fn fmt(&self, f: &mut std::fmt::Formatter<'_>) -> std::fmt::Result {
        f.debug_struct("UserCredentials")
            .field("client_id", &self.client_id)
            .field("client_secret", &"[censored]")
            .field("refresh_token", &"[censored]")
            .field("endpoint", &self.endpoint)
            .field("scopes", &self.scopes)
            .finish()
    }
}

#[async_trait::async_trait]
impl TokenProvider for UserTokenProvider {
    async fn token(&self) -> Result<Token> {
        let client = Client::new();

        // Make the request
        let req = Oauth2RefreshRequest {
            grant_type: RefreshGrantType::RefreshToken,
            client_id: self.client_id.clone(),
            client_secret: self.client_secret.clone(),
            refresh_token: self.refresh_token.clone(),
            scopes: self.scopes.clone(),
        };
        let header = HeaderValue::from_static("application/json");
        let builder = client
            .request(Method::POST, self.endpoint.as_str())
            .header(CONTENT_TYPE, header)
            .json(&req);
        let resp = builder.send().await.map_err(errors::retryable)?;

        // Process the response
        if !resp.status().is_success() {
            let status = resp.status();
            let body = resp
                .text()
                .await
                .map_err(|e| CredentialsError::new(is_retryable(status), e))?;
            return Err(CredentialsError::from_str(
                is_retryable(status),
                format!("Failed to fetch token. {body}"),
            ));
        }
        let response = resp.json::<Oauth2RefreshResponse>().await.map_err(|e| {
            let retryable = !e.is_decode();
            CredentialsError::new(retryable, e)
        })?;
        let token = Token {
            token: response.access_token,
            token_type: response.token_type,
            expires_at: response
                .expires_in
                .map(|d| Instant::now() + Duration::from_secs(d)),
            metadata: None,
        };
        Ok(token)
    }
}

/// Data model for a UserCredentials
///
/// See: https://cloud.google.com/docs/authentication#user-accounts
#[derive(Debug)]
pub(crate) struct UserCredentials<T>
where
    T: CachedTokenProvider,
{
    token_provider: T,
    quota_project_id: Option<String>,
}

#[async_trait::async_trait]
impl<T> CredentialsProvider for UserCredentials<T>
where
    T: CachedTokenProvider,
{
    async fn headers(&self, extensions: Extensions) -> Result<HeaderMap> {
        let token = self.token_provider.token(extensions).await?;
        build_bearer_headers(&token, &self.quota_project_id)
    }
}

#[derive(Debug, PartialEq, serde::Deserialize)]
pub(crate) struct AuthorizedUser {
    #[serde(rename = "type")]
    cred_type: String,
    client_id: String,
    client_secret: String,
    refresh_token: String,
    #[serde(skip_serializing_if = "Option::is_none")]
    token_uri: Option<String>,
    #[serde(skip_serializing_if = "Option::is_none")]
    quota_project_id: Option<String>,
}

#[derive(Clone, Debug, PartialEq, serde::Deserialize, serde::Serialize)]
enum RefreshGrantType {
    #[serde(rename = "refresh_token")]
    RefreshToken,
}

#[derive(Clone, Debug, PartialEq, serde::Deserialize, serde::Serialize)]
struct Oauth2RefreshRequest {
    grant_type: RefreshGrantType,
    client_id: String,
    client_secret: String,
    refresh_token: String,
    scopes: Option<String>,
}

#[derive(Clone, Debug, PartialEq, serde::Deserialize, serde::Serialize)]
struct Oauth2RefreshResponse {
    access_token: String,
    #[serde(skip_serializing_if = "Option::is_none")]
    scope: Option<String>,
    #[serde(skip_serializing_if = "Option::is_none")]
    expires_in: Option<u64>,
    token_type: String,
    #[serde(skip_serializing_if = "Option::is_none")]
    refresh_token: Option<String>,
}

#[cfg(test)]
mod test {
    use super::*;
    use crate::credentials::test::{get_token_from_headers, get_token_type_from_headers};
    use crate::credentials::{DEFAULT_UNIVERSE_DOMAIN, QUOTA_PROJECT_KEY};
    use crate::token::test::MockTokenProvider;
    use axum::extract::Json;
    use http::StatusCode;
    use http::header::AUTHORIZATION;
    use std::error::Error;
    use std::sync::Mutex;
    use tokio::task::JoinHandle;

    type TestResult = std::result::Result<(), Box<dyn std::error::Error>>;

    #[test]
    fn debug_token_provider() {
        let expected = UserTokenProvider {
            client_id: "test-client-id".to_string(),
            client_secret: "test-client-secret".to_string(),
            refresh_token: "test-refresh-token".to_string(),
            endpoint: OAUTH2_ENDPOINT.to_string(),
            scopes: Some("https://www.googleapis.com/auth/pubsub".to_string()),
        };
        let fmt = format!("{expected:?}");
        assert!(fmt.contains("test-client-id"), "{fmt}");
        assert!(!fmt.contains("test-client-secret"), "{fmt}");
        assert!(!fmt.contains("test-refresh-token"), "{fmt}");
        assert!(fmt.contains(OAUTH2_ENDPOINT), "{fmt}");
        assert!(
            fmt.contains("https://www.googleapis.com/auth/pubsub"),
            "{fmt}"
        );
    }

    #[test]
    fn authorized_user_full_from_json_success() {
        let json = serde_json::json!({
            "account": "",
            "client_id": "test-client-id",
            "client_secret": "test-client-secret",
            "refresh_token": "test-refresh-token",
            "type": "authorized_user",
            "universe_domain": "googleapis.com",
            "quota_project_id": "test-project",
            "token_uri" : "test-token-uri",
        });

        let expected = AuthorizedUser {
            cred_type: "authorized_user".to_string(),
            client_id: "test-client-id".to_string(),
            client_secret: "test-client-secret".to_string(),
            refresh_token: "test-refresh-token".to_string(),
            quota_project_id: Some("test-project".to_string()),
            token_uri: Some("test-token-uri".to_string()),
        };
        let actual = serde_json::from_value::<AuthorizedUser>(json).unwrap();
        assert_eq!(actual, expected);
    }

    #[test]
    fn authorized_user_partial_from_json_success() {
        let json = serde_json::json!({
            "client_id": "test-client-id",
            "client_secret": "test-client-secret",
            "refresh_token": "test-refresh-token",
            "type": "authorized_user",
        });

        let expected = AuthorizedUser {
            cred_type: "authorized_user".to_string(),
            client_id: "test-client-id".to_string(),
            client_secret: "test-client-secret".to_string(),
            refresh_token: "test-refresh-token".to_string(),
            quota_project_id: None,
            token_uri: None,
        };
        let actual = serde_json::from_value::<AuthorizedUser>(json).unwrap();
        assert_eq!(actual, expected);
    }

    #[test]
    fn authorized_user_from_json_parse_fail() {
        let json_full = serde_json::json!({
            "client_id": "test-client-id",
            "client_secret": "test-client-secret",
            "refresh_token": "test-refresh-token",
            "type": "authorized_user",
            "quota_project_id": "test-project"
        });

        for required_field in ["client_id", "client_secret", "refresh_token"] {
            let mut json = json_full.clone();
            // Remove a required field from the JSON
            json[required_field].take();
            serde_json::from_value::<AuthorizedUser>(json)
                .err()
                .unwrap();
        }
    }

    #[tokio::test]
    async fn default_universe_domain_success() {
        let mock = TokenCache::new(MockTokenProvider::new());

        let uc = UserCredentials {
            token_provider: mock,
            quota_project_id: None,
        };
        assert_eq!(uc.universe_domain().await.unwrap(), DEFAULT_UNIVERSE_DOMAIN);
    }

    #[tokio::test]
    async fn headers_success() {
        let token = Token {
            token: "test-token".to_string(),
            token_type: "Bearer".to_string(),
            expires_at: None,
            metadata: None,
        };

        let mut mock = MockTokenProvider::new();
        mock.expect_token().times(1).return_once(|| Ok(token));

        let uc = UserCredentials {
            token_provider: TokenCache::new(mock),
            quota_project_id: None,
        };

        let headers = uc.headers(Extensions::new()).await.unwrap();
        let token = headers.get(AUTHORIZATION).unwrap();

        assert_eq!(headers.len(), 1, "{headers:?}");
        assert_eq!(token, HeaderValue::from_static("Bearer test-token"));
        assert!(token.is_sensitive());
    }

    #[tokio::test]
    async fn headers_failure() {
        let mut mock = MockTokenProvider::new();
        mock.expect_token()
            .times(1)
            .return_once(|| Err(errors::non_retryable_from_str("fail")));

        let uc = UserCredentials {
            token_provider: TokenCache::new(mock),
            quota_project_id: None,
        };
        assert!(uc.headers(Extensions::new()).await.is_err());
    }

    #[tokio::test]
    async fn headers_with_quota_project_success() {
        let token = Token {
            token: "test-token".to_string(),
            token_type: "Bearer".to_string(),
            expires_at: None,
            metadata: None,
        };

        let mut mock = MockTokenProvider::new();
        mock.expect_token().times(1).return_once(|| Ok(token));

        let uc = UserCredentials {
            token_provider: TokenCache::new(mock),
            quota_project_id: Some("test-project".to_string()),
        };

        let headers = uc.headers(Extensions::new()).await.unwrap();
        let token = headers.get(AUTHORIZATION).unwrap();
        let quota_project_header = headers.get(QUOTA_PROJECT_KEY).unwrap();

        assert_eq!(headers.len(), 2, "{headers:?}");
        assert_eq!(token, HeaderValue::from_static("Bearer test-token"));
        assert!(token.is_sensitive());
        assert_eq!(
            quota_project_header,
            HeaderValue::from_static("test-project")
        );
        assert!(!quota_project_header.is_sensitive());
    }

    #[test]
    fn oauth2_request_serde() {
        let request = Oauth2RefreshRequest {
            grant_type: RefreshGrantType::RefreshToken,
            client_id: "test-client-id".to_string(),
            client_secret: "test-client-secret".to_string(),
            refresh_token: "test-refresh-token".to_string(),
            scopes: Some("scope1 scope2".to_string()),
        };

        let json = serde_json::to_value(&request).unwrap();
        let expected = serde_json::json!({
            "grant_type": "refresh_token",
            "client_id": "test-client-id",
            "client_secret": "test-client-secret",
            "refresh_token": "test-refresh-token",
            "scopes": "scope1 scope2",
        });
        assert_eq!(json, expected);
        let roundtrip = serde_json::from_value::<Oauth2RefreshRequest>(json).unwrap();
        assert_eq!(request, roundtrip);
    }

    #[test]
    fn oauth2_response_serde_full() {
        let response = Oauth2RefreshResponse {
            access_token: "test-access-token".to_string(),
            scope: Some("scope1 scope2".to_string()),
            expires_in: Some(3600),
            token_type: "test-token-type".to_string(),
            refresh_token: Some("test-refresh-token".to_string()),
        };

        let json = serde_json::to_value(&response).unwrap();
        let expected = serde_json::json!({
            "access_token": "test-access-token",
            "scope": "scope1 scope2",
            "expires_in": 3600,
            "token_type": "test-token-type",
            "refresh_token": "test-refresh-token"
        });
        assert_eq!(json, expected);
        let roundtrip = serde_json::from_value::<Oauth2RefreshResponse>(json).unwrap();
        assert_eq!(response, roundtrip);
    }

    #[test]
    fn oauth2_response_serde_partial() {
        let response = Oauth2RefreshResponse {
            access_token: "test-access-token".to_string(),
            scope: None,
            expires_in: None,
            token_type: "test-token-type".to_string(),
            refresh_token: None,
        };

        let json = serde_json::to_value(&response).unwrap();
        let expected = serde_json::json!({
            "access_token": "test-access-token",
            "token_type": "test-token-type",
        });
        assert_eq!(json, expected);
        let roundtrip = serde_json::from_value::<Oauth2RefreshResponse>(json).unwrap();
        assert_eq!(response, roundtrip);
    }

    // Starts a server running locally. Returns an (endpoint, handler) pair.
    async fn start(
        response_code: StatusCode,
        response_body: Value,
        call_count: Arc<Mutex<i32>>,
    ) -> (String, JoinHandle<()>) {
        let code = response_code;
        let body = response_body.clone();
        let handler = move |req| async move { handle_token_factory(code, body, call_count)(req) };
        let app = axum::Router::new().route("/token", axum::routing::post(handler));
        let listener = tokio::net::TcpListener::bind("127.0.0.1:0").await.unwrap();
        let addr = listener.local_addr().unwrap();
        let server = tokio::spawn(async {
            axum::serve(listener, app).await.unwrap();
        });

        (
            format!("http://{}:{}/token", addr.ip(), addr.port()),
            server,
        )
    }

    // Creates a handler that
    // - verifies fields in an Oauth2RefreshRequest
    // - returns a pre-canned HTTP response
    fn handle_token_factory(
        response_code: StatusCode,
        response_body: Value,
        call_count: Arc<std::sync::Mutex<i32>>,
    ) -> impl Fn(Json<Oauth2RefreshRequest>) -> (StatusCode, String) {
        move |request: Json<Oauth2RefreshRequest>| -> (StatusCode, String) {
            let mut count = call_count.lock().unwrap();
            *count += 1;
            assert_eq!(request.client_id, "test-client-id");
            assert_eq!(request.client_secret, "test-client-secret");
            assert_eq!(request.refresh_token, "test-refresh-token");
            assert_eq!(request.grant_type, RefreshGrantType::RefreshToken);
            assert_eq!(
                request.scopes,
                response_body["scope"].as_str().map(|s| s.to_owned())
            );

            (response_code, response_body.to_string())
        }
    }

    #[tokio::test(start_paused = true)]
    async fn token_provider_full() -> TestResult {
        let now = std::time::Instant::now();
        let response = Oauth2RefreshResponse {
            access_token: "test-access-token".to_string(),
            expires_in: Some(3600),
            refresh_token: Some("test-refresh-token".to_string()),
            scope: Some("scope1 scope2".to_string()),
            token_type: "test-token-type".to_string(),
        };
        let response_body = serde_json::to_value(&response).unwrap();
        let (endpoint, _server) =
            start(StatusCode::OK, response_body, Arc::new(Mutex::new(0))).await;
        println!("endpoint = {endpoint}");

<<<<<<< HEAD
        let tp = UserTokenProvider {
            client_id: "test-client-id".to_string(),
            client_secret: "test-client-secret".to_string(),
            refresh_token: "test-refresh-token".to_string(),
            endpoint: endpoint,
            scopes: Some("scope1 scope2".to_string()),
        };
        let now = Instant::now();
        let token = tp.token().await?;
=======
        let authorized_user = serde_json::json!({
            "client_id": "test-client-id",
            "client_secret": "test-client-secret",
            "refresh_token": "test-refresh-token",
            "type": "authorized_user",
            "token_uri": endpoint,
        });
        let cred = Builder::new(authorized_user)
            .with_scopes(vec!["scope1", "scope2"])
            .build()?;

        let token = cred.token(Extensions::new()).await?;
>>>>>>> 509dfe01
        assert_eq!(token.token, "test-access-token");
        assert_eq!(token.token_type, "test-token-type");
        assert!(
            token
                .expires_at
                .is_some_and(|d| d == now + Duration::from_secs(3600)),
            "now: {:?}, expires_at: {:?}",
            now,
            token.expires_at
        );

        Ok(())
    }

    #[tokio::test(flavor = "multi_thread", worker_threads = 2)]
    async fn credential_full_with_quota_project() -> TestResult {
        let response = Oauth2RefreshResponse {
            access_token: "test-access-token".to_string(),
            expires_in: Some(3600),
            refresh_token: Some("test-refresh-token".to_string()),
            scope: None,
            token_type: "test-token-type".to_string(),
        };
        let response_body = serde_json::to_value(&response).unwrap();
        let (endpoint, _server) =
            start(StatusCode::OK, response_body, Arc::new(Mutex::new(0))).await;
        println!("endpoint = {endpoint}");

        let authorized_user = serde_json::json!({
            "client_id": "test-client-id",
            "client_secret": "test-client-secret",
            "refresh_token": "test-refresh-token",
            "type": "authorized_user",
            "token_uri": endpoint,
        });
        let cred = Builder::new(authorized_user)
            .with_quota_project_id("test-project")
            .build()?;

        let headers = cred.headers(Extensions::new()).await.unwrap();
        let token = headers.get(AUTHORIZATION).unwrap();
        let quota_project_header = headers.get(QUOTA_PROJECT_KEY).unwrap();

        assert_eq!(headers.len(), 2, "{headers:?}");
        assert_eq!(
            token,
            HeaderValue::from_static("test-token-type test-access-token")
        );
        assert!(token.is_sensitive());
        assert_eq!(
            quota_project_header,
            HeaderValue::from_static("test-project")
        );
        assert!(!quota_project_header.is_sensitive());

        Ok(())
    }

    #[tokio::test(flavor = "multi_thread", worker_threads = 2)]
    async fn creds_from_json_custom_uri_with_caching() -> TestResult {
        let response = Oauth2RefreshResponse {
            access_token: "test-access-token".to_string(),
            expires_in: Some(3600),
            refresh_token: Some("test-refresh-token".to_string()),
            scope: Some("scope1 scope2".to_string()),
            token_type: "test-token-type".to_string(),
        };
        let response_body = serde_json::to_value(&response).unwrap();
        let call_count = Arc::new(Mutex::new(0));
        let (endpoint, _server) = start(StatusCode::OK, response_body, call_count.clone()).await;
        println!("endpoint = {endpoint}");

        let json = serde_json::json!({
            "client_id": "test-client-id",
            "client_secret": "test-client-secret",
            "refresh_token": "test-refresh-token",
            "type": "authorized_user",
            "universe_domain": "googleapis.com",
            "quota_project_id": "test-project",
            "token_uri": endpoint,
        });

        let cred = Builder::new(json)
            .with_scopes(vec!["scope1", "scope2"])
            .build()?;

        let token = get_token_from_headers(&cred.headers(Extensions::new()).await?);
        assert_eq!(token, "test-access-token");

        let token = get_token_from_headers(&cred.headers(Extensions::new()).await?);
        assert_eq!(token, "test-access-token");

        // Test that the inner token provider was called only
        // once even though token was called twice.
        assert_eq!(*call_count.lock().unwrap(), 1);

        Ok(())
    }

    #[tokio::test(flavor = "multi_thread", worker_threads = 2)]
    async fn credential_provider_partial() -> TestResult {
        let response = Oauth2RefreshResponse {
            access_token: "test-access-token".to_string(),
            expires_in: None,
            refresh_token: None,
            scope: None,
            token_type: "test-token-type".to_string(),
        };
        let response_body = serde_json::to_value(&response).unwrap();
        let (endpoint, _server) =
            start(StatusCode::OK, response_body, Arc::new(Mutex::new(0))).await;
        println!("endpoint = {endpoint}");

        let authorized_user = serde_json::json!({
            "client_id": "test-client-id",
            "client_secret": "test-client-secret",
            "refresh_token": "test-refresh-token",
            "type": "authorized_user",
            "token_uri": endpoint});

        let uc = Builder::new(authorized_user).build()?;
        let headers = uc.headers(Extensions::new()).await?;
        assert_eq!(get_token_from_headers(&headers), "test-access-token");
        assert_eq!(get_token_type_from_headers(&headers), "test-token-type");

        Ok(())
    }

    #[tokio::test(flavor = "multi_thread", worker_threads = 2)]
    async fn credential_provider_with_token_uri() -> TestResult {
        let response = Oauth2RefreshResponse {
            access_token: "test-access-token".to_string(),
            expires_in: None,
            refresh_token: None,
            scope: None,
            token_type: "test-token-type".to_string(),
        };
        let response_body = serde_json::to_value(&response).unwrap();
        let (endpoint, _server) =
            start(StatusCode::OK, response_body, Arc::new(Mutex::new(0))).await;
        println!("endpoint = {endpoint}");

        let authorized_user = serde_json::json!({
            "client_id": "test-client-id",
            "client_secret": "test-client-secret",
            "refresh_token": "test-refresh-token",
            "type": "authorized_user",
            "token_uri": "test-endpoint"});

        let uc = Builder::new(authorized_user)
            .with_token_uri(endpoint)
            .build()?;
        let headers = uc.headers(Extensions::new()).await?;
        assert_eq!(get_token_from_headers(&headers), "test-access-token");
        assert_eq!(get_token_type_from_headers(&headers), "test-token-type");

        Ok(())
    }

    #[tokio::test(flavor = "multi_thread", worker_threads = 2)]
    async fn credential_provider_with_scopes() -> TestResult {
        let response = Oauth2RefreshResponse {
            access_token: "test-access-token".to_string(),
            expires_in: None,
            refresh_token: None,
            scope: Some("scope1 scope2".to_string()),
            token_type: "test-token-type".to_string(),
        };
        let response_body = serde_json::to_value(&response).unwrap();
        let (endpoint, _server) =
            start(StatusCode::OK, response_body, Arc::new(Mutex::new(0))).await;
        println!("endpoint = {endpoint}");

        let authorized_user = serde_json::json!({
            "client_id": "test-client-id",
            "client_secret": "test-client-secret",
            "refresh_token": "test-refresh-token",
            "type": "authorized_user",
            "token_uri": "test-endpoint"});

        let uc = Builder::new(authorized_user)
            .with_token_uri(endpoint)
            .with_scopes(vec!["scope1", "scope2"])
            .build()?;
        let headers = uc.headers(Extensions::new()).await?;
        assert_eq!(get_token_from_headers(&headers), "test-access-token");
        assert_eq!(get_token_type_from_headers(&headers), "test-token-type");

        Ok(())
    }

    #[tokio::test(flavor = "multi_thread", worker_threads = 2)]
    async fn credential_provider_retryable_error() -> TestResult {
        let (endpoint, _server) = start(
            StatusCode::SERVICE_UNAVAILABLE,
            serde_json::to_value("try again".to_string())?,
            Arc::new(Mutex::new(0)),
        )
        .await;
        println!("endpoint = {endpoint}");

        let authorized_user = serde_json::json!({
            "client_id": "test-client-id",
            "client_secret": "test-client-secret",
            "refresh_token": "test-refresh-token",
            "type": "authorized_user",
            "token_uri": endpoint});

        let uc = Builder::new(authorized_user).build()?;
        let e = uc.headers(Extensions::new()).await.err().unwrap();
        assert!(e.is_retryable(), "{e}");
        assert!(e.source().unwrap().to_string().contains("try again"), "{e}");

        Ok(())
    }

    #[tokio::test(flavor = "multi_thread", worker_threads = 2)]
    async fn token_provider_nonretryable_error() -> TestResult {
        let (endpoint, _server) = start(
            StatusCode::UNAUTHORIZED,
            serde_json::to_value("epic fail".to_string())?,
            Arc::new(Mutex::new(0)),
        )
        .await;
        println!("endpoint = {endpoint}");

        let authorized_user = serde_json::json!({
            "client_id": "test-client-id",
            "client_secret": "test-client-secret",
            "refresh_token": "test-refresh-token",
            "type": "authorized_user",
            "token_uri": endpoint});

        let uc = Builder::new(authorized_user).build()?;
        let e = uc.headers(Extensions::new()).await.err().unwrap();
        assert!(!e.is_retryable(), "{e}");
        assert!(e.source().unwrap().to_string().contains("epic fail"), "{e}");

        Ok(())
    }

    #[tokio::test(flavor = "multi_thread", worker_threads = 2)]
    async fn token_provider_malformed_response_is_nonretryable() -> TestResult {
        let (endpoint, _server) = start(
            StatusCode::OK,
            serde_json::to_value("bad json".to_string())?,
            Arc::new(Mutex::new(0)),
        )
        .await;
        println!("endpoint = {endpoint}");

        let authorized_user = serde_json::json!({
            "client_id": "test-client-id",
            "client_secret": "test-client-secret",
            "refresh_token": "test-refresh-token",
            "type": "authorized_user",
            "token_uri": endpoint});

        let uc = Builder::new(authorized_user).build()?;
        let e = uc.headers(Extensions::new()).await.err().unwrap();
        assert!(!e.is_retryable(), "{e}");

        Ok(())
    }

    #[tokio::test(flavor = "multi_thread", worker_threads = 2)]
    async fn builder_malformed_authorized_json_nonretryable() -> TestResult {
        let authorized_user = serde_json::json!({
        "client_secret": "test-client-secret",
        "refresh_token": "test-refresh-token",
        "type": "authorized_user",
        });

        let e = Builder::new(authorized_user).build().unwrap_err();
        assert!(!e.is_retryable(), "{e}");

        Ok(())
    }
}<|MERGE_RESOLUTION|>--- conflicted
+++ resolved
@@ -667,7 +667,6 @@
             start(StatusCode::OK, response_body, Arc::new(Mutex::new(0))).await;
         println!("endpoint = {endpoint}");
 
-<<<<<<< HEAD
         let tp = UserTokenProvider {
             client_id: "test-client-id".to_string(),
             client_secret: "test-client-secret".to_string(),
@@ -677,20 +676,6 @@
         };
         let now = Instant::now();
         let token = tp.token().await?;
-=======
-        let authorized_user = serde_json::json!({
-            "client_id": "test-client-id",
-            "client_secret": "test-client-secret",
-            "refresh_token": "test-refresh-token",
-            "type": "authorized_user",
-            "token_uri": endpoint,
-        });
-        let cred = Builder::new(authorized_user)
-            .with_scopes(vec!["scope1", "scope2"])
-            .build()?;
-
-        let token = cred.token(Extensions::new()).await?;
->>>>>>> 509dfe01
         assert_eq!(token.token, "test-access-token");
         assert_eq!(token.token_type, "test-token-type");
         assert!(
