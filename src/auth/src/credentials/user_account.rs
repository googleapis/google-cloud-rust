--- conflicted
+++ resolved
@@ -353,10 +353,7 @@
     source: UserTokenSource,
 }
 
-<<<<<<< HEAD
-=======
 #[allow(dead_code)]
->>>>>>> 75126501
 #[derive(PartialEq)]
 enum UserTokenSource {
     IdToken,
@@ -428,13 +425,7 @@
 
 const MSG: &str = "failed to refresh user access token";
 const MISSING_ID_TOKEN_MSG: &str = "UserCredentials can obtain an id token only when authenticated through \
-<<<<<<< HEAD
-gcloud running 'gcloud auth login --update-adc' or 'gcloud auth application-default \
-login'. The latter form would not work for Cloud Run, but would still generate an \
-id token.";
-=======
 gcloud running 'gcloud auth application-default login`";
->>>>>>> 75126501
 
 /// Data model for a UserCredentials
 ///
@@ -501,20 +492,6 @@
     refresh_token: Option<String>,
 }
 
-<<<<<<< HEAD
-pub mod idtoken {
-    //! Credentials for authenticating with [ID tokens] from a [user account].
-    //!
-    //! This module provides a builder for creating [`IDTokenCredentials`] from
-    //! authorized user credentials, which are typically obtained by running
-    //! `gcloud auth application-default login`.
-    //!
-    //! These credentials can be used to authenticate with Google Cloud services
-    //! that require ID tokens for authentication, such as Cloud Run or Cloud Functions.
-    //!
-    //! [ID tokens]: https://cloud.google.com/docs/authentication/token-types#identity-tokens
-    //! [user account]: https://cloud.google.com/docs/authentication#user-accounts
-=======
 #[allow(dead_code)]
 pub(crate) mod idtoken {
     /// Credentials for authenticating with [ID tokens] from a [user account].
@@ -531,7 +508,6 @@
     /// [ID tokens]: https://cloud.google.com/docs/authentication/token-types#identity-tokens
     /// [user account]: https://cloud.google.com/docs/authentication#user-accounts
     /// [Service to Service Authentication]: https://cloud.google.com/run/docs/authenticating/service-to-service
->>>>>>> 75126501
     use crate::build_errors::Error as BuilderError;
     use crate::constants::OAUTH2_TOKEN_SERVER_URL;
     use crate::{
@@ -542,10 +518,6 @@
         },
         token::TokenProvider,
     };
-<<<<<<< HEAD
-
-=======
->>>>>>> 75126501
     use async_trait::async_trait;
     use serde_json::Value;
     use std::sync::Arc;
@@ -568,31 +540,7 @@
         }
     }
 
-<<<<<<< HEAD
-    /// A builder for constructing [`IDTokenCredentials`] instances that fetch ID tokens using
-    /// user accounts.
-    ///
-    /// # Example
-    ///
-    /// ```
-    /// # use google_cloud_auth::credentials::user_account::idtoken::Builder;
-    /// # use google_cloud_auth::credentials::idtoken::{IDTokenCredentials, dynamic::IDTokenCredentialsProvider};
-    /// # tokio_test::block_on(async {
-    /// let authorized_user = serde_json::json!({
-    ///     "client_id": "YOUR_CLIENT_ID.apps.googleusercontent.com",
-    ///     "client_secret": "YOUR_CLIENT_SECRET",
-    ///     "refresh_token": "YOUR_REFRESH_TOKEN",
-    ///     "type": "authorized_user"
-    /// });
-    /// let credentials = Builder::new(authorized_user).build()?;
-    /// let id_token = credentials.id_token().await?;
-    /// println!("ID Token: {}", id_token);
-    /// # Ok::<(), anyhow::Error>(())
-    /// # });
-    /// ```
-=======
     /// A builder for [`IDTokenCredentials`] instances backed by user account credentials.
->>>>>>> 75126501
     pub struct Builder {
         authorized_user: Value,
         token_uri: Option<String>,
@@ -605,11 +553,6 @@
         /// The `authorized_user` JSON is typically generated when a user
         /// authenticates using the [application-default login] process.
         ///
-<<<<<<< HEAD
-        /// The `target_audience` is not supported for user credentials.
-        ///
-=======
->>>>>>> 75126501
         /// [application-default login]: https://cloud.google.com/sdk/gcloud/reference/auth/application-default/login
         pub fn new(authorized_user: Value) -> Self {
             Self {
@@ -622,27 +565,6 @@
         ///
         /// Any value provided here overrides a `token_uri` value from the input `authorized_user` JSON.
         /// Defaults to `https://oauth2.googleapis.com/token` if not specified here or in the `authorized_user` JSON.
-<<<<<<< HEAD
-        ///
-        /// # Example
-        /// ```
-        /// # use google_cloud_auth::credentials::user_account::idtoken::Builder;
-        /// # use google_cloud_auth::credentials::idtoken::{IDTokenCredentials, dynamic::IDTokenCredentialsProvider};
-        /// # tokio_test::block_on(async {
-        /// let authorized_user = serde_json::json!({
-        ///     "client_id": "YOUR_CLIENT_ID.apps.googleusercontent.com",
-        ///     "client_secret": "YOUR_CLIENT_SECRET",
-        ///     "refresh_token": "YOUR_REFRESH_TOKEN",
-        ///     "type": "authorized_user"
-        /// });
-        /// let credentials = Builder::new(authorized_user)
-        ///     .with_token_uri("https://oauth2.example.com/token")
-        ///     .build()?;
-        /// # Ok::<(), anyhow::Error>(())
-        /// # });
-        /// ```
-=======
->>>>>>> 75126501
         pub fn with_token_uri<S: Into<String>>(mut self, token_uri: S) -> Self {
             self.token_uri = Some(token_uri.into());
             self
