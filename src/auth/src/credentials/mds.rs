// Copyright 2024 Google LLC
//
// Licensed under the Apache License, Version 2.0 (the "License");
// you may not use this file except in compliance with the License.
// You may obtain a copy of the License at
//
//     https://www.apache.org/licenses/LICENSE-2.0
//
// Unless required by applicable law or agreed to in writing, software
// distributed under the License is distributed on an "AS IS" BASIS,
// WITHOUT WARRANTIES OR CONDITIONS OF ANY KIND, either express or implied.
// See the License for the specific language governing permissions and
// limitations under the License.

//! [Metadata Service] Credentials type.
//!
//! Google Cloud environments such as [Google Compute Engine (GCE)][gce-link],
//! [Google Kubernetes Engine (GKE)][gke-link], or [Cloud Run] provide a metadata service.
//! This is a local service to the VM (or pod) which (as the name implies) provides
//! metadata information about the VM. The service also provides access
//! tokens associated with the [default service account] for the corresponding
//! VM.
//!
//! The default host name of the metadata service is `metadata.google.internal`.
//! If you would like to use a different hostname, you can set it using the
//! `GCE_METADATA_HOST` environment variable.
//!
//! You can use this access token to securely authenticate with Google Cloud,
//! without having to download secrets or other credentials. The types in this
//! module allow you to retrieve these access tokens, and can be used with
//! the Google Cloud client libraries for Rust.
//!
//! ## Example: Creating credentials with a custom quota project
//!
//! ```
//! # use google_cloud_auth::credentials::mds::Builder;
//! # use google_cloud_auth::credentials::Credentials;
//! # use http::Extensions;
//! # tokio_test::block_on(async {
//! let credentials: Credentials = Builder::default()
//!     .with_quota_project_id("my-quota-project")
//!     .build()?;
//! let headers = credentials.headers(Extensions::new()).await?;
//! println!("Headers: {headers:?}");
//! # Ok::<(), anyhow::Error>(())
//! # });
//! ```
//!
//! ## Example: Creating credentials with custom retry behavior
//!
//! ```
//! # use google_cloud_auth::credentials::mds::Builder;
//! # use google_cloud_auth::credentials::Credentials;
//! # use http::Extensions;
//! # use std::time::Duration;
//! # tokio_test::block_on(async {
//! use gax::retry_policy::{AlwaysRetry, RetryPolicyExt};
//! use gax::exponential_backoff::ExponentialBackoff;
//! let backoff = ExponentialBackoff::default();
//! let credentials: Credentials = Builder::default()
//!     .with_retry_policy(AlwaysRetry.with_attempt_limit(3))
//!     .with_backoff_policy(backoff)
//!     .build()?;
//! let headers = credentials.headers(Extensions::new()).await?;
//! println!("Headers: {headers:?}");
//! # Ok::<(), anyhow::Error>(())
//! # });
//! ```
//!
//! [Application Default Credentials]: https://cloud.google.com/docs/authentication/application-default-credentials
//! [Cloud Run]: https://cloud.google.com/run
//! [default service account]: https://cloud.google.com/iam/docs/service-account-types#default
//! [gce-link]: https://cloud.google.com/products/compute
//! [gke-link]: https://cloud.google.com/kubernetes-engine
//! [Metadata Service]: https://cloud.google.com/compute/docs/metadata/overview

use crate::credentials::dynamic::CredentialsProvider;
use crate::credentials::{CacheableResource, Credentials};
use crate::errors::CredentialsError;
use crate::headers_util::build_cacheable_headers;
use crate::retry::{Builder as RetryTokenProviderBuilder, TokenProviderWithRetry};
use crate::token::{CachedTokenProvider, Token, TokenProvider};
use crate::token_cache::TokenCache;
use crate::{BuildResult, Result};
use async_trait::async_trait;
use bon::Builder;
use gax::backoff_policy::BackoffPolicyArg;
use gax::retry_policy::RetryPolicyArg;
use gax::retry_throttler::RetryThrottlerArg;
use http::{Extensions, HeaderMap, HeaderValue};
use reqwest::Client;
use std::default::Default;
use std::sync::Arc;
use std::time::Duration;
use tokio::time::Instant;

const METADATA_FLAVOR_VALUE: &str = "Google";
const METADATA_FLAVOR: &str = "metadata-flavor";
const METADATA_ROOT: &str = "http://metadata.google.internal";
const MDS_DEFAULT_URI: &str = "/computeMetadata/v1/instance/service-accounts/default";
const GCE_METADATA_HOST_ENV_VAR: &str = "GCE_METADATA_HOST";
// TODO(#2235) - Improve this message by talking about retries when really running with MDS
const MDS_NOT_FOUND_ERROR: &str = concat!(
    "Could not fetch an auth token to authenticate with Google Cloud. ",
    "The most common reason for this problem is that you are not running in a Google Cloud Environment ",
    "and you have not configured local credentials for development and testing. ",
    "To setup local credentials, run `gcloud auth application-default login`. ",
    "More information on how to authenticate client libraries can be found at https://cloud.google.com/docs/authentication/client-libraries"
);

#[derive(Debug)]
struct MDSCredentials<T>
where
    T: CachedTokenProvider,
{
    quota_project_id: Option<String>,
    token_provider: T,
}

/// Creates [Credentials] instances backed by the [Metadata Service].
///
/// While the Google Cloud client libraries for Rust default to credentials
/// backed by the metadata service, some applications may need to:
/// * Customize the metadata service credentials in some way
/// * Bypass the [Application Default Credentials] lookup and only
///   use the metadata server credentials
/// * Use the credentials directly outside the client libraries
///
/// [Application Default Credentials]: https://cloud.google.com/docs/authentication/application-default-credentials
/// [Metadata Service]: https://cloud.google.com/compute/docs/metadata/overview
#[derive(Debug, Default)]
pub struct Builder {
    endpoint: Option<String>,
    quota_project_id: Option<String>,
    scopes: Option<Vec<String>>,
    created_by_adc: bool,
    retry_builder: RetryTokenProviderBuilder,
}

impl Builder {
    /// Sets the endpoint for this credentials.
    ///
    /// A trailing slash is significant, so specify the base URL without a trailing  
    /// slash. If not set, the credentials use `http://metadata.google.internal`.
    ///
    /// # Example
    /// ```
    /// # use google_cloud_auth::credentials::mds::Builder;
    /// # tokio_test::block_on(async {
    /// let credentials = Builder::default()
    ///     .with_endpoint("https://metadata.google.foobar")
    ///     .build();
    /// # });
    /// ```
    pub fn with_endpoint<S: Into<String>>(mut self, endpoint: S) -> Self {
        self.endpoint = Some(endpoint.into());
        self
    }

    /// Set the [quota project] for this credentials.
    ///
    /// In some services, you can use a service account in
    /// one project for authentication and authorization, and charge
    /// the usage to a different project. This may require that the
    /// service account has `serviceusage.services.use` permissions on the quota project.
    ///
    /// [quota project]: https://cloud.google.com/docs/quotas/quota-project
    pub fn with_quota_project_id<S: Into<String>>(mut self, quota_project_id: S) -> Self {
        self.quota_project_id = Some(quota_project_id.into());
        self
    }

    /// Sets the [scopes] for this credentials.
    ///
    /// Metadata server issues tokens based on the requested scopes.
    /// If no scopes are specified, the credentials defaults to all
    /// scopes configured for the [default service account] on the instance.
    ///
    /// [default service account]: https://cloud.google.com/iam/docs/service-account-types#default
    /// [scopes]: https://developers.google.com/identity/protocols/oauth2/scopes
    pub fn with_scopes<I, S>(mut self, scopes: I) -> Self
    where
        I: IntoIterator<Item = S>,
        S: Into<String>,
    {
        self.scopes = Some(scopes.into_iter().map(|s| s.into()).collect());
        self
    }

    /// Configure the retry policy for fetching tokens.
    ///
    /// The retry policy controls how to handle retries, and sets limits on
    /// the number of attempts or the total time spent retrying.
    ///
    /// ```
    /// # use google_cloud_auth::credentials::mds::Builder;
    /// # tokio_test::block_on(async {
    /// use gax::retry_policy::{AlwaysRetry, RetryPolicyExt};
    /// let credentials = Builder::default()
    ///     .with_retry_policy(AlwaysRetry.with_attempt_limit(3))
    ///     .build();
    /// # });
    /// ```
    pub fn with_retry_policy<V: Into<RetryPolicyArg>>(mut self, v: V) -> Self {
        self.retry_builder = self.retry_builder.with_retry_policy(v.into());
        self
    }

    /// Configure the retry backoff policy.
    ///
    /// The backoff policy controls how long to wait in between retry attempts.
    ///
    /// ```
    /// # use google_cloud_auth::credentials::mds::Builder;
    /// # use std::time::Duration;
    /// # tokio_test::block_on(async {
    /// use gax::exponential_backoff::ExponentialBackoff;
    /// let policy = ExponentialBackoff::default();
    /// let credentials = Builder::default()
    ///     .with_backoff_policy(policy)
    ///     .build();
    /// # });
    /// ```
    pub fn with_backoff_policy<V: Into<BackoffPolicyArg>>(mut self, v: V) -> Self {
        self.retry_builder = self.retry_builder.with_backoff_policy(v.into());
        self
    }

    /// Configure the retry throttler.
    ///
    /// Advanced applications may want to configure a retry throttler to
    /// [Address Cascading Failures] and when [Handling Overload] conditions.
    /// The authentication library throttles its retry loop, using a policy to
    /// control the throttling algorithm. Use this method to fine tune or
    /// customize the default retry throttler.
    ///
    /// [Handling Overload]: https://sre.google/sre-book/handling-overload/
    /// [Address Cascading Failures]: https://sre.google/sre-book/addressing-cascading-failures/
    ///
    /// ```
    /// # use google_cloud_auth::credentials::mds::Builder;
    /// # tokio_test::block_on(async {
    /// use gax::retry_throttler::AdaptiveThrottler;
    /// let credentials = Builder::default()
    ///     .with_retry_throttler(AdaptiveThrottler::default())
    ///     .build();
    /// # });
    /// ```
    pub fn with_retry_throttler<V: Into<RetryThrottlerArg>>(mut self, v: V) -> Self {
        self.retry_builder = self.retry_builder.with_retry_throttler(v.into());
        self
    }

    // This method is used to build mds credentials from ADC
    pub(crate) fn from_adc() -> Self {
        Self {
            created_by_adc: true,
            ..Default::default()
        }
    }

    fn build_token_provider(self) -> TokenProviderWithRetry<MDSAccessTokenProvider> {
        let final_endpoint: String;
        let endpoint_overridden: bool;

        // Determine the endpoint and whether it was overridden
        if let Ok(host_from_env) = std::env::var(GCE_METADATA_HOST_ENV_VAR) {
            // Check GCE_METADATA_HOST environment variable first
            final_endpoint = format!("http://{host_from_env}");
            endpoint_overridden = true;
        } else if let Some(builder_endpoint) = self.endpoint {
            // Else, check if an endpoint was provided to the mds::Builder
            final_endpoint = builder_endpoint;
            endpoint_overridden = true;
        } else {
            // Else, use the default metadata root
            final_endpoint = METADATA_ROOT.to_string();
            endpoint_overridden = false;
        };

        let tp = MDSAccessTokenProvider::builder()
            .endpoint(final_endpoint)
            .maybe_scopes(self.scopes)
            .endpoint_overridden(endpoint_overridden)
            .created_by_adc(self.created_by_adc)
            .build();
        self.retry_builder.build(tp)
    }

    /// Returns a [Credentials] instance with the configured settings.
    pub fn build(self) -> BuildResult<Credentials> {
        let mdsc = MDSCredentials {
            quota_project_id: self.quota_project_id.clone(),
            token_provider: TokenCache::new(self.build_token_provider()),
        };
        Ok(Credentials {
            inner: Arc::new(mdsc),
        })
    }
}

#[async_trait::async_trait]
impl<T> CredentialsProvider for MDSCredentials<T>
where
    T: CachedTokenProvider,
{
    async fn headers(&self, extensions: Extensions) -> Result<CacheableResource<HeaderMap>> {
        let cached_token = self.token_provider.token(extensions).await?;
        build_cacheable_headers(&cached_token, &self.quota_project_id)
    }
}

#[derive(Clone, Debug, PartialEq, serde::Deserialize, serde::Serialize)]
struct MDSTokenResponse {
    access_token: String,
    #[serde(skip_serializing_if = "Option::is_none")]
    expires_in: Option<u64>,
    token_type: String,
}

#[derive(Debug, Clone, Default, Builder)]
struct MDSAccessTokenProvider {
    #[builder(into)]
    scopes: Option<Vec<String>>,
    #[builder(into)]
    endpoint: String,
    endpoint_overridden: bool,
    created_by_adc: bool,
}

impl MDSAccessTokenProvider {
    // During ADC, if no credentials are found in the well-known location and the GOOGLE_APPLICATION_CREDENTIALS
    // environment variable is not set, we default to MDS credentials without checking if the code is really
    // running in an environment with MDS. To help users who got to this state because of lack of credentials
    // setup on their machines, we provide a detailed error message to them talking about local setup and other
    // auth mechanisms available to them.
    // If the endpoint is overridden, even if ADC was used to create the MDS credentials, we do not give a detailed
    // error message because they deliberately wanted to use an MDS.
    fn error_message(&self) -> &str {
        if self.use_adc_message() {
            MDS_NOT_FOUND_ERROR
        } else {
            "failed to fetch token"
        }
    }

    fn use_adc_message(&self) -> bool {
        self.created_by_adc && !self.endpoint_overridden
    }
}

#[async_trait]
impl TokenProvider for MDSAccessTokenProvider {
    async fn token(&self) -> Result<Token> {
        let client = Client::new();
        let request = client
            .get(format!("{}{}/token", self.endpoint, MDS_DEFAULT_URI))
            .header(
                METADATA_FLAVOR,
                HeaderValue::from_static(METADATA_FLAVOR_VALUE),
            );
        // Use the `scopes` option if set, otherwise let the MDS use the default
        // scopes.
        let scopes = self.scopes.as_ref().map(|v| v.join(","));
        let request = scopes
            .into_iter()
            .fold(request, |r, s| r.query(&[("scopes", s)]));

        // If the connection to MDS was not successful, it is useful to retry when really
        // running on MDS environments and not useful if there is no MDS. We will mark the error
        // as retryable and let the retry policy determine whether to retry or not. Whenever we
        // define a default retry policy, we can skip retrying this case.
        let response = request
            .send()
            .await
            .map_err(|e| crate::errors::from_http_error(e, self.error_message()))?;
        // Process the response
        if !response.status().is_success() {
            let err = crate::errors::from_http_response(response, self.error_message()).await;
            return Err(err);
        }
        let response = response.json::<MDSTokenResponse>().await.map_err(|e| {
            // Decoding errors are not transient. Typically they indicate a badly
            // configured MDS endpoint, or DNS redirecting the request to a random
            // server, e.g., ISPs that redirect unknown services to HTTP.
            CredentialsError::from_source(!e.is_decode(), e)
        })?;
        let token = Token {
            token: response.access_token,
            token_type: response.token_type,
            expires_at: response
                .expires_in
                .map(|d| Instant::now() + Duration::from_secs(d)),
            metadata: None,
        };
        Ok(token)
    }
}

<<<<<<< HEAD
=======
#[cfg(google_cloud_unstable_id_token)]
>>>>>>> e38600bb
pub mod idtoken {
    //! Types for fetching ID tokens from the metadata service.
    use super::{
        GCE_METADATA_HOST_ENV_VAR, MDS_DEFAULT_URI, METADATA_FLAVOR, METADATA_FLAVOR_VALUE,
        METADATA_ROOT,
    };
    use crate::Result;
    use crate::credentials::CacheableResource;
    use crate::errors::CredentialsError;
    use crate::token::{CachedTokenProvider, Token, TokenProvider};
    use crate::token_cache::TokenCache;
    use crate::{
        BuildResult,
        credentials::idtoken::dynamic::IDTokenCredentialsProvider,
        credentials::idtoken::{IDTokenCredentials, parse_id_token_from_str},
    };
    use async_trait::async_trait;
    use http::{Extensions, HeaderValue};
    use reqwest::Client;
    use std::sync::Arc;

    #[derive(Debug)]
    pub(crate) struct MDSCredentials<T>
    where
        T: CachedTokenProvider,
    {
        token_provider: T,
    }

    #[async_trait]
    impl<T> IDTokenCredentialsProvider for MDSCredentials<T>
    where
        T: CachedTokenProvider,
    {
        async fn id_token(&self) -> Result<String> {
            let cached_token = self.token_provider.token(Extensions::new()).await?;
            match cached_token {
                CacheableResource::New { data, .. } => Ok(data.token),
                CacheableResource::NotModified => {
                    Err(CredentialsError::from_msg(false, "failed to fetch token"))
                }
            }
        }
    }

    /// Creates [`IDTokenCredentials`] instances that fetch ID tokens from the
    /// metadata service.
    #[derive(Debug, Default)]
    pub struct Builder {
        endpoint: Option<String>,
        format: Option<String>,
        licenses: Option<String>,
        target_audience: String,
    }

    impl Builder {
        /// Creates a new `Builder`.
        ///
        /// The `target_audience` is a required parameter that specifies the
        /// intended audience of the ID token. This is typically the URL of the
        /// service that will be receiving the token.
        pub fn new<S: Into<String>>(target_audience: S) -> Self {
            Builder {
                format: None,
                endpoint: None,
                licenses: None,
                target_audience: target_audience.into(),
            }
        }

        /// Sets the endpoint for this credentials.
        ///
        /// A trailing slash is significant, so specify the base URL without a trailing  
        /// slash. If not set, the credentials use `http://metadata.google.internal`.
        pub fn with_endpoint<S: Into<String>>(mut self, endpoint: S) -> Self {
            self.endpoint = Some(endpoint.into());
            self
        }

        /// Sets the [format] of the token.
        ///
        /// Specifies whether or not the project and instance details are included in the payload.
        /// Specify `full` to include this information in the payload or `standard` to omit the information
        /// from the payload. The default value is `standard`.
        ///
        /// [format]: https://cloud.google.com/compute/docs/instances/verifying-instance-identity#token_format
        pub fn with_format<S: Into<String>>(mut self, format: S) -> Self {
            self.format = Some(format.into());
            self
        }

        /// Whether to include the [license codes] of the instance in the token.
        ///
        /// Specify `true` to include this information or `false` to omit this information from the payload.
        /// The default value is `false`. Has no effect unless format is `full`.
        ///
        /// [license codes]: https://cloud.google.com/compute/docs/reference/rest/v1/images/get#body.Image.FIELDS.license_code
        pub fn with_licenses(mut self, licenses: bool) -> Self {
            self.licenses = if licenses {
                Some("TRUE".to_string())
            } else {
                Some("FALSE".to_string())
            };
            self
        }

        fn build_token_provider(self) -> MDSTokenProvider {
            let final_endpoint: String;

            // Determine the endpoint and whether it was overridden
            if let Ok(host_from_env) = std::env::var(GCE_METADATA_HOST_ENV_VAR) {
                // Check GCE_METADATA_HOST environment variable first
                final_endpoint = format!("http://{host_from_env}");
            } else if let Some(builder_endpoint) = self.endpoint {
                // Else, check if an endpoint was provided to the mds::Builder
                final_endpoint = builder_endpoint;
            } else {
                // Else, use the default metadata root
                final_endpoint = METADATA_ROOT.to_string();
            };

            MDSTokenProvider {
                format: self.format,
                licenses: self.licenses,
                endpoint: final_endpoint,
                target_audience: self.target_audience,
            }
        }

        /// Returns an [`IDTokenCredentials`] instance with the configured
        /// settings.
        pub fn build(self) -> BuildResult<IDTokenCredentials> {
            let creds = MDSCredentials {
                token_provider: TokenCache::new(self.build_token_provider()),
            };
            Ok(IDTokenCredentials {
                inner: Arc::new(creds),
            })
        }
    }

    #[derive(Debug, Clone, Default)]
    struct MDSTokenProvider {
        endpoint: String,
        format: Option<String>,
        licenses: Option<String>,
        target_audience: String,
    }

    #[async_trait]
    impl TokenProvider for MDSTokenProvider {
        async fn token(&self) -> Result<Token> {
            let client = Client::new();
            let audience = self.target_audience.clone();
            let request = client
                .get(format!("{}{}/identity", self.endpoint, MDS_DEFAULT_URI))
                .header(
                    METADATA_FLAVOR,
                    HeaderValue::from_static(METADATA_FLAVOR_VALUE),
                )
                .query(&[("audience", audience)]);
            let request = self.format.iter().fold(request, |builder, format| {
                builder.query(&[("format", format)])
            });
            let request = self.licenses.iter().fold(request, |builder, licenses| {
                builder.query(&[("licenses", licenses)])
            });

            let response = request
                .send()
                .await
                .map_err(|e| crate::errors::from_http_error(e, "failed to fetch token"))?;

            if !response.status().is_success() {
                let err =
                    crate::errors::from_http_response(response, "failed to fetch token").await;
                return Err(err);
            }

            let token = response
                .text()
                .await
                .map_err(|e| CredentialsError::from_source(!e.is_decode(), e))?;

            parse_id_token_from_str(token)
        }
    }
}

#[cfg(test)]
mod tests {
    use super::*;
    use crate::credentials::DEFAULT_UNIVERSE_DOMAIN;
    use crate::credentials::QUOTA_PROJECT_KEY;
    use crate::credentials::tests::{
        find_source_error, get_headers_from_cache, get_mock_auth_retry_policy,
        get_mock_backoff_policy, get_mock_retry_throttler, get_token_from_headers,
        get_token_type_from_headers,
    };
    use crate::errors;
    use crate::errors::CredentialsError;
    use crate::token::tests::MockTokenProvider;
    use http::HeaderValue;
    use http::header::AUTHORIZATION;
    use httptest::cycle;
    use httptest::matchers::{all_of, contains, request, url_decoded};
    use httptest::responders::{json_encoded, status_code};
    use httptest::{Expectation, Server};
    use reqwest::StatusCode;
    use scoped_env::ScopedEnv;
    use serial_test::{parallel, serial};
    use std::error::Error;
    use test_case::test_case;
    use url::Url;

    type TestResult = anyhow::Result<()>;

    #[tokio::test]
    #[parallel]
    async fn test_mds_retries_on_transient_failures() -> TestResult {
        let mut server = Server::run();
        server.expect(
            Expectation::matching(request::path(format!("{MDS_DEFAULT_URI}/token")))
                .times(3)
                .respond_with(status_code(503)),
        );

        let provider = Builder::default()
            .with_endpoint(format!("http://{}", server.addr()))
            .with_retry_policy(get_mock_auth_retry_policy(3))
            .with_backoff_policy(get_mock_backoff_policy())
            .with_retry_throttler(get_mock_retry_throttler())
            .build_token_provider();

        let err = provider.token().await.unwrap_err();
        assert!(!err.is_transient());
        server.verify_and_clear();
        Ok(())
    }

    #[tokio::test]
    #[parallel]
    async fn test_mds_does_not_retry_on_non_transient_failures() -> TestResult {
        let mut server = Server::run();
        server.expect(
            Expectation::matching(request::path(format!("{MDS_DEFAULT_URI}/token")))
                .times(1)
                .respond_with(status_code(401)),
        );

        let provider = Builder::default()
            .with_endpoint(format!("http://{}", server.addr()))
            .with_retry_policy(get_mock_auth_retry_policy(1))
            .with_backoff_policy(get_mock_backoff_policy())
            .with_retry_throttler(get_mock_retry_throttler())
            .build_token_provider();

        let err = provider.token().await.unwrap_err();
        assert!(!err.is_transient());
        server.verify_and_clear();
        Ok(())
    }

    #[tokio::test]
    #[parallel]
    async fn test_mds_retries_for_success() -> TestResult {
        let mut server = Server::run();
        let response = MDSTokenResponse {
            access_token: "test-access-token".to_string(),
            expires_in: Some(3600),
            token_type: "test-token-type".to_string(),
        };

        server.expect(
            Expectation::matching(request::path(format!("{MDS_DEFAULT_URI}/token")))
                .times(3)
                .respond_with(cycle![
                    status_code(503).body("try-again"),
                    status_code(503).body("try-again"),
                    status_code(200)
                        .append_header("Content-Type", "application/json")
                        .body(serde_json::to_string(&response).unwrap()),
                ]),
        );

        let provider = Builder::default()
            .with_endpoint(format!("http://{}", server.addr()))
            .with_retry_policy(get_mock_auth_retry_policy(3))
            .with_backoff_policy(get_mock_backoff_policy())
            .with_retry_throttler(get_mock_retry_throttler())
            .build_token_provider();

        let token = provider.token().await?;
        assert_eq!(token.token, "test-access-token");

        server.verify_and_clear();
        Ok(())
    }

    #[test]
    fn validate_default_endpoint_urls() {
        let default_endpoint_address = Url::parse(&format!("{METADATA_ROOT}{MDS_DEFAULT_URI}"));
        assert!(default_endpoint_address.is_ok());

        let token_endpoint_address = Url::parse(&format!("{METADATA_ROOT}{MDS_DEFAULT_URI}/token"));
        assert!(token_endpoint_address.is_ok());
    }

    #[tokio::test]
    async fn headers_success() -> TestResult {
        let token = Token {
            token: "test-token".to_string(),
            token_type: "Bearer".to_string(),
            expires_at: None,
            metadata: None,
        };

        let mut mock = MockTokenProvider::new();
        mock.expect_token().times(1).return_once(|| Ok(token));

        let mdsc = MDSCredentials {
            quota_project_id: None,
            token_provider: TokenCache::new(mock),
        };

        let mut extensions = Extensions::new();
        let cached_headers = mdsc.headers(extensions.clone()).await.unwrap();
        let (headers, entity_tag) = match cached_headers {
            CacheableResource::New { entity_tag, data } => (data, entity_tag),
            CacheableResource::NotModified => unreachable!("expecting new headers"),
        };
        let token = headers.get(AUTHORIZATION).unwrap();
        assert_eq!(headers.len(), 1, "{headers:?}");
        assert_eq!(token, HeaderValue::from_static("Bearer test-token"));
        assert!(token.is_sensitive());

        extensions.insert(entity_tag);

        let cached_headers = mdsc.headers(extensions).await?;

        match cached_headers {
            CacheableResource::New { .. } => unreachable!("expecting new headers"),
            CacheableResource::NotModified => CacheableResource::<HeaderMap>::NotModified,
        };
        Ok(())
    }

    #[tokio::test]
    async fn headers_failure() {
        let mut mock = MockTokenProvider::new();
        mock.expect_token()
            .times(1)
            .return_once(|| Err(errors::non_retryable_from_str("fail")));

        let mdsc = MDSCredentials {
            quota_project_id: None,
            token_provider: TokenCache::new(mock),
        };
        assert!(mdsc.headers(Extensions::new()).await.is_err());
    }

    #[test]
    fn error_message_with_adc() {
        let provider = MDSAccessTokenProvider::builder()
            .endpoint("http://127.0.0.1")
            .created_by_adc(true)
            .endpoint_overridden(false)
            .build();

        let want = MDS_NOT_FOUND_ERROR;
        let got = provider.error_message();
        assert!(got.contains(want), "{got}, {provider:?}");
    }

    #[test_case(false, false)]
    #[test_case(false, true)]
    #[test_case(true, true)]
    fn error_message_without_adc(adc: bool, overridden: bool) {
        let provider = MDSAccessTokenProvider::builder()
            .endpoint("http://127.0.0.1")
            .created_by_adc(adc)
            .endpoint_overridden(overridden)
            .build();

        let not_want = MDS_NOT_FOUND_ERROR;
        let got = provider.error_message();
        assert!(!got.contains(not_want), "{got}, {provider:?}");
    }

    #[tokio::test]
    #[serial]
    async fn adc_no_mds() -> TestResult {
        let Err(err) = Builder::from_adc().build_token_provider().token().await else {
            // The environment has an MDS, skip the test.
            return Ok(());
        };

        let original_err = find_source_error::<CredentialsError>(&err).unwrap();
        assert!(
            original_err.to_string().contains("application-default"),
            "display={err}, debug={err:?}"
        );

        Ok(())
    }

    #[tokio::test]
    #[serial]
    async fn adc_overridden_mds() -> TestResult {
        let _e = ScopedEnv::set(super::GCE_METADATA_HOST_ENV_VAR, "metadata.overridden");

        let err = Builder::from_adc()
            .build_token_provider()
            .token()
            .await
            .unwrap_err();

        let _e = ScopedEnv::remove(super::GCE_METADATA_HOST_ENV_VAR);

        let original_err = find_source_error::<CredentialsError>(&err).unwrap();
        assert!(original_err.is_transient());
        assert!(
            !original_err.to_string().contains("application-default"),
            "display={err}, debug={err:?}"
        );
        let source = find_source_error::<reqwest::Error>(&err);
        assert!(matches!(source, Some(e) if e.status().is_none()), "{err:?}");

        Ok(())
    }

    #[tokio::test]
    #[serial]
    async fn builder_no_mds() -> TestResult {
        let Err(e) = Builder::default().build_token_provider().token().await else {
            // The environment has an MDS, skip the test.
            return Ok(());
        };

        let original_err = find_source_error::<CredentialsError>(&e).unwrap();
        assert!(
            !format!("{:?}", original_err.source()).contains("application-default"),
            "{e:?}"
        );

        Ok(())
    }

    #[tokio::test]
    #[serial]
    async fn test_gce_metadata_host_env_var() -> TestResult {
        let server = Server::run();
        let scopes = ["scope1", "scope2"];
        let response = MDSTokenResponse {
            access_token: "test-access-token".to_string(),
            expires_in: Some(3600),
            token_type: "test-token-type".to_string(),
        };
        server.expect(
            Expectation::matching(all_of![
                request::path(format!("{MDS_DEFAULT_URI}/token")),
                request::query(url_decoded(contains(("scopes", scopes.join(",")))))
            ])
            .respond_with(json_encoded(response)),
        );

        let addr = server.addr().to_string();
        let _e = ScopedEnv::set(super::GCE_METADATA_HOST_ENV_VAR, &addr);
        let mdsc = Builder::default()
            .with_scopes(["scope1", "scope2"])
            .build()
            .unwrap();
        let headers = mdsc.headers(Extensions::new()).await.unwrap();
        let _e = ScopedEnv::remove(super::GCE_METADATA_HOST_ENV_VAR);

        assert_eq!(
            get_token_from_headers(headers).unwrap(),
            "test-access-token"
        );
        Ok(())
    }

    #[tokio::test]
    #[parallel]
    async fn headers_success_with_quota_project() -> TestResult {
        let server = Server::run();
        let scopes = ["scope1", "scope2"];
        let response = MDSTokenResponse {
            access_token: "test-access-token".to_string(),
            expires_in: Some(3600),
            token_type: "test-token-type".to_string(),
        };
        server.expect(
            Expectation::matching(all_of![
                request::path(format!("{MDS_DEFAULT_URI}/token")),
                request::query(url_decoded(contains(("scopes", scopes.join(",")))))
            ])
            .respond_with(json_encoded(response)),
        );

        let mdsc = Builder::default()
            .with_scopes(["scope1", "scope2"])
            .with_endpoint(format!("http://{}", server.addr()))
            .with_quota_project_id("test-project")
            .build()?;

        let headers = get_headers_from_cache(mdsc.headers(Extensions::new()).await.unwrap())?;
        let token = headers.get(AUTHORIZATION).unwrap();
        let quota_project = headers.get(QUOTA_PROJECT_KEY).unwrap();

        assert_eq!(headers.len(), 2, "{headers:?}");
        assert_eq!(
            token,
            HeaderValue::from_static("test-token-type test-access-token")
        );
        assert!(token.is_sensitive());
        assert_eq!(quota_project, HeaderValue::from_static("test-project"));
        assert!(!quota_project.is_sensitive());

        Ok(())
    }

    #[tokio::test(flavor = "multi_thread", worker_threads = 2)]
    #[parallel]
    async fn token_caching() -> TestResult {
        let mut server = Server::run();
        let scopes = vec!["scope1".to_string()];
        let response = MDSTokenResponse {
            access_token: "test-access-token".to_string(),
            expires_in: Some(3600),
            token_type: "test-token-type".to_string(),
        };
        server.expect(
            Expectation::matching(all_of![
                request::path(format!("{MDS_DEFAULT_URI}/token")),
                request::query(url_decoded(contains(("scopes", scopes.join(",")))))
            ])
            .times(1)
            .respond_with(json_encoded(response)),
        );

        let mdsc = Builder::default()
            .with_scopes(scopes)
            .with_endpoint(format!("http://{}", server.addr()))
            .build()?;
        let headers = mdsc.headers(Extensions::new()).await?;
        assert_eq!(
            get_token_from_headers(headers).unwrap(),
            "test-access-token"
        );
        let headers = mdsc.headers(Extensions::new()).await?;
        assert_eq!(
            get_token_from_headers(headers).unwrap(),
            "test-access-token"
        );

        // validate that the inner token provider is called only once
        server.verify_and_clear();

        Ok(())
    }

    #[tokio::test(start_paused = true)]
    #[parallel]
    async fn token_provider_full() -> TestResult {
        let server = Server::run();
        let scopes = vec!["scope1".to_string()];
        let response = MDSTokenResponse {
            access_token: "test-access-token".to_string(),
            expires_in: Some(3600),
            token_type: "test-token-type".to_string(),
        };
        server.expect(
            Expectation::matching(all_of![
                request::path(format!("{MDS_DEFAULT_URI}/token")),
                request::query(url_decoded(contains(("scopes", scopes.join(",")))))
            ])
            .respond_with(json_encoded(response)),
        );

        let token = Builder::default()
            .with_endpoint(format!("http://{}", server.addr()))
            .with_scopes(scopes)
            .build_token_provider()
            .token()
            .await?;

        let now = tokio::time::Instant::now();
        assert_eq!(token.token, "test-access-token");
        assert_eq!(token.token_type, "test-token-type");
        assert!(
            token
                .expires_at
                .is_some_and(|d| d >= now + Duration::from_secs(3600))
        );

        Ok(())
    }

    #[tokio::test(start_paused = true)]
    #[parallel]
    async fn token_provider_full_no_scopes() -> TestResult {
        let server = Server::run();
        let response = MDSTokenResponse {
            access_token: "test-access-token".to_string(),
            expires_in: Some(3600),
            token_type: "test-token-type".to_string(),
        };
        server.expect(
            Expectation::matching(request::path(format!("{MDS_DEFAULT_URI}/token")))
                .respond_with(json_encoded(response)),
        );

        let token = Builder::default()
            .with_endpoint(format!("http://{}", server.addr()))
            .build_token_provider()
            .token()
            .await?;

        let now = Instant::now();
        assert_eq!(token.token, "test-access-token");
        assert_eq!(token.token_type, "test-token-type");
        assert!(
            token
                .expires_at
                .is_some_and(|d| d == now + Duration::from_secs(3600))
        );

        Ok(())
    }

    #[tokio::test(flavor = "multi_thread", worker_threads = 2)]
    #[parallel]
    async fn credential_provider_full() -> TestResult {
        let server = Server::run();
        let scopes = vec!["scope1".to_string()];
        let response = MDSTokenResponse {
            access_token: "test-access-token".to_string(),
            expires_in: None,
            token_type: "test-token-type".to_string(),
        };
        server.expect(
            Expectation::matching(all_of![
                request::path(format!("{MDS_DEFAULT_URI}/token")),
                request::query(url_decoded(contains(("scopes", scopes.join(",")))))
            ])
            .respond_with(json_encoded(response)),
        );

        let mdsc = Builder::default()
            .with_endpoint(format!("http://{}", server.addr()))
            .with_scopes(scopes)
            .build()?;
        let headers = mdsc.headers(Extensions::new()).await?;
        assert_eq!(
            get_token_from_headers(headers.clone()).unwrap(),
            "test-access-token"
        );
        assert_eq!(
            get_token_type_from_headers(headers).unwrap(),
            "test-token-type"
        );

        Ok(())
    }

    #[tokio::test(flavor = "multi_thread", worker_threads = 2)]
    #[parallel]
    async fn credentials_headers_retryable_error() -> TestResult {
        let server = Server::run();
        let scopes = vec!["scope1".to_string()];
        server.expect(
            Expectation::matching(all_of![
                request::path(format!("{MDS_DEFAULT_URI}/token")),
                request::query(url_decoded(contains(("scopes", scopes.join(",")))))
            ])
            .respond_with(status_code(503)),
        );

        let mdsc = Builder::default()
            .with_endpoint(format!("http://{}", server.addr()))
            .with_scopes(scopes)
            .build()?;
        let err = mdsc.headers(Extensions::new()).await.unwrap_err();
        let original_err = find_source_error::<CredentialsError>(&err).unwrap();
        assert!(original_err.is_transient());
        let source = find_source_error::<reqwest::Error>(&err);
        assert!(
            matches!(source, Some(e) if e.status() == Some(StatusCode::SERVICE_UNAVAILABLE)),
            "{err:?}"
        );

        Ok(())
    }

    #[tokio::test(flavor = "multi_thread", worker_threads = 2)]
    #[parallel]
    async fn credentials_headers_nonretryable_error() -> TestResult {
        let server = Server::run();
        let scopes = vec!["scope1".to_string()];
        server.expect(
            Expectation::matching(all_of![
                request::path(format!("{MDS_DEFAULT_URI}/token")),
                request::query(url_decoded(contains(("scopes", scopes.join(",")))))
            ])
            .respond_with(status_code(401)),
        );

        let mdsc = Builder::default()
            .with_endpoint(format!("http://{}", server.addr()))
            .with_scopes(scopes)
            .build()?;

        let err = mdsc.headers(Extensions::new()).await.unwrap_err();
        let original_err = find_source_error::<CredentialsError>(&err).unwrap();
        assert!(!original_err.is_transient());
        let source = find_source_error::<reqwest::Error>(&err);
        assert!(
            matches!(source, Some(e) if e.status() == Some(StatusCode::UNAUTHORIZED)),
            "{err:?}"
        );

        Ok(())
    }

    #[tokio::test(flavor = "multi_thread", worker_threads = 2)]
    #[parallel]
    async fn credentials_headers_malformed_response_is_nonretryable() -> TestResult {
        let server = Server::run();
        let scopes = vec!["scope1".to_string()];
        server.expect(
            Expectation::matching(all_of![
                request::path(format!("{MDS_DEFAULT_URI}/token")),
                request::query(url_decoded(contains(("scopes", scopes.join(",")))))
            ])
            .respond_with(json_encoded("bad json")),
        );

        let mdsc = Builder::default()
            .with_endpoint(format!("http://{}", server.addr()))
            .with_scopes(scopes)
            .build()?;

        let e = mdsc.headers(Extensions::new()).await.err().unwrap();
        assert!(!e.is_transient());

        Ok(())
    }

    #[tokio::test]
    async fn get_default_universe_domain_success() -> TestResult {
        let universe_domain_response = Builder::default().build()?.universe_domain().await.unwrap();
        assert_eq!(universe_domain_response, DEFAULT_UNIVERSE_DOMAIN);
        Ok(())
    }
}

#[cfg(all(test, google_cloud_unstable_id_token))]
mod unstable_tests {
    use super::idtoken;
    use super::*;
    use crate::credentials::idtoken::tests::generate_test_id_token;
    use crate::credentials::tests::find_source_error;
    use httptest::matchers::{all_of, contains, request, url_decoded};
    use httptest::responders::status_code;
    use httptest::{Expectation, Server};
    use reqwest::StatusCode;
    use scoped_env::ScopedEnv;
    use serial_test::{parallel, serial};

    type TestResult = anyhow::Result<()>;

    #[tokio::test]
    #[parallel]
    async fn test_idtoken_builder_build() -> TestResult {
        let server = Server::run();
        let audience = "test-audience";
        let format = "format";
        let token_string = generate_test_id_token(audience);
        server.expect(
            Expectation::matching(all_of![
                request::path(format!("{MDS_DEFAULT_URI}/identity")),
                request::query(url_decoded(contains(("audience", audience)))),
                request::query(url_decoded(contains(("format", format)))),
                request::query(url_decoded(contains(("licenses", "TRUE"))))
            ])
            .respond_with(status_code(200).body(token_string.clone())),
        );

        let creds = idtoken::Builder::new(audience)
            .with_endpoint(format!("http://{}", server.addr()))
            .with_format(format)
            .with_licenses(true)
            .build()?;

        let id_token = creds.id_token().await?;
        assert_eq!(id_token, token_string);
        Ok(())
    }

    #[tokio::test]
    #[serial]
    async fn test_idtoken_builder_build_with_env_var() -> TestResult {
        let server = Server::run();
        let audience = "test-audience";
        let token_string = generate_test_id_token(audience);
        server.expect(
            Expectation::matching(all_of![
                request::path(format!("{MDS_DEFAULT_URI}/identity")),
                request::query(url_decoded(contains(("audience", audience))))
            ])
            .respond_with(status_code(200).body(token_string.clone())),
        );

        let addr = server.addr().to_string();
        let _e = ScopedEnv::set(super::GCE_METADATA_HOST_ENV_VAR, &addr);

        let creds = idtoken::Builder::new(audience).build()?;

        let id_token = creds.id_token().await?;
        assert_eq!(id_token, token_string);

        let _e = ScopedEnv::remove(super::GCE_METADATA_HOST_ENV_VAR);
        Ok(())
    }

    #[tokio::test]
    #[parallel]
    async fn test_idtoken_provider_http_error() -> TestResult {
        let server = Server::run();
        let audience = "test-audience";
        server.expect(
            Expectation::matching(all_of![
                request::path(format!("{MDS_DEFAULT_URI}/identity")),
                request::query(url_decoded(contains(("audience", audience))))
            ])
            .respond_with(status_code(503)),
        );

        let creds = idtoken::Builder::new(audience)
            .with_endpoint(format!("http://{}", server.addr()))
            .build()?;

        let err = creds.id_token().await.unwrap_err();
        let source = find_source_error::<reqwest::Error>(&err);
        assert!(
            matches!(source, Some(e) if e.status() == Some(StatusCode::SERVICE_UNAVAILABLE)),
            "{err:?}"
        );
        Ok(())
    }

    #[tokio::test]
    #[parallel]
    async fn test_idtoken_caching() -> TestResult {
        let server = Server::run();
        let audience = "test-audience";
        let token_string = generate_test_id_token(audience);
        server.expect(
            Expectation::matching(all_of![
                request::path(format!("{MDS_DEFAULT_URI}/identity")),
                request::query(url_decoded(contains(("audience", audience))))
            ])
            .times(1)
            .respond_with(status_code(200).body(token_string.clone())),
        );

        let creds = idtoken::Builder::new(audience)
            .with_endpoint(format!("http://{}", server.addr()))
            .build()?;

        let id_token = creds.id_token().await?;
        assert_eq!(id_token, token_string);

        let id_token = creds.id_token().await?;
        assert_eq!(id_token, token_string);

        Ok(())
    }
}<|MERGE_RESOLUTION|>--- conflicted
+++ resolved
@@ -397,10 +397,7 @@
     }
 }
 
-<<<<<<< HEAD
-=======
 #[cfg(google_cloud_unstable_id_token)]
->>>>>>> e38600bb
 pub mod idtoken {
     //! Types for fetching ID tokens from the metadata service.
     use super::{
