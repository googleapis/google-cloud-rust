--- conflicted
+++ resolved
@@ -48,10 +48,7 @@
         matches!(self.0, ErrorKind::MissingField(_))
     }
 
-<<<<<<< HEAD
-=======
     #[cfg(google_cloud_unstable_id_token)]
->>>>>>> e38600bb
     /// The credential type is not supported for the given use case.
     pub fn is_not_supported(&self) -> bool {
         matches!(self.0, ErrorKind::NotSupported(_))
@@ -87,10 +84,7 @@
         Error(ErrorKind::MissingField(field))
     }
 
-<<<<<<< HEAD
-=======
     #[cfg(google_cloud_unstable_id_token)]
->>>>>>> e38600bb
     /// The given credential type is not supported.
     pub(crate) fn not_supported<T>(credential_type: T) -> Error
     where
@@ -110,12 +104,8 @@
     UnknownType(#[source] BoxError),
     #[error("missing required field: {0}")]
     MissingField(&'static str),
-<<<<<<< HEAD
-    #[error("credentials type {0} not supported")]
-=======
     #[cfg(google_cloud_unstable_id_token)]
     #[error("credentials type not supported: {0}")]
->>>>>>> e38600bb
     NotSupported(#[source] BoxError),
 }
 
