// Copyright 2025 Google LLC
//
// Licensed under the Apache License, Version 2.0 (the "License");
// you may not use this file except in compliance with the License.
// You may obtain a copy of the License at
//
//     https://www.apache.org/licenses/LICENSE-2.0
//
// Unless required by applicable law or agreed to in writing, software
// distributed under the License is distributed on an "AS IS" BASIS,
// WITHOUT WARRANTIES OR CONDITIONS OF ANY KIND, either express or implied.
// See the License for the specific language governing permissions and
// limitations under the License.

use crate::Result;
use crate::credentials::{CacheableResource, QUOTA_PROJECT_KEY};
use crate::errors;
use crate::token::Token;

use http::HeaderMap;
use http::header::{AUTHORIZATION, HeaderName, HeaderValue};

mod build_info {
    // The file has been placed there by the build script.
    include!(concat!(env!("OUT_DIR"), "/build_env.rs"));
}

/// The name of the telemetry header.
pub(crate) const X_GOOG_API_CLIENT: &str = "x-goog-api-client";

/// Access token request type.
pub(crate) const ACCESS_TOKEN_REQUEST_TYPE: &str = "at";

<<<<<<< HEAD
=======
#[cfg(google_cloud_unstable_id_token)]
>>>>>>> e38600bb
/// ID token request type.
pub(crate) const ID_TOKEN_REQUEST_TYPE: &str = "it";

/// Format the struct as needed for the `x-goog-api-client` header.
pub(crate) fn metrics_header_value(request_type: &str, cred_type: &str) -> String {
    let rustc_version = build_info::RUSTC_VERSION;
    let auth_version = build_info::PKG_VERSION;

    format!(
        "gl-rust/{rustc_version} auth/{auth_version} auth-request-type/{request_type} cred-type/{cred_type}"
    )
}

const API_KEY_HEADER_KEY: &str = "x-goog-api-key";

/// A utility function to create cacheable headers.
pub(crate) fn build_cacheable_headers(
    cached_token: &CacheableResource<Token>,
    quota_project_id: &Option<String>,
) -> Result<CacheableResource<HeaderMap>> {
    match cached_token {
        CacheableResource::NotModified => Ok(CacheableResource::NotModified),
        CacheableResource::New { entity_tag, data } => {
            let headers = build_bearer_headers(data, quota_project_id)?;
            Ok(CacheableResource::New {
                entity_tag: entity_tag.clone(),
                data: headers,
            })
        }
    }
}

/// A utility function to create bearer headers.
fn build_bearer_headers(
    token: &crate::token::Token,
    quota_project_id: &Option<String>,
) -> Result<HeaderMap> {
    build_headers(token, quota_project_id, AUTHORIZATION, |token| {
        HeaderValue::from_str(&format!("{} {}", token.token_type, token.token))
            .map_err(errors::non_retryable)
    })
}

pub(crate) fn build_cacheable_api_key_headers(
    cached_token: &CacheableResource<Token>,
) -> Result<CacheableResource<HeaderMap>> {
    match cached_token {
        CacheableResource::NotModified => Ok(CacheableResource::NotModified),
        CacheableResource::New { entity_tag, data } => {
            let headers = build_api_key_headers(data)?;
            Ok(CacheableResource::New {
                entity_tag: entity_tag.clone(),
                data: headers,
            })
        }
    }
}

/// A utility function to create API key headers.
fn build_api_key_headers(token: &crate::token::Token) -> Result<HeaderMap> {
    build_headers(
        token,
        &None,
        HeaderName::from_static(API_KEY_HEADER_KEY),
        |token| HeaderValue::from_str(&token.token).map_err(errors::non_retryable),
    )
}

/// A helper to create auth headers.
fn build_headers(
    token: &crate::token::Token,
    quota_project_id: &Option<String>,
    header_name: HeaderName,
    build_header_value: impl FnOnce(&crate::token::Token) -> Result<HeaderValue>,
) -> Result<HeaderMap> {
    let mut value = build_header_value(token)?;
    value.set_sensitive(true);

    let mut header_map = HeaderMap::new();
    header_map.insert(header_name, value);

    if let Some(project) = quota_project_id {
        header_map.insert(
            HeaderName::from_static(QUOTA_PROJECT_KEY),
            HeaderValue::from_str(project).map_err(errors::non_retryable)?,
        );
    }

    Ok(header_map)
}

#[cfg(test)]
mod tests {
    use super::*;
    use crate::{credentials::EntityTag, token::Token};
    use std::error::Error as _;

    // Helper to create test tokens
    fn create_test_token(token: &str, token_type: &str) -> Token {
        Token {
            token: token.to_string(),
            token_type: token_type.to_string(),
            expires_at: None,
            metadata: None,
        }
    }

    #[test]
    fn build_cacheable_headers_basic_success() {
        let token = create_test_token("test_token", "Bearer");
        let cacheable_token = CacheableResource::New {
            entity_tag: EntityTag::default(),
            data: token,
        };

        let result = build_cacheable_headers(&cacheable_token, &None);

        assert!(result.is_ok());
        let cached_headers = result.unwrap();
        let headers = match cached_headers {
            CacheableResource::New { data, .. } => data,
            CacheableResource::NotModified => unreachable!("expecting new headers"),
        };

        assert_eq!(headers.len(), 1, "{headers:?}");
        let value = headers
            .get(HeaderName::from_static("authorization"))
            .unwrap();

        assert_eq!(value, HeaderValue::from_static("Bearer test_token"));
        assert!(value.is_sensitive());
    }

    #[test]
    fn build_cacheable_headers_basic_not_modified() {
        let cacheable_token = CacheableResource::NotModified;

        let result = build_cacheable_headers(&cacheable_token, &None);

        assert!(result.is_ok());
        let cached_headers = result.unwrap();
        match cached_headers {
            CacheableResource::New { .. } => unreachable!("expecting new headers"),
            CacheableResource::NotModified => CacheableResource::<Token>::NotModified,
        };
    }

    #[test]
    fn build_cacheable_headers_with_quota_project_success() {
        let token = create_test_token("test_token", "Bearer");
        let cacheable_token = CacheableResource::New {
            entity_tag: EntityTag::default(),
            data: token,
        };

        let quota_project_id = Some("test-project-123".to_string());
        let result = build_cacheable_headers(&cacheable_token, &quota_project_id);

        assert!(result.is_ok());
        let cached_headers = result.unwrap();
        let headers = match cached_headers {
            CacheableResource::New { data, .. } => data,
            CacheableResource::NotModified => unreachable!("expecting new headers"),
        };
        assert_eq!(headers.len(), 2, "{headers:?}");

        let token = headers
            .get(HeaderName::from_static("authorization"))
            .unwrap();
        assert_eq!(token, HeaderValue::from_static("Bearer test_token"));
        assert!(token.is_sensitive());

        let quota_project = headers
            .get(HeaderName::from_static(QUOTA_PROJECT_KEY))
            .unwrap();
        assert_eq!(quota_project, HeaderValue::from_static("test-project-123"));
    }

    #[test]
    fn build_bearer_headers_different_token_type() {
        let token = create_test_token("special_token", "MAC");

        let result = build_bearer_headers(&token, &None);

        assert!(result.is_ok());
        let headers = result.unwrap();

        assert_eq!(headers.len(), 1, "{headers:?}");

        let token = headers
            .get(HeaderName::from_static("authorization"))
            .unwrap();

        assert_eq!(token, HeaderValue::from_static("MAC special_token"));
        assert!(token.is_sensitive());
    }

    #[test]
    fn build_bearer_headers_invalid_token() {
        let token = create_test_token("token with \n invalid chars", "Bearer");

        let result = build_bearer_headers(&token, &None);

        assert!(result.is_err());
        let error = result.unwrap_err();
        assert!(!error.is_transient(), "{error:?}");
        let source = error
            .source()
            .and_then(|e| e.downcast_ref::<http::header::InvalidHeaderValue>());
        assert!(
            matches!(source, Some(http::header::InvalidHeaderValue { .. })),
            "{error:?}"
        );
    }

    #[test]
    fn build_cacheable_api_key_headers_basic_success() {
        let token = create_test_token("api_key_12345", "Bearer");
        let cacheable_token = CacheableResource::New {
            entity_tag: EntityTag::default(),
            data: token,
        };

        let result = build_cacheable_api_key_headers(&cacheable_token);

        assert!(result.is_ok());
        let cached_headers = result.unwrap();
        let headers = match cached_headers {
            CacheableResource::New { data, .. } => data,
            CacheableResource::NotModified => unreachable!("expecting new headers"),
        };

        assert_eq!(headers.len(), 1, "{headers:?}");
        let api_key = headers
            .get(HeaderName::from_static(API_KEY_HEADER_KEY))
            .unwrap();

        assert_eq!(api_key, HeaderValue::from_static("api_key_12345"));
        assert!(api_key.is_sensitive());
    }

    #[test]
    fn build_cacheable_api_key_headers_basic_not_modified() {
        let cacheable_token = CacheableResource::NotModified;

        let result = build_cacheable_api_key_headers(&cacheable_token);

        assert!(result.is_ok());
        let cached_headers = result.unwrap();
        match cached_headers {
            CacheableResource::New { .. } => unreachable!("expecting new headers"),
            CacheableResource::NotModified => CacheableResource::<Token>::NotModified,
        };
    }

    #[test]
    fn build_api_key_headers_invalid_token() {
        let token = create_test_token("api_key with \n invalid chars", "Bearer");
        let result = build_api_key_headers(&token);
        let error = result.unwrap_err();
        assert!(!error.is_transient(), "{error:?}");
        let source = error
            .source()
            .and_then(|e| e.downcast_ref::<http::header::InvalidHeaderValue>());
        assert!(
            matches!(source, Some(http::header::InvalidHeaderValue { .. })),
            "{error:?}"
        );
    }

    #[test]
    fn test_metrics_header_value() {
        let header = metrics_header_value("at", "u");
        let rustc_version = build_info::RUSTC_VERSION;
        let expected = format!(
            "gl-rust/{} auth/{} auth-request-type/at cred-type/u",
            rustc_version,
            build_info::PKG_VERSION
        );
        assert_eq!(header, expected);
    }
}<|MERGE_RESOLUTION|>--- conflicted
+++ resolved
@@ -31,10 +31,7 @@
 /// Access token request type.
 pub(crate) const ACCESS_TOKEN_REQUEST_TYPE: &str = "at";
 
-<<<<<<< HEAD
-=======
 #[cfg(google_cloud_unstable_id_token)]
->>>>>>> e38600bb
 /// ID token request type.
 pub(crate) const ID_TOKEN_REQUEST_TYPE: &str = "it";
 
