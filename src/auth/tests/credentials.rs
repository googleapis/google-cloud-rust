// Copyright 2025 Google LLC
//
// Licensed under the Apache License, Version 2.0 (the "License");
// you may not use this file except in compliance with the License.
// You may obtain a copy of the License at
//
//     https://www.apache.org/licenses/LICENSE-2.0
//
// Unless required by applicable law or agreed to in writing, software
// distributed under the License is distributed on an "AS IS" BASIS,
// WITHOUT WARRANTIES OR CONDITIONS OF ANY KIND, either express or implied.
// See the License for the specific language governing permissions and
// limitations under the License.

#[cfg(test)]
mod test {
    use google_cloud_auth::credentials::EntityTag;
<<<<<<< HEAD
    use http::header::{AUTHORIZATION, HeaderName, HeaderValue};
=======
    use google_cloud_auth::credentials::mds::Builder as MdsBuilder;
    use google_cloud_auth::credentials::service_account::Builder as ServiceAccountBuilder;
    use google_cloud_auth::credentials::testing::test_credentials;
    use google_cloud_auth::credentials::user_account::Builder as UserAccountCredentialBuilder;
    use google_cloud_auth::credentials::{
        Builder as AccessTokenCredentialBuilder, CacheableResource, Credentials,
        CredentialsProvider, api_key_credentials::Builder as ApiKeyCredentialsBuilder,
    };
    use google_cloud_auth::errors::CredentialsError;
    use http::header::{HeaderName, HeaderValue};
>>>>>>> 63d52dfc
    use http::{Extensions, HeaderMap};
    use httptest::{Expectation, Server, matchers::*, responders::*};
    use scoped_env::ScopedEnv;
    use serde_json::json;

    type Result<T> = anyhow::Result<T>;

    type TestResult = std::result::Result<(), Box<dyn std::error::Error>>;

    #[tokio::test]
    #[serial_test::serial]
    async fn create_access_token_credentials_fallback_to_mds() {
        let _e1 = ScopedEnv::remove("GOOGLE_APPLICATION_CREDENTIALS");
        let _e2 = ScopedEnv::remove("HOME"); // For posix
        let _e3 = ScopedEnv::remove("APPDATA"); // For windows

        let mds = AccessTokenCredentialBuilder::default().build().unwrap();
        let fmt = format!("{:?}", mds);
        assert!(fmt.contains("MDSCredentials"));
    }

    #[tokio::test]
    #[serial_test::serial]
    async fn create_access_token_credentials_errors_if_adc_env_is_not_a_file() {
        let _e = ScopedEnv::set("GOOGLE_APPLICATION_CREDENTIALS", "file-does-not-exist.json");
        let err = AccessTokenCredentialBuilder::default().build().unwrap_err();
        assert!(err.is_loading(), "{err:?}");
        let msg = err.to_string();
        assert!(msg.contains("file-does-not-exist.json"));
        assert!(msg.contains("GOOGLE_APPLICATION_CREDENTIALS"));
    }

    #[tokio::test]
    #[serial_test::serial]
    async fn create_access_token_credentials_malformed_adc_is_error() {
        for contents in ["{}", r#"{"type": 42}"#] {
            let file = tempfile::NamedTempFile::new().unwrap();
            let path = file.into_temp_path();
            std::fs::write(&path, contents).expect("Unable to write to temporary file.");
            let _e = ScopedEnv::set("GOOGLE_APPLICATION_CREDENTIALS", path.to_str().unwrap());

            let err = AccessTokenCredentialBuilder::default().build().unwrap_err();
            assert!(err.is_parsing(), "{err:?}");
            assert!(err.to_string().contains("`type` field"), "{err}");
        }
    }

    #[tokio::test]
    #[serial_test::serial]
    async fn create_access_token_credentials_adc_unimplemented_credential_type() {
        let contents = r#"{
            "type": "some_unknown_credential_type"
        }"#;

        let file = tempfile::NamedTempFile::new().unwrap();
        let path = file.into_temp_path();
        std::fs::write(&path, contents).expect("Unable to write to temporary file.");
        let _e = ScopedEnv::set("GOOGLE_APPLICATION_CREDENTIALS", path.to_str().unwrap());

        let err = AccessTokenCredentialBuilder::default().build().unwrap_err();
        assert!(err.is_unknown_type(), "{err:?}");
        assert!(
            err.to_string().contains("some_unknown_credential_type"),
            "{err}"
        );
    }

    #[tokio::test]
    #[serial_test::serial]
    async fn create_access_token_credentials_adc_user_credentials() {
        let contents = r#"{
            "client_id": "test-client-id",
            "client_secret": "test-client-secret",
            "refresh_token": "test-refresh-token",
            "type": "authorized_user"
        }"#;

        let file = tempfile::NamedTempFile::new().unwrap();
        let path = file.into_temp_path();
        std::fs::write(&path, contents).expect("Unable to write to temporary file.");
        let _e = ScopedEnv::set("GOOGLE_APPLICATION_CREDENTIALS", path.to_str().unwrap());

        let uc = AccessTokenCredentialBuilder::default().build().unwrap();
        let fmt = format!("{:?}", uc);
        assert!(fmt.contains("UserCredentials"));
    }

    #[tokio::test]
    async fn create_access_token_credentials_json_user_credentials() {
        let contents = r#"{
            "client_id": "test-client-id",
            "client_secret": "test-client-secret",
            "refresh_token": "test-refresh-token",
            "type": "authorized_user"
        }"#;

        let quota_project = "test-quota-project";

        let uc = AccessTokenCredentialBuilder::new(serde_json::from_str(contents).unwrap())
            .with_quota_project_id(quota_project)
            .build()
            .unwrap();

        let fmt = format!("{:?}", uc);
        assert!(fmt.contains("UserCredentials"));
        assert!(fmt.contains(quota_project));
    }

    #[tokio::test]
    #[serial_test::serial]
    async fn create_access_token_credentials_adc_service_account_credentials() {
        let contents = r#"{
            "type": "service_account",
            "project_id": "test-project-id",
            "private_key_id": "test-private-key-id",
            "private_key": "-----BEGIN PRIVATE KEY-----\nBLAHBLAHBLAH\n-----END PRIVATE KEY-----\n",
            "client_email": "test-client-email",
            "universe_domain": "test-universe-domain"
        }"#;

        let file = tempfile::NamedTempFile::new().unwrap();
        let path = file.into_temp_path();
        std::fs::write(&path, contents).expect("Unable to write to temporary file.");
        let _e = ScopedEnv::set("GOOGLE_APPLICATION_CREDENTIALS", path.to_str().unwrap());

        let sac = AccessTokenCredentialBuilder::default().build().unwrap();
        let fmt = format!("{:?}", sac);
        assert!(fmt.contains("ServiceAccountCredentials"));
    }

    #[tokio::test]
    async fn create_access_token_credentials_json_service_account_credentials() {
        let contents = r#"{
            "type": "service_account",
            "project_id": "test-project-id",
            "private_key_id": "test-private-key-id",
            "private_key": "-----BEGIN PRIVATE KEY-----\nBLAHBLAHBLAH\n-----END PRIVATE KEY-----\n",
            "client_email": "test-client-email",
            "universe_domain": "test-universe-domain"
        }"#;

        let quota_project = "test-quota-project";

        let sac = AccessTokenCredentialBuilder::new(serde_json::from_str(contents).unwrap())
            .with_quota_project_id(quota_project)
            .build()
            .unwrap();
        let fmt = format!("{:?}", sac);
        assert!(fmt.contains("ServiceAccountCredentials"));
        assert!(fmt.contains(quota_project));
    }

    #[tokio::test]
    async fn create_api_key_credentials_success() {
        let creds = ApiKeyCredentialsBuilder::new("test-api-key").build();
        let fmt = format!("{:?}", creds);
        assert!(fmt.contains("ApiKeyCredentials"), "{fmt:?}");
        assert!(!fmt.contains("test-api-key"), "{fmt:?}");
    }

    #[tokio::test]
    async fn create_external_account_access_token() -> TestResult {
        let source_token_response_body = json!({
            "access_token":"an_example_token",
        })
        .to_string();

        let token_response_body = json!({
            "access_token":"an_exchanged_token",
            "issued_token_type":"urn:ietf:params:oauth:token-type:access_token",
            "token_type":"Bearer",
            "expires_in":3600,
            "scope":"https://www.googleapis.com/auth/cloud-platform"
        })
        .to_string();

        let server = Server::run();
        server.expect(
            Expectation::matching(all_of![
                request::method_path("GET", "/source_token"),
                request::headers(contains(("metadata", "True",))),
            ])
            .respond_with(status_code(200).body(source_token_response_body)),
        );

        server.expect(
            Expectation::matching(all_of![
                request::method_path("POST", "/token"),                
                request::body(url_decoded(contains(("subject_token", "an_example_token")))),                
                request::body(url_decoded(contains((
                    "subject_token_type",
                    "urn:ietf:params:oauth:token-type:jwt"
                )))),
                request::body(url_decoded(contains((
                    "audience",
                    "//iam.googleapis.com/projects/654269145772/locations/global/workloadIdentityPools/byoid-pool/providers/azure-pid"
                )))),
                request::headers(contains((
                    "content-type",
                    "application/x-www-form-urlencoded"
                ))),
            ])
            .respond_with(status_code(200).body(token_response_body)),
        );

        let contents = json!({
            "type": "external_account",
            "audience": "//iam.googleapis.com/projects/654269145772/locations/global/workloadIdentityPools/byoid-pool/providers/azure-pid",
            "subject_token_type": "urn:ietf:params:oauth:token-type:jwt",
            "token_url": server.url("/token").to_string(),
            "credential_source": {
              "url": server.url("/source_token").to_string(),
              "headers": {
                "Metadata": "True"
              },
              "format": {
                "type": "json",
                "subject_token_field_name": "access_token"
              }
            }
          }).to_string();

        let creds =
            AccessTokenCredentialBuilder::new(serde_json::from_str(contents.as_str()).unwrap())
                .build()
                .unwrap();

        let fmt = format!("{:?}", creds);
        print!("{:?}", creds);
        assert!(fmt.contains("ExternalAccountCredentials"));

        let cached_headers = creds.headers(Extensions::new()).await?;
        match cached_headers {
            CacheableResource::New { data, .. } => {
                let token = data
                    .get(AUTHORIZATION)
                    .and_then(|token_value| token_value.to_str().ok())
                    .map(|s| s.to_string())
                    .unwrap();
                assert!(token.contains("Bearer an_exchanged_token"));
            }
            CacheableResource::NotModified => {
                unreachable!("Expecting a header to be present");
            }
        };

        Ok(())
    }

    mockall::mock! {
        #[derive(Debug)]
        Credentials {}

        impl CredentialsProvider for Credentials {
            async fn headers(&self, extensions: Extensions) -> std::result::Result<CacheableResource<HeaderMap>, CredentialsError>;
            async fn universe_domain(&self) -> Option<String>;
        }
    }

    #[tokio::test]
    async fn mocking_with_default_values() -> Result<()> {
        let mut mock = MockCredentials::new();
        mock.expect_headers().return_once(|_extensions| {
            Ok(CacheableResource::New {
                entity_tag: EntityTag::default(),
                data: HeaderMap::new(),
            })
        });
        mock.expect_universe_domain().return_once(|| None);

        let creds = Credentials::from(mock);
        let cached_headers = creds.headers(Extensions::new()).await?;
        match cached_headers {
            CacheableResource::New { entity_tag, data } => {
                assert_eq!(entity_tag, EntityTag::default());
                assert!(data.is_empty());
            }
            CacheableResource::NotModified => {
                unreachable!("Expecting a header to be present");
            }
        };
        assert_eq!(creds.universe_domain().await, None);

        Ok(())
    }

    #[tokio::test]
    async fn mocking_with_custom_header() -> Result<()> {
        let mut mock = MockCredentials::new();
        let headers = HeaderMap::from_iter([(
            HeaderName::from_static("test-header"),
            HeaderValue::from_static("test-value"),
        )]);
        let cached_headers = CacheableResource::New {
            entity_tag: EntityTag::new(),
            data: headers,
        };
        let cached_headers_clone = cached_headers.clone();
        mock.expect_headers()
            .return_once(|_extensions| Ok(cached_headers));
        mock.expect_universe_domain().return_once(|| None);

        let creds = Credentials::from(mock);
        assert_eq!(
            creds.headers(Extensions::new()).await?,
            cached_headers_clone
        );
        assert_eq!(creds.universe_domain().await, None);

        Ok(())
    }

    #[tokio::test]
    async fn mocking_with_custom_universe_domain() -> Result<()> {
        let mut mock = MockCredentials::new();

        let universe_domain = "test-universe-domain";
        let universe_domain_clone = universe_domain.to_string();
        mock.expect_headers().return_once(|_extensions| {
            Ok(CacheableResource::New {
                entity_tag: EntityTag::default(),
                data: HeaderMap::new(),
            })
        });
        mock.expect_universe_domain()
            .return_once(|| Some(universe_domain_clone));

        let creds = Credentials::from(mock);
        match creds.headers(Extensions::new()).await? {
            CacheableResource::New { entity_tag, data } => {
                assert_eq!(entity_tag, EntityTag::default());
                assert!(data.is_empty());
            }
            CacheableResource::NotModified => {
                unreachable!("Expecting a header to be present");
            }
        };
        assert_eq!(creds.universe_domain().await.unwrap(), universe_domain);

        Ok(())
    }

    #[tokio::test]
    async fn testing_credentials() -> Result<()> {
        let creds = test_credentials();
        let cached_headers = creds.headers(Extensions::new()).await?;
        match cached_headers {
            CacheableResource::New { entity_tag, data } => {
                assert_eq!(entity_tag, EntityTag::default());
                assert!(data.is_empty());
            }
            CacheableResource::NotModified => {
                unreachable!("Expecting a header to be present");
            }
        };
        assert_eq!(creds.universe_domain().await, None);
        Ok(())
    }

    #[tokio::test]
    async fn get_mds_credentials_from_builder() -> Result<()> {
        let test_quota_project = "test-quota-project";
        let test_universe_domain = "test-universe-domain";
        let mdcs = MdsBuilder::default()
            .with_quota_project_id(test_quota_project)
            .with_universe_domain(test_universe_domain)
            .build()?;
        let fmt = format!("{:?}", mdcs);
        assert!(fmt.contains("MDSCredentials"));
        assert!(fmt.contains(test_quota_project));
        assert!(fmt.contains(test_universe_domain));
        Ok(())
    }

    #[tokio::test]
    async fn get_service_account_credentials_from_builder() -> Result<()> {
        let test_quota_project = "test-quota-project";
        let service_account_info_json = json!({
            "client_email": "test-client-email",
            "private_key_id": "test-private-key-id",
            "private_key": "",
            "project_id": "test-project-id",
            "universe_domain": "test-universe-domain",
        });
        let service_account = ServiceAccountBuilder::new(service_account_info_json)
            .with_quota_project_id(test_quota_project)
            .build()?;
        let fmt = format!("{:?}", service_account);
        assert!(fmt.contains("ServiceAccountCredentials"));
        assert!(fmt.contains(test_quota_project));
        Ok(())
    }

    #[tokio::test]
    async fn get_user_account_credentials_from_builder() -> Result<()> {
        let test_quota_project = "test-quota-project";
        let authorized_user = serde_json::json!({
            "client_id": "test-client-id",
            "client_secret": "test-client-secret",
            "refresh_token": "test-refresh-token",
            "type": "authorized_user",
        });
        let user_account = UserAccountCredentialBuilder::new(authorized_user)
            .with_quota_project_id(test_quota_project)
            .build()?;
        let fmt = format!("{:?}", user_account);
        assert!(fmt.contains("UserCredentials"), "{fmt:?}");
        assert!(fmt.contains(test_quota_project));
        Ok(())
    }
}<|MERGE_RESOLUTION|>--- conflicted
+++ resolved
@@ -15,9 +15,6 @@
 #[cfg(test)]
 mod test {
     use google_cloud_auth::credentials::EntityTag;
-<<<<<<< HEAD
-    use http::header::{AUTHORIZATION, HeaderName, HeaderValue};
-=======
     use google_cloud_auth::credentials::mds::Builder as MdsBuilder;
     use google_cloud_auth::credentials::service_account::Builder as ServiceAccountBuilder;
     use google_cloud_auth::credentials::testing::test_credentials;
@@ -27,8 +24,7 @@
         CredentialsProvider, api_key_credentials::Builder as ApiKeyCredentialsBuilder,
     };
     use google_cloud_auth::errors::CredentialsError;
-    use http::header::{HeaderName, HeaderValue};
->>>>>>> 63d52dfc
+    use http::header::{AUTHORIZATION, HeaderName, HeaderValue};
     use http::{Extensions, HeaderMap};
     use httptest::{Expectation, Server, matchers::*, responders::*};
     use scoped_env::ScopedEnv;
