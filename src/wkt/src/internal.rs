--- conflicted
+++ resolved
@@ -12,17 +12,13 @@
 // See the License for the specific language governing permissions and
 // limitations under the License.
 
-<<<<<<< HEAD
-pub type F32 = Float<f32>;
-pub type F64 = Float<f64>;
-=======
 //! Implementation details provided by the `google-cloud-sdk` crate.
 //!
 //! These types are intended for developers of the Google Cloud client libraries
 //! for Rust. They are undocumented and may change at any time.
 
-pub struct F32;
->>>>>>> f0c57d49
+pub type F32 = Float<f32>;
+pub type F64 = Float<f64>;
 
 pub struct Float<T>(std::marker::PhantomData<T>);
 
