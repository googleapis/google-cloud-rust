--- conflicted
+++ resolved
@@ -27,22 +27,9 @@
 rust-version.workspace = true
 
 [dependencies]
-<<<<<<< HEAD
-bytes.workspace       = true
-futures               = { workspace = true, optional = true }
-lazy_static.workspace = true
-reqwest.workspace     = true
-serde.workspace       = true
-serde_json.workspace  = true
-serde_with.workspace  = true
-sha2.workspace        = true
-thiserror.workspace   = true
-tracing.workspace     = true
-http.workspace        = true
-base64.workspace      = true
-=======
 base64.workspace           = true
 bytes.workspace            = true
+futures                    = { workspace = true, optional = true }
 http.workspace             = true
 lazy_static.workspace      = true
 percent-encoding.workspace = true
@@ -54,7 +41,6 @@
 thiserror.workspace        = true
 tokio                      = { workspace = true, features = ["io-util"] }
 tracing.workspace          = true
->>>>>>> c6d35c22
 # Local crates
 auth.workspace = true
 control        = { package = "google-cloud-storage-control", path = "../storage-control" }
