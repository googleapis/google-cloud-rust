# Copyright 2025 Google LLC
#
# Licensed under the Apache License, Version 2.0 (the "License");
# you may not use this file except in compliance with the License.
# You may obtain a copy of the License at
#
#     https://www.apache.org/licenses/LICENSE-2.0
#
# Unless required by applicable law or agreed to in writing, software
# distributed under the License is distributed on an "AS IS" BASIS,
# WITHOUT WARRANTIES OR CONDITIONS OF ANY KIND, either express or implied.
# See the License for the specific language governing permissions and
# limitations under the License.

[package]
name        = "google-cloud-storage"
publish     = false
version     = "0.0.0"
description = "Google Cloud Client Libraries for Rust - Storage"
# Inherit other attributes from the workspace.
edition.workspace      = true
authors.workspace      = true
license.workspace      = true
repository.workspace   = true
keywords.workspace     = true
categories.workspace   = true
rust-version.workspace = true

[dependencies]
async-trait.workspace      = true
base64.workspace           = true
bytes.workspace            = true
crc32c.workspace           = true
http.workspace             = true
futures.workspace          = true
lazy_static.workspace      = true
percent-encoding.workspace = true
<<<<<<< HEAD
pin-project.workspace      = true
=======
prost.workspace            = true
prost-types.workspace      = true
>>>>>>> 1e2961ad
reqwest                    = { workspace = true, features = ["multipart", "stream"] }
serde.workspace            = true
serde_json.workspace       = true
serde_with.workspace       = true
sha2.workspace             = true
thiserror.workspace        = true
tokio                      = { workspace = true, features = ["io-util"] }
tonic.workspace            = true
tracing.workspace          = true
uuid.workspace             = true
# Local crates
auth.workspace        = true
gax.workspace         = true
gaxi                  = { workspace = true, features = ["_internal-common", "_internal-grpc-client"] }
gtype.workspace       = true
iam_v1.workspace      = true
longrunning.workspace = true
lro.workspace         = true
rpc.workspace         = true
wkt.workspace         = true

[features]
unstable-stream = ["reqwest/stream"]

[dev-dependencies]
anyhow.workspace         = true
flate2                   = { workspace = true, features = ["zlib-rs"] }
http-body-util.workspace = true
httptest.workspace       = true
md5.workspace            = true
mockall.workspace        = true
multer.workspace         = true
paste.workspace          = true
test-case.workspace      = true
tempfile.workspace       = true
tokio-test.workspace     = true
tokio.workspace          = true
google-cloud-storage     = { path = ".", features = ["unstable-stream"] }<|MERGE_RESOLUTION|>--- conflicted
+++ resolved
@@ -35,12 +35,8 @@
 futures.workspace          = true
 lazy_static.workspace      = true
 percent-encoding.workspace = true
-<<<<<<< HEAD
-pin-project.workspace      = true
-=======
 prost.workspace            = true
 prost-types.workspace      = true
->>>>>>> 1e2961ad
 reqwest                    = { workspace = true, features = ["multipart", "stream"] }
 serde.workspace            = true
 serde_json.workspace       = true
