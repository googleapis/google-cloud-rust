--- conflicted
+++ resolved
@@ -327,11 +327,7 @@
         SigningError(SigningErrorKind::Signing(source.into()))
     }
 
-<<<<<<< HEAD
-    /// A problem to sign the URL due to invalid input.
-=======
     /// A problem to sign the URL due to invalid input.    
->>>>>>> 5891eabc
     pub(crate) fn invalid_parameter<S: Into<String>, T>(field: S, source: T) -> SigningError
     where
         T: Into<BoxError>,
