--- conflicted
+++ resolved
@@ -774,14 +774,13 @@
     ///     .send()
     ///     .await?;
     ///
-<<<<<<< HEAD
-    /// while let Some(next) = resp.next().await? {
-    ///     println!("next={next:?}");
+    /// while let Some(next) = resp.next().await {
+    ///     println!("next={:?}", next?);
     /// }
     /// # Ok::<(), anyhow::Error>(()) });
     /// ```
-    pub async fn next(&mut self) -> Result<Option<bytes::Bytes>> {
-        self.inner.chunk().await.map_err(Error::io)
+    pub async fn next(&mut self) -> Option<Result<bytes::Bytes>> {
+        self.inner.chunk().await.map_err(Error::io).transpose()
     }
 
     #[cfg(feature = "unstable-stream")]
@@ -790,15 +789,6 @@
     pub fn into_stream(self) -> impl futures::Stream<Item = Result<bytes::Bytes>> {
         use futures::TryStreamExt;
         self.inner.bytes_stream().map_err(Error::io)
-=======
-    /// while let Some(next) = resp.next().await {
-    ///     println!("next={:?}", next?);
-    /// }
-    /// # Ok::<(), anyhow::Error>(()) });
-    /// ```
-    pub async fn next(&mut self) -> Option<Result<bytes::Bytes>> {
-        self.inner.chunk().await.map_err(Error::io).transpose()
->>>>>>> c6d35c22
     }
 }
 
