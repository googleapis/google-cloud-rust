// Copyright 2025 Google LLC
//
// Licensed under the Apache License, Version 2.0 (the "License");
// you may not use this file except in compliance with the License.
// You may obtain a copy of the License at
//
//     https://www.apache.org/licenses/LICENSE-2.0
//
// Unless required by applicable law or agreed to in writing, software
// distributed under the License is distributed on an "AS IS" BASIS,
// WITHOUT WARRANTIES OR CONDITIONS OF ANY KIND, either express or implied.
// See the License for the specific language governing permissions and
// limitations under the License.

pub use crate::Error;
pub use crate::Result;
use auth::credentials::CacheableResource;
use base64::Engine;
use base64::prelude::BASE64_STANDARD;
pub use control::model::Object;
use http::Extensions;
use sha2::{Digest, Sha256};

/// Implements a client for the Cloud Storage API.
///
/// # Example
/// ```
/// # tokio_test::block_on(async {
/// # use google_cloud_storage::client::Storage;
/// let client = Storage::builder().build().await?;
/// // use `client` to make requests to Cloud Storage.
/// # gax::client_builder::Result::<()>::Ok(()) });
/// ```
///
/// # Configuration
///
/// To configure `Storage` use the `with_*` methods in the type returned
/// by [builder()][Storage::builder]. The default configuration should
/// work for most applications. Common configuration changes include
///
/// * [with_endpoint()]: by default this client uses the global default endpoint
///   (`https://storage.googleapis.com`). Applications using regional
///   endpoints or running in restricted networks (e.g. a network configured
///   with [Private Google Access with VPC Service Controls]) may want to
///   override this default.
/// * [with_credentials()]: by default this client uses
///   [Application Default Credentials]. Applications using custom
///   authentication may need to override this default.
///
/// # Pooling and Cloning
///
/// `Storage` holds a connection pool internally, it is advised to
/// create one and then reuse it.  You do not need to wrap `Storage` in
/// an [Rc](std::rc::Rc) or [Arc](std::sync::Arc) to reuse it, because it
/// already uses an `Arc` internally.
///
/// # Service Description
///
/// The Cloud Storage API allows applications to read and write data through
/// the abstractions of buckets and objects. For a description of these
/// abstractions please see <https://cloud.google.com/storage/docs>.
///
/// Resources are named as follows:
///
/// - Projects are referred to as they are defined by the Resource Manager API,
///   using strings like `projects/123456` or `projects/my-string-id`.
///
/// - Buckets are named using string names of the form:
///   `projects/{project}/buckets/{bucket}`
///   For globally unique buckets, `_` may be substituted for the project.
///
/// - Objects are uniquely identified by their name along with the name of the
///   bucket they belong to, as separate strings in this API. For example:
///   ```no_rust
///   bucket = "projects/_/buckets/my-bucket"
///   object = "my-object/with/a/folder-like/name"
///   ```
///   Note that object names can contain `/` characters, which are treated as
///   any other character (no special directory semantics).
///
/// [with_endpoint()]: ClientBuilder::with_endpoint
/// [with_credentials()]: ClientBuilder::with_credentials
/// [Private Google Access with VPC Service Controls]: https://cloud.google.com/vpc-service-controls/docs/private-connectivity
/// [Application Default Credentials]: https://cloud.google.com/docs/authentication#adc
#[derive(Clone, Debug)]
pub struct Storage {
    inner: std::sync::Arc<StorageInner>,
}

#[derive(Clone, Debug)]
struct StorageInner {
    client: reqwest::Client,
    cred: auth::credentials::Credentials,
    endpoint: String,
}

impl Storage {
    /// Returns a builder for [Storage].
    ///
    /// ```no_run
    /// # tokio_test::block_on(async {
    /// # use google_cloud_storage::client::Storage;
    /// let client = Storage::builder().build().await?;
    /// # gax::client_builder::Result::<()>::Ok(()) });
    /// ```
    pub fn builder() -> ClientBuilder {
        gax::client_builder::internal::new_builder(client_builder::Factory)
    }

    /// A simple upload from a buffer.
    ///
    /// # Parameters
    /// * `bucket` - the bucket name containing the object. In
    ///   `projects/_/buckets/{bucket_id}` format.
    /// * `object` - the object name.
    /// * `payload` - the object data.
    ///
    /// # Example
    /// ```
    /// # use google_cloud_storage::client::Storage;
    /// async fn example(client: &Storage) -> gax::Result<()> {
    ///     let response = client
    ///         .insert_object("projects/_/buckets/my-bucket", "my-object", "the quick brown fox jumped over the lazy dog")
    ///         .send()
    ///         .await?;
    ///     println!("response details={response:?}");
    ///     Ok(())
    /// }
    /// ```
    pub fn insert_object<B, O, P>(&self, bucket: B, object: O, payload: P) -> InsertObject
    where
        B: Into<String>,
        O: Into<String>,
        P: Into<bytes::Bytes>,
    {
        InsertObject::new(self.inner.clone(), bucket, object, payload)
    }

    /// A simple download into a buffer.
    ///
    /// # Parameters
    /// * `bucket` - the bucket name containing the object. In
    ///   `projects/_/buckets/{bucket_id}` format.
    /// * `object` - the object name.
    ///
    /// # Example
    /// ```
    /// # use google_cloud_storage::client::Storage;
    /// async fn example(client: &Storage) -> gax::Result<()> {
    ///     let contents = client
    ///         .read_object("projects/_/buckets/my-bucket", "my-object")
    ///         .send()
    ///         .await?;
    ///     println!("object contents={contents:?}");
    ///     Ok(())
    /// }
    /// ```
    pub fn read_object<B, O>(&self, bucket: B, object: O) -> ReadObject
    where
        B: Into<String>,
        O: Into<String>,
    {
        ReadObject::new(self.inner.clone(), bucket, object)
    }

    pub(crate) async fn new(
        config: gaxi::options::ClientConfig,
    ) -> gax::client_builder::Result<Self> {
        use gax::client_builder::Error;
        let client = reqwest::Client::new();
        let cred = if let Some(c) = config.cred.clone() {
            c
        } else {
            auth::credentials::Builder::default()
                .build()
                .map_err(Error::cred)?
        };
        let endpoint = config
            .endpoint
            .unwrap_or_else(|| self::DEFAULT_HOST.to_string());
        Ok(Self {
            inner: std::sync::Arc::new(StorageInner {
                client,
                cred,
                endpoint,
            }),
        })
    }
}

impl StorageInner {
    // Helper method to apply authentication headers to the request builder.
    async fn apply_auth_headers(
        &self,
        builder: reqwest::RequestBuilder,
    ) -> crate::Result<reqwest::RequestBuilder> {
        let cached_auth_headers = self
            .cred
            .headers(Extensions::new())
            .await
            .map_err(Error::authentication)?;

        let auth_headers = match cached_auth_headers {
            CacheableResource::New { data, .. } => Ok(data),
            CacheableResource::NotModified => {
                unreachable!("headers are not cached");
            }
        };

        let auth_headers = auth_headers?;
        let builder = auth_headers
            .iter()
            .fold(builder, |b, (k, v)| b.header(k, v));

        Ok(builder)
    }
}

/// A builder for [Storage].
///
/// ```
/// # tokio_test::block_on(async {
/// # use google_cloud_storage::*;
/// # use client::ClientBuilder;
/// # use client::Storage;
/// let builder : ClientBuilder = Storage::builder();
/// let client = builder
///     .with_endpoint("https://storage.googleapis.com")
///     .build().await?;
/// # gax::client_builder::Result::<()>::Ok(()) });
/// ```
pub type ClientBuilder =
    gax::client_builder::ClientBuilder<client_builder::Factory, gaxi::options::Credentials>;

pub(crate) mod client_builder {
    use super::Storage;
    pub struct Factory;
    impl gax::client_builder::internal::ClientFactory for Factory {
        type Client = Storage;
        type Credentials = gaxi::options::Credentials;
        async fn build(
            self,
            config: gaxi::options::ClientConfig,
        ) -> gax::client_builder::Result<Self::Client> {
            Self::Client::new(config).await
        }
    }
}

/// The default host used by the service.
const DEFAULT_HOST: &str = "https://storage.googleapis.com";

pub(crate) mod info {
    const NAME: &str = env!("CARGO_PKG_NAME");
    const VERSION: &str = env!("CARGO_PKG_VERSION");
    lazy_static::lazy_static! {
        pub(crate) static ref X_GOOG_API_CLIENT_HEADER: String = {
            let ac = gaxi::api_header::XGoogApiClient{
                name:          NAME,
                version:       VERSION,
                library_type:  gaxi::api_header::GCCL,
            };
            ac.grpc_header_value()
        };
    }
}

pub struct InsertObject {
    inner: std::sync::Arc<StorageInner>,
    request: control::model::WriteObjectRequest,
}

impl InsertObject {
    fn new<B, O, P>(inner: std::sync::Arc<StorageInner>, bucket: B, object: O, payload: P) -> Self
    where
        B: Into<String>,
        O: Into<String>,
        P: Into<bytes::Bytes>,
    {
        InsertObject {
            inner,
            request: control::model::WriteObjectRequest::new()
                .set_write_object_spec(
                    control::model::WriteObjectSpec::new().set_resource(
                        control::model::Object::new()
                            .set_bucket(bucket)
                            .set_name(object),
                    ),
                )
                .set_checksummed_data(control::model::ChecksummedData::new().set_content(payload)),
        }
    }

    /// A simple upload from a buffer.
    ///
    /// # Example
    /// ```
    /// # use google_cloud_storage::client::Storage;
    /// async fn example(client: &Storage) -> gax::Result<()> {
    ///     let response = client
    ///         .insert_object("projects/_/buckets/my-bucket", "my-object", "the quick brown fox jumped over the lazy dog")
    ///         .send()
    ///         .await?;
    ///     println!("response details={response:?}");
    ///     Ok(())
    /// }
    /// ```
    pub async fn send(self) -> crate::Result<Object> {
        let builder = self.http_request_builder().await?;

        tracing::info!("builder={builder:?}");

        let response = builder.send().await.map_err(Error::io)?;
        if !response.status().is_success() {
            return gaxi::http::to_http_error(response).await;
        }
        let response = response.json::<v1::Object>().await.map_err(Error::io)?;

        Ok(Object::from(response))
    }

    async fn http_request_builder(self) -> Result<reqwest::RequestBuilder> {
<<<<<<< HEAD
        let resource = match self.request.first_message {
            Some(control::model::write_object_request::FirstMessage::WriteObjectSpec(spec)) => {
                match spec.resource {
                    Some(resource) => resource,
                    _ => unreachable!("write object spec set in constructor"),
                }
            }
            _ => unreachable!("write object spec set in constructor"),
        };
        let bucket: String = resource.bucket;
=======
        let bucket: String = self.bucket;
>>>>>>> a80220ba
        let bucket_id = bucket
            .as_str()
            .strip_prefix("projects/_/buckets/")
            .ok_or_else(|| {
                Error::binding(format!(
                    "malformed bucket name, it must start with `projects/_/buckets/`: {bucket}"
                ))
            })?;
<<<<<<< HEAD
        let object: String = resource.name;
=======
        let object: String = self.object;
>>>>>>> a80220ba
        let builder = self
            .inner
            .client
            .request(
                reqwest::Method::POST,
                format!("{}/upload/storage/v1/b/{bucket_id}/o", &self.inner.endpoint),
            )
            .query(&[("uploadType", "media")])
            .query(&[("name", &object)])
            .header("content-type", "application/octet-stream")
            .header(
                "x-goog-api-client",
                reqwest::header::HeaderValue::from_static(&self::info::X_GOOG_API_CLIENT_HEADER),
            );

<<<<<<< HEAD
        let builder = apply_customer_supplied_encryption_headers(
            builder,
            self.request.common_object_request_params,
        );

        let builder = self.inner.apply_auth_headers(builder).await?;
        let builder = builder.body(match self.request.data {
            Some(control::model::write_object_request::Data::ChecksummedData(data)) => data.content,
            _ => unreachable!("content for the checksummed data is set in the constructor"),
        });
=======
        let builder =
            apply_customer_supplied_encryption_headers(builder, self.common_object_request_params);

        let builder = self.inner.apply_auth_headers(builder).await?;
        let builder = builder.body(self.payload);
>>>>>>> a80220ba
        Ok(builder)
    }

    /// The encryption key used with the Customer-Supplied Encryption Keys
    /// feature. In raw bytes format (not base64-encoded).
    pub fn with_key<T>(mut self, v: T) -> Self
    where
        T: Into<bytes::Bytes>,
    {
        self.request.common_object_request_params =
            Some(key_to_common_object_request_params(v.into()));
        self
    }
}

/// The request builder for [Storage::read_object][crate::client::Storage::read_object] calls.
///
/// # Example
/// ```
/// # tokio_test::block_on(async {
/// # use google_cloud_storage::client::Storage;
/// use google_cloud_storage::client::ReadObject;
/// # let client = Storage::builder()
/// #   .with_endpoint("https://storage.googleapis.com")
/// #    .build().await?;
/// let builder: ReadObject = client.read_object("projects/_/buckets/my-bucket", "my-object");
/// let contents = builder.send().await?;
/// println!("object contents={contents:?}");
/// # Ok::<(), anyhow::Error>(()) });
/// ```
pub struct ReadObject {
    inner: std::sync::Arc<StorageInner>,
    request: control::model::ReadObjectRequest,
}

impl ReadObject {
    fn new<B, O>(inner: std::sync::Arc<StorageInner>, bucket: B, object: O) -> Self
    where
        B: Into<String>,
        O: Into<String>,
    {
        ReadObject {
            inner,
            request: control::model::ReadObjectRequest::new()
                .set_bucket(bucket)
                .set_object(object),
        }
    }

    /// If present, selects a specific revision of this object (as
    /// opposed to the latest version, the default).
    pub fn with_generation<T: Into<i64>>(mut self, v: T) -> Self {
        self.request.generation = v.into();
        self
    }

    /// Makes the operation conditional on whether the object's current generation
    /// matches the given value. Setting to 0 makes the operation succeed only if
    /// there are no live versions of the object.
    pub fn with_if_generation_match<T>(mut self, v: T) -> Self
    where
        T: Into<i64>,
    {
        self.request.if_generation_match = Some(v.into());
        self
    }

    /// Makes the operation conditional on whether the object's live generation
    /// does not match the given value. If no live object exists, the precondition
    /// fails. Setting to 0 makes the operation succeed only if there is a live
    /// version of the object.
    pub fn with_if_generation_not_match<T>(mut self, v: T) -> Self
    where
        T: Into<i64>,
    {
        self.request.if_generation_not_match = Some(v.into());
        self
    }

    /// Makes the operation conditional on whether the object's current
    /// metageneration matches the given value.
    pub fn with_if_metageneration_match<T>(mut self, v: T) -> Self
    where
        T: Into<i64>,
    {
        self.request.if_metageneration_match = Some(v.into());
        self
    }

    /// Makes the operation conditional on whether the object's current
    /// metageneration does not match the given value.
    pub fn with_if_metageneration_not_match<T>(mut self, v: T) -> Self
    where
        T: Into<i64>,
    {
        self.request.if_metageneration_not_match = Some(v.into());
        self
    }

    /// The encryption key used with the Customer-Supplied Encryption Keys
    /// feature. In raw bytes format (not base64-encoded).
    pub fn with_key<T>(mut self, v: T) -> Self
    where
        T: Into<bytes::Bytes>,
    {
        self.request.common_object_request_params =
            Some(key_to_common_object_request_params(v.into()));
        self
    }

    /// Sends the request.
    pub async fn send(self) -> crate::Result<bytes::Bytes> {
        let builder = self.http_request_builder().await?;

        tracing::info!("builder={builder:?}");

        let response = builder.send().await.map_err(Error::io)?;
        if !response.status().is_success() {
            return gaxi::http::to_http_error(response).await;
        }
        let response = response.bytes().await.map_err(Error::io)?;

        Ok(response)
    }

    async fn http_request_builder(self) -> Result<reqwest::RequestBuilder> {
        // Collect the required bucket and object parameters.
        let bucket: String = self.request.bucket;
        let bucket_id = bucket
            .as_str()
            .strip_prefix("projects/_/buckets/")
            .ok_or_else(|| {
                Error::binding(format!(
                    "malformed bucket name, it must start with `projects/_/buckets/`: {bucket}"
                ))
            })?;
        let object: String = self.request.object;

        // Build the request.
        let builder = self
            .inner
            .client
            .request(
                reqwest::Method::GET,
                format!(
                    "{}/storage/v1/b/{bucket_id}/o/{object}",
                    &self.inner.endpoint
                ),
            )
            .query(&[("alt", "media")])
            .header(
                "x-goog-api-client",
                reqwest::header::HeaderValue::from_static(&self::info::X_GOOG_API_CLIENT_HEADER),
            );

        // Add the optional query parameters.
        let builder = if self.request.generation != 0 {
            builder.query(&[("generation", self.request.generation)])
        } else {
            builder
        };
        let builder = self
            .request
            .if_generation_match
            .iter()
            .fold(builder, |b, v| b.query(&[("ifGenerationMatch", v)]));
        let builder = self
            .request
            .if_generation_not_match
            .iter()
            .fold(builder, |b, v| b.query(&[("ifGenerationNotMatch", v)]));
        let builder = self
            .request
            .if_metageneration_match
            .iter()
            .fold(builder, |b, v| b.query(&[("ifMetagenerationMatch", v)]));
        let builder = self
            .request
            .if_metageneration_not_match
            .iter()
            .fold(builder, |b, v| b.query(&[("ifMetagenerationNotMatch", v)]));

        let builder = apply_customer_supplied_encryption_headers(
            builder,
            self.request.common_object_request_params,
        );

        let builder = self.inner.apply_auth_headers(builder).await?;
        Ok(builder)
    }
}

fn apply_customer_supplied_encryption_headers(
    builder: reqwest::RequestBuilder,
    common_object_request_params: Option<control::model::CommonObjectRequestParams>,
) -> reqwest::RequestBuilder {
    common_object_request_params.iter().fold(builder, |b, v| {
        b.header(
            "x-goog-encryption-algorithm",
            v.encryption_algorithm.clone(),
        )
        .header(
            "x-goog-encryption-key",
            BASE64_STANDARD.encode(v.encryption_key_bytes.clone()),
        )
        .header(
            "x-goog-encryption-key-sha256",
            BASE64_STANDARD.encode(v.encryption_key_sha256_bytes.clone()),
        )
    })
}

fn key_to_common_object_request_params(
    v: bytes::Bytes,
) -> control::model::CommonObjectRequestParams {
    control::model::CommonObjectRequestParams::new()
        .set_encryption_algorithm("AES256")
        .set_encryption_key_bytes(v.clone())
        .set_encryption_key_sha256_bytes(Sha256::digest(v.clone()).as_slice().to_owned())
}

#[cfg(test)]
mod tests {
    use super::*;
    use std::collections::HashMap;
    type Result = std::result::Result<(), Box<dyn std::error::Error>>;

    #[tokio::test]
    async fn test_insert_object() -> Result {
        let client = Storage::builder()
            .with_endpoint("http://private.googleapis.com")
            .with_credentials(auth::credentials::testing::test_credentials())
            .build()
            .await?;

        let insert_object_builder = client
            .insert_object("projects/_/buckets/bucket", "object", "hello")
            .http_request_builder()
            .await?
            .build()?;

        assert_eq!(insert_object_builder.method(), reqwest::Method::POST);
        assert_eq!(
            insert_object_builder.url().as_str(),
            "http://private.googleapis.com/upload/storage/v1/b/bucket/o?uploadType=media&name=object"
        );
        assert_eq!(
            b"hello",
            insert_object_builder.body().unwrap().as_bytes().unwrap()
        );
        Ok(())
    }

    #[tokio::test]
    async fn test_insert_object_error_credentials() -> Result {
        let client = Storage::builder()
            .with_endpoint("http://private.googleapis.com")
            .with_credentials(auth::credentials::testing::error_credentials(false))
            .build()
            .await?;

        client
            .insert_object("projects/_/buckets/bucket", "object", "hello")
            .http_request_builder()
            .await
            .inspect_err(|e| assert!(e.is_authentication()))
            .expect_err("invalid credentials should err");
        Ok(())
    }

    #[tokio::test]
    async fn test_insert_object_bad_bucket() -> Result {
        let client = Storage::builder()
            .with_credentials(auth::credentials::testing::test_credentials())
            .build()
            .await?;

        client
            .insert_object("malformed", "object", "hello")
            .http_request_builder()
            .await
            .expect_err("malformed bucket string should error");
        Ok(())
    }

    #[tokio::test]
    async fn test_insert_object_headers() -> Result {
        let client = Storage::builder()
            .with_credentials(auth::credentials::testing::test_credentials())
            .build()
            .await?;
        // Make a 32-byte key.
        let key = vec![b'a'; 32];
        let key_base64 = BASE64_STANDARD.encode(key.clone());

        let key_sha256 = Sha256::digest(key.clone());
        let key_sha256_base64 = BASE64_STANDARD.encode(key_sha256);

        // The API takes the unencoded byte array.
        let insert_object_builder = client
            .insert_object("projects/_/buckets/bucket", "object", "hello")
            .with_key(key)
            .http_request_builder()
            .await?
            .build()?;

        assert_eq!(insert_object_builder.method(), reqwest::Method::POST);
        assert_eq!(
            insert_object_builder.url().as_str(),
            "https://storage.googleapis.com/upload/storage/v1/b/bucket/o?uploadType=media&name=object"
        );

        let want = vec![
            ("x-goog-encryption-algorithm", "AES256".to_string()),
            ("x-goog-encryption-key", key_base64),
            ("x-goog-encryption-key-sha256", key_sha256_base64),
        ];

        for (name, value) in want {
            assert_eq!(
                insert_object_builder
                    .headers()
                    .get(name)
                    .unwrap()
                    .as_bytes(),
                bytes::Bytes::from(value)
            );
        }
        Ok(())
    }

    #[tokio::test]
    async fn test_read_object() -> Result {
        let client = Storage::builder()
            .with_endpoint("http://private.googleapis.com")
            .with_credentials(auth::credentials::testing::test_credentials())
            .build()
            .await?;

        let read_object_builder = client
            .read_object("projects/_/buckets/bucket", "object")
            .http_request_builder()
            .await?
            .build()?;

        assert_eq!(read_object_builder.method(), reqwest::Method::GET);
        assert_eq!(
            read_object_builder.url().as_str(),
            "http://private.googleapis.com/storage/v1/b/bucket/o/object?alt=media"
        );
        Ok(())
    }

    #[tokio::test]
    async fn test_read_object_error_credentials() -> Result {
        let client = Storage::builder()
            .with_endpoint("http://private.googleapis.com")
            .with_credentials(auth::credentials::testing::error_credentials(false))
            .build()
            .await?;

        client
            .read_object("projects/_/buckets/bucket", "object")
            .http_request_builder()
            .await
            .inspect_err(|e| assert!(e.is_authentication()))
            .expect_err("invalid credentials should err");
        Ok(())
    }

    #[tokio::test]
    async fn test_read_object_bad_bucket() -> Result {
        let client = Storage::builder()
            .with_credentials(auth::credentials::testing::test_credentials())
            .build()
            .await?;

        client
            .read_object("malformed", "object")
            .http_request_builder()
            .await
            .expect_err("malformed bucket string should error");
        Ok(())
    }

    #[tokio::test]
    async fn test_read_object_query_params() -> Result {
        let client = Storage::builder()
            .with_credentials(auth::credentials::testing::test_credentials())
            .build()
            .await?;

        let read_object_builder = client
            .read_object("projects/_/buckets/bucket", "object")
            .with_generation(5)
            .with_if_generation_match(10)
            .with_if_generation_not_match(20)
            .with_if_metageneration_match(30)
            .with_if_metageneration_not_match(40)
            .http_request_builder()
            .await?
            .build()?;

        assert_eq!(read_object_builder.method(), reqwest::Method::GET);
        let want_pairs: HashMap<String, String> = [
            ("alt", "media"),
            ("generation", "5"),
            ("ifGenerationMatch", "10"),
            ("ifGenerationNotMatch", "20"),
            ("ifMetagenerationMatch", "30"),
            ("ifMetagenerationNotMatch", "40"),
        ]
        .iter()
        .map(|(k, v)| (k.to_string(), v.to_string()))
        .collect();
        let query_pairs: HashMap<String, String> = read_object_builder
            .url()
            .query_pairs()
            .map(|param| (param.0.to_string(), param.1.to_string()))
            .collect();
        assert_eq!(query_pairs.len(), want_pairs.len());
        assert_eq!(query_pairs, want_pairs);
        Ok(())
    }

    #[tokio::test]
    async fn test_read_object_headers() -> Result {
        let client = Storage::builder()
            .with_credentials(auth::credentials::testing::test_credentials())
            .build()
            .await?;
        // Make a 32-byte key.
        let key = vec![b'a'; 32];
        assert_eq!(key.len(), 32);
        let key_base64 = BASE64_STANDARD.encode(key.clone());

        let key_sha256 = Sha256::digest(key.clone());
        let key_sha256_base64 = BASE64_STANDARD.encode(key_sha256);

        // The API takes the unencoded byte array.
        let read_object_builder = client
            .read_object("projects/_/buckets/bucket", "object")
            .with_key(key)
            .http_request_builder()
            .await?
            .build()?;

        assert_eq!(read_object_builder.method(), reqwest::Method::GET);
        assert_eq!(
            read_object_builder.url().as_str(),
            "https://storage.googleapis.com/storage/v1/b/bucket/o/object?alt=media"
        );

        let want = vec![
            ("x-goog-encryption-algorithm", "AES256".to_string()),
            ("x-goog-encryption-key", key_base64),
            ("x-goog-encryption-key-sha256", key_sha256_base64),
        ];

        for (name, value) in want {
            assert_eq!(
                read_object_builder.headers().get(name).unwrap().as_bytes(),
                bytes::Bytes::from(value)
            );
        }
        Ok(())
    }
}

mod v1 {
    use base64::Engine as _;

    #[serde_with::serde_as]
    #[derive(Debug, Default, serde::Deserialize, PartialEq, Clone)]
    #[serde(default, rename_all = "camelCase")]
    // See http://cloud.google.com/storage/docs/json_api/v1/objects#resource for API reference.
    pub struct Object {
        id: String,
        name: String,
        bucket: String,
        #[serde_as(as = "serde_with::DisplayFromStr")]
        generation: i64,
        #[serde_as(as = "serde_with::DisplayFromStr")]
        metageneration: i64,
        content_type: String,
        storage_class: String,
        #[serde_as(as = "serde_with::DisplayFromStr")]
        size: u64,
        component_count: i32,
        kms_key_name: String,
        etag: String,
        restore_token: Option<String>,
        content_encoding: String,
        content_disposition: String,
        content_language: String,
        cache_control: String,
        temporary_hold: bool,
        event_based_hold: Option<bool>,
        soft_delete_time: Option<wkt::Timestamp>,
        hard_delete_time: Option<wkt::Timestamp>,
        retention_expiration_time: Option<wkt::Timestamp>,
        time_created: wkt::Timestamp,
        time_finalized: wkt::Timestamp,
        time_deleted: Option<wkt::Timestamp>,
        time_storage_class_updated: wkt::Timestamp,
        updated: wkt::Timestamp,
        custom_time: Option<wkt::Timestamp>,
        acl: Vec<ObjectAccessControl>,
        owner: Option<Owner>,
        customer_encryption: Option<CustomerEncryption>,
        metadata: std::collections::HashMap<String, String>,
        #[serde_as(as = "Option<Crc32c>")]
        crc32c: Option<u32>,
        #[serde_as(as = "serde_with::base64::Base64")]
        md5_hash: bytes::Bytes,
        // The following are excluded from the protos, so we don't really need to parse them.
        media_link: String,
        self_link: String,
        // ObjectRetention cannot be configured or reported through the gRPC API.
        retention: Retention,
    }

    #[derive(Debug, Default, serde::Deserialize, PartialEq, Clone)]
    #[serde(default, rename_all = "camelCase")]
    struct Retention {
        retain_until_time: wkt::Timestamp,
        mode: String,
    }

    // CRC32c checksum is a unsigned 32-bit int encoded using base64 in big-endian byte order.
    struct Crc32c;

    impl<'de> serde_with::DeserializeAs<'de, u32> for Crc32c {
        fn deserialize_as<D>(deserializer: D) -> Result<u32, D::Error>
        where
            D: serde::de::Deserializer<'de>,
        {
            struct Crc32cVisitor;

            impl serde::de::Visitor<'_> for Crc32cVisitor {
                type Value = u32;

                fn expecting(&self, formatter: &mut std::fmt::Formatter) -> std::fmt::Result {
                    formatter.write_str("a base64 encoded string")
                }

                fn visit_str<E>(self, value: &str) -> Result<Self::Value, E>
                where
                    E: serde::de::Error,
                {
                    let bytes = base64::prelude::BASE64_STANDARD
                        .decode(value)
                        .map_err(serde::de::Error::custom)?;

                    let length = bytes.len();
                    if bytes.len() != 4 {
                        return Err(serde::de::Error::invalid_length(
                            length,
                            &"a Byte Vector of length 4.",
                        ));
                    }
                    Ok(((bytes[0] as u32) << 24)
                        + ((bytes[1] as u32) << 16)
                        + ((bytes[2] as u32) << 8)
                        + (bytes[3] as u32))
                }
            }

            deserializer.deserialize_str(Crc32cVisitor)
        }
    }

    fn new_object_checksums(
        crc32c: Option<u32>,
        md5_hash: bytes::Bytes,
    ) -> Option<control::model::ObjectChecksums> {
        if crc32c.is_none() && md5_hash.is_empty() {
            return None;
        }
        Some(
            control::model::ObjectChecksums::new()
                .set_or_clear_crc32c(crc32c)
                .set_md5_hash(md5_hash),
        )
    }

    #[serde_with::serde_as]
    #[derive(Debug, Default, serde::Deserialize, PartialEq, Clone)]
    #[serde(default, rename_all = "camelCase")]
    struct ObjectAccessControl {
        id: String,
        entity: String,
        role: String,
        email: String,
        domain: String,
        entity_id: String,
        etag: String,
        project_team: Option<ProjectTeam>,
    }

    #[serde_with::serde_as]
    #[derive(Debug, Default, serde::Deserialize, PartialEq, Clone)]
    #[serde(default, rename_all = "camelCase")]
    struct ProjectTeam {
        project_number: String,
        team: String,
    }

    impl From<ObjectAccessControl> for control::model::ObjectAccessControl {
        fn from(value: ObjectAccessControl) -> Self {
            Self::new()
                .set_id(value.id)
                .set_entity(value.entity)
                .set_role(value.role)
                .set_email(value.email)
                .set_domain(value.domain)
                .set_entity_id(value.entity_id)
                .set_etag(value.etag)
                .set_or_clear_project_team::<control::model::ProjectTeam>(
                    value.project_team.map(|x| x.into()),
                )
        }
    }

    impl From<ProjectTeam> for control::model::ProjectTeam {
        fn from(p: ProjectTeam) -> Self {
            control::model::ProjectTeam::new()
                .set_project_number(p.project_number)
                .set_team(p.team)
        }
    }

    #[serde_with::serde_as]
    #[derive(Debug, Default, serde::Deserialize, PartialEq, Clone)]
    #[serde(default, rename_all = "camelCase")]
    struct Owner {
        entity: String,
        entity_id: String,
    }

    impl From<Owner> for control::model::Owner {
        fn from(value: Owner) -> Self {
            Self::new()
                .set_entity(value.entity)
                .set_entity_id(value.entity_id)
        }
    }

    #[serde_with::serde_as]
    #[derive(Debug, Default, serde::Deserialize, PartialEq, Clone)]
    #[serde(default, rename_all = "camelCase")]
    struct CustomerEncryption {
        encryption_algorithm: String,
        #[serde_as(as = "serde_with::base64::Base64")]
        key_sha256: bytes::Bytes,
    }

    impl From<CustomerEncryption> for control::model::CustomerEncryption {
        fn from(value: CustomerEncryption) -> Self {
            Self::new()
                .set_encryption_algorithm(value.encryption_algorithm)
                .set_key_sha256_bytes(value.key_sha256)
        }
    }

    impl From<Object> for control::model::Object {
        fn from(value: Object) -> Self {
            Self::new()
                .set_name(value.name)
                .set_bucket(format!("projects/_/buckets/{}", value.bucket))
                .set_generation(value.generation)
                .set_metageneration(value.metageneration)
                .set_content_type(value.content_type)
                .set_storage_class(value.storage_class)
                .set_size(value.size as i64)
                .set_kms_key(value.kms_key_name)
                .set_etag(value.etag)
                .set_or_clear_restore_token(value.restore_token)
                .set_content_encoding(value.content_encoding)
                .set_content_disposition(value.content_disposition)
                .set_content_language(value.content_language)
                .set_cache_control(value.cache_control)
                .set_temporary_hold(value.temporary_hold)
                .set_or_clear_event_based_hold(value.event_based_hold)
                .set_component_count(value.component_count)
                .set_or_clear_soft_delete_time(value.soft_delete_time)
                .set_or_clear_hard_delete_time(value.hard_delete_time)
                .set_or_clear_retention_expire_time(value.retention_expiration_time)
                .set_create_time(value.time_created)
                .set_finalize_time(value.time_finalized)
                .set_or_clear_delete_time(value.time_deleted)
                .set_update_storage_class_time(value.time_storage_class_updated)
                .set_or_clear_custom_time(value.custom_time)
                .set_update_time(value.updated)
                .set_acl(value.acl)
                .set_or_clear_owner(value.owner)
                .set_metadata(value.metadata)
                .set_or_clear_customer_encryption(value.customer_encryption)
                .set_or_clear_checksums(new_object_checksums(value.crc32c, value.md5_hash))
        }
    }

    #[cfg(test)]
    mod tests {
        use super::*;
        use serde_with::DeserializeAs;
        use test_case::test_case;

        #[test]
        fn test_deserialize_object() {
            let json = serde_json::json!({
                // string fields:
                "id": "obj1",
                "name": "test-object.txt",
                "bucket": "my-bucket",
                "contentType": "text/plain",
                "storageClass": "STANDARD",
                // i64 and u64 fields:
                "generation": "123",
                "metageneration": "456",
                "size": "789",
                // boolean fields:
                "temporaryHold": true,
                // number fields:
                "componentCount": 5,
                // datetime fields:
                "timeCreated": "2025-05-13T10:30:00Z",
                // list fields:
                "acl": [{"id": "acl-id","unknownField": 5, "projectTeam": {"projectNumber": "123456", "team": "myteam"}}],
                // map fields:
                "metadata": {"key1": "val1", "key2": "val2", "key3": "val3"},
                // base64 fields:
                "customerEncryption": {"encryptionAlgorithm": "algorithm", "keySha256": "dGhlIHF1aWNrIGJyb3duIGZveCBqdW1wcyBvdmVyIHRoZSBsYXp5IGRvZw"},
                // checksum fields:
                // $ echo 'The quick brown fox jumps over the lazy dog' > quick.txt
                //
                // $ gcloud storage hash quick.txt
                // ---
                // crc32c_hash: /ieOcg==
                // digest_format: base64
                // md5_hash: N8S4ft/8XRmP9aGFzufuCQ==
                // url: quick.txt
                "md5Hash": "N8S4ft/8XRmP9aGFzufuCQ==",
                // base64 encoded uint32 in BigEndian order field:
                "crc32c": "/ieOcg==",
                // unused fields:
                "mediaLink": "my-link",
                "retention": { "mode": "my-mode", "retainUntilTime": "2026-05-13T10:30:00Z"}
            });
            let object: Object = serde_json::from_value(json)
                .expect("json value in object test should be deserializable");

            let want = Object {
                // string fields:
                id: "obj1".to_string(),
                name: "test-object.txt".to_string(),
                bucket: "my-bucket".to_string(),
                content_type: "text/plain".to_string(),
                storage_class: "STANDARD".to_string(),
                // i64 and u64 fields:
                generation: 123,
                metageneration: 456,
                size: 789,
                // boolean fields:
                temporary_hold: true,
                // number fields:
                component_count: 5,
                // datetime fields:
                time_created: wkt::Timestamp::clamp(1747132200, 0),
                // list fields:
                acl: vec![ObjectAccessControl {
                    id: "acl-id".to_string(),
                    project_team: Some(ProjectTeam {
                        project_number: "123456".to_string(),
                        team: "myteam".to_string(),
                    }),
                    ..Default::default()
                }],
                // map fields:
                metadata: std::collections::HashMap::from([
                    ("key1".to_string(), "val1".to_string()),
                    ("key2".to_string(), "val2".to_string()),
                    ("key3".to_string(), "val3".to_string()),
                ]),
                // base64 encoded fields:
                customer_encryption: Some(CustomerEncryption {
                    encryption_algorithm: "algorithm".to_string(),
                    key_sha256: bytes::Bytes::from("the quick brown fox jumps over the lazy dog"),
                }),
                md5_hash: vec![
                    55, 196, 184, 126, 223, 252, 93, 25, 143, 245, 161, 133, 206, 231, 238, 9,
                ]
                .into(),
                // base64 encoded uint32 in BigEndian order field:
                crc32c: Some(4264005234),
                // unused in control::model::Object:
                media_link: "my-link".to_string(),
                retention: Retention {
                    retain_until_time: wkt::Timestamp::clamp(1778668200, 0),
                    mode: "my-mode".to_string(),
                },
                ..Default::default()
            };

            assert_eq!(object, want);
        }

        #[test_case(Object::default(); "default fields")]
        #[test_case(Object {
            // string fields:
            id: "obj1".to_string(),
            name: "test-object.txt".to_string(),
            bucket: "my-bucket".to_string(),
            content_type: "text/plain".to_string(),
            storage_class: "STANDARD".to_string(),
            // i64 and u64 fields:
            generation: 123,
            metageneration: 456,
            size: 789,
            // boolean fields:
            temporary_hold: true,
            // number fields:
            component_count: 5,
            // datetime fields:
            time_created: wkt::Timestamp::clamp(1747132200, 0),
            // list fields:
            acl: vec![
                ObjectAccessControl {
                    id: "acl1".to_string(),
                    ..Default::default()
                },
                ObjectAccessControl {
                    id: "acl2".to_string(),
                    ..Default::default()
                },
            ],
            // map fields:
            metadata: std::collections::HashMap::from([
                ("key1".to_string(), "val1".to_string()),
                ("key2".to_string(), "val2".to_string()),
                ("key3".to_string(), "val3".to_string()),
            ]),
            // unused in control::model
            media_link: "my-media-link".to_string(),
            ..Default::default()
        }; "some fields set")]
        #[test_case(Object {
            id: "obj1".to_string(),
            name: "test-object.txt".to_string(),
            bucket: "my-bucket".to_string(),
            generation: 123,
            metageneration: 456,
            content_type: "text/plain".to_string(),
            storage_class: "STANDARD".to_string(),
            size: 789,
            component_count: 101112,
            kms_key_name: "my-kms-key".to_string(),
            etag: "etag1".to_string(),
            restore_token: Some("restore-token1".to_string()),
            content_encoding: "content-encoding".to_string(),
            content_disposition: "content-disposition1".to_string(),
            content_language: "content-language1".to_string(),
            cache_control: "cache-control1".to_string(),
            temporary_hold: true,
            event_based_hold: Some(false),
            soft_delete_time: Some(wkt::Timestamp::clamp(1747132200, 1)),
            hard_delete_time: Some(wkt::Timestamp::clamp(1747132200, 2)),
            retention_expiration_time: Some(wkt::Timestamp::clamp(1747132200, 3)),
            time_created: wkt::Timestamp::clamp(1747132200, 4),
            time_finalized: wkt::Timestamp::clamp(1747132200, 5),
            time_deleted: Some(wkt::Timestamp::clamp(1747132200, 6)),
            time_storage_class_updated: wkt::Timestamp::clamp(1747132200, 7),
            updated: wkt::Timestamp::clamp(1747132200, 8),
            custom_time: Some(wkt::Timestamp::clamp(1747132200, 9)),
            acl: vec![
                ObjectAccessControl {
                    id: "acl1".to_string(),
                    ..Default::default()
                },
                ObjectAccessControl {
                    id: "acl2".to_string(),
                    ..Default::default()
                },
            ],
            owner: Some(Owner{
                entity: "user-emailAddress".to_string(),
                entity_id: "entity-id".to_string(),
            }),
            metadata: std::collections::HashMap::from([
                ("key1".to_string(), "val1".to_string()),
                ("key2".to_string(), "val2".to_string()),
                ("key3".to_string(), "val3".to_string()),
            ]),
            customer_encryption: Some(CustomerEncryption{
                encryption_algorithm: "my-encryption-alg".to_string(),
                key_sha256: "hash-of-encryption-key".into(),
            }),
            md5_hash: "md5Hash".into(),
            crc32c: Some(4321),
            // unused in control::model
            media_link: "my-media-link".to_string(),
            self_link: "my-self-link".to_string(),
            retention: Retention { retain_until_time: wkt::Timestamp::clamp(1747132200, 10), mode: "mode".to_string() }
        }; "all fields set")]
        // Tests for acl values.
        #[test_case(Object { acl: Vec::new(), ..Default::default()}; "empty acl")]
        #[test_case(Object {acl: vec![ObjectAccessControl::default(), object_acl_with_some_fields(), object_acl_with_all_fields()], ..Default::default()}; "acls with different fields")]
        fn test_convert_object_to_control_model(object: Object) {
            let got = control::model::Object::from(object.clone());
            assert_eq_object(object, got);
        }

        fn assert_eq_object(object: Object, got: control::model::Object) {
            assert_eq!(got.name, object.name);
            assert_eq!(got.bucket, format!("projects/_/buckets/{}", object.bucket));
            assert_eq!(got.etag, object.etag);
            assert_eq!(got.generation, object.generation);
            assert_eq!(got.restore_token, object.restore_token);
            assert_eq!(got.metageneration, object.metageneration);
            assert_eq!(got.storage_class, object.storage_class);
            assert_eq!(got.size, object.size as i64);
            assert_eq!(got.content_encoding, object.content_encoding);
            assert_eq!(got.content_disposition, object.content_disposition);
            assert_eq!(got.cache_control, object.cache_control);
            got.acl
                .iter()
                .zip(object.acl)
                .for_each(|a| assert_eq_object_access_control(a.0, &a.1));
            assert_eq!(got.content_language, object.content_language);
            assert_eq!(got.delete_time, object.time_deleted);
            assert_eq!(
                got.finalize_time.expect("finalize time is set"),
                object.time_finalized
            );
            assert_eq!(got.content_type, object.content_type);
            assert_eq!(
                got.create_time.expect("create time is set"),
                object.time_created
            );
            assert_eq!(got.component_count, object.component_count);
            assert_eq!(got.update_time.expect("update time is set"), object.updated);
            assert_eq!(got.kms_key, object.kms_key_name);
            assert_eq!(
                got.update_storage_class_time
                    .expect("update storage class time is set"),
                object.time_storage_class_updated
            );
            assert_eq!(got.temporary_hold, object.temporary_hold);
            assert_eq!(got.retention_expire_time, object.retention_expiration_time);
            assert_eq!(got.event_based_hold, object.event_based_hold);
            assert_eq!(got.custom_time, object.custom_time);
            assert_eq!(got.soft_delete_time, object.soft_delete_time);
            assert_eq!(got.hard_delete_time, object.hard_delete_time);
            match (&object.owner, &got.owner) {
                (None, None) => {}
                (Some(from), None) => panic!("expected a value in the owner, {from:?}"),
                (None, Some(got)) => panic!("unexpected value in the owner, {got:?}"),
                (Some(from), Some(got)) => {
                    assert_eq!(got.entity, from.entity);
                    assert_eq!(got.entity_id, from.entity_id);
                }
            }
            assert_eq!(got.metadata, object.metadata);
            match (&object.customer_encryption, &got.customer_encryption) {
                (None, None) => {}
                (Some(from), None) => {
                    panic!("expected a value in the customer_encryption, {from:?}")
                }
                (None, Some(got)) => panic!("unexpected value in the customer_encryption, {got:?}"),
                (Some(from), Some(got)) => {
                    assert_eq!(got.encryption_algorithm, from.encryption_algorithm);
                    assert_eq!(got.key_sha256_bytes, from.key_sha256);
                }
            }
            match got.checksums {
                Some(checksums) => {
                    assert_eq!(object.md5_hash, checksums.md5_hash);
                    assert_eq!(object.crc32c, checksums.crc32c)
                }
                None => {
                    assert!(object.md5_hash.is_empty());
                    assert!(object.crc32c.is_none());
                }
            }
        }

        fn object_acl_with_all_fields() -> ObjectAccessControl {
            ObjectAccessControl {
                id: "acl1".to_string(),
                entity: "entity1".to_string(),
                role: "role1".to_string(),
                email: "email1".to_string(),
                domain: "domain1".to_string(),
                entity_id: "entity1".to_string(),
                etag: "etag1".to_string(),
                project_team: Some(ProjectTeam {
                    project_number: "123456".to_string(),
                    team: "team1".to_string(),
                }),
            }
        }

        fn object_acl_with_some_fields() -> ObjectAccessControl {
            ObjectAccessControl {
                id: "acl1".to_string(),
                entity: "entity1".to_string(),
                role: "role1".to_string(),
                project_team: Some(ProjectTeam {
                    project_number: "123456".to_string(),
                    ..Default::default()
                }),
                ..Default::default()
            }
        }

        #[test_case(ObjectAccessControl::default(); "default fields")]
        #[test_case(object_acl_with_all_fields(); "all fields have values")]
        #[test_case(object_acl_with_some_fields(); "some fields have values" )]
        fn test_object_access_control(from: ObjectAccessControl) {
            let got = control::model::ObjectAccessControl::from(from.clone());
            assert_eq_object_access_control(&got, &from);
        }

        fn assert_eq_object_access_control(
            got: &control::model::ObjectAccessControl,
            from: &ObjectAccessControl,
        ) {
            assert_eq!(got.id, from.id);
            assert_eq!(got.entity, from.entity);
            assert_eq!(got.role, from.role);
            assert_eq!(got.email, from.email);
            assert_eq!(got.domain, from.domain);
            assert_eq!(got.entity_id, from.entity_id);
            assert_eq!(got.etag, from.etag);
            match (&from.project_team, &got.project_team) {
                (None, None) => {}
                (Some(from), None) => {
                    panic!("expected a value in the project team, {from:?}")
                }
                (None, Some(got)) => panic!("unexpected value in the project team, {got:?}"),
                (Some(from), Some(got)) => {
                    assert_eq!(got.project_number, from.project_number);
                    assert_eq!(got.team, from.team);
                }
            }
        }

        #[test_case(None, bytes::Bytes::new(), None; "unset")]
        #[test_case(Some(5), bytes::Bytes::new(), Some(control::model::ObjectChecksums::new().set_crc32c(5_u32)); "crc32c set")]
        #[test_case(None, "hello".into(), Some(control::model::ObjectChecksums::new().set_md5_hash("hello")); "md5_hash set")]
        #[test_case(Some(5), "hello".into(), Some(control::model::ObjectChecksums::new().set_crc32c(5_u32).set_md5_hash("hello")); "both set")]
        fn test_new_object_checksums(
            crc32c: Option<u32>,
            md5_hash: bytes::Bytes,
            want: Option<control::model::ObjectChecksums>,
        ) {
            assert_eq!(new_object_checksums(crc32c, md5_hash), want)
        }

        #[test_case("AAAAAA==", 0_u32; "zero")]
        #[test_case("SZYC0g==", 1234567890_u32; "number")]
        #[test_case("/////w==", u32::MAX; "max u32")]
        fn test_deserialize_crc32c(s: &str, want: u32) {
            let got = Crc32c::deserialize_as(serde_json::json!(s))
                .expect("deserialization should not error");
            assert_eq!(got, want);
        }

        #[test_case(""; "empty")]
        #[test_case("invalid"; "invalid")]
        #[test_case("AAA="; "too small")]
        #[test_case("AAAAAAAAAAA="; "too large")]
        fn test_deserialize_crc32c_err(input: &str) {
            Crc32c::deserialize_as(serde_json::json!(input))
                .expect_err("expected error deserializing string");
        }

        #[test]
        fn test_deserialize_crc32c_not_string_err() {
            Crc32c::deserialize_as(serde_json::json!(5))
                .expect_err("expected error deserializing int");
        }
    }
}<|MERGE_RESOLUTION|>--- conflicted
+++ resolved
@@ -320,7 +320,6 @@
     }
 
     async fn http_request_builder(self) -> Result<reqwest::RequestBuilder> {
-<<<<<<< HEAD
         let resource = match self.request.first_message {
             Some(control::model::write_object_request::FirstMessage::WriteObjectSpec(spec)) => {
                 match spec.resource {
@@ -331,9 +330,6 @@
             _ => unreachable!("write object spec set in constructor"),
         };
         let bucket: String = resource.bucket;
-=======
-        let bucket: String = self.bucket;
->>>>>>> a80220ba
         let bucket_id = bucket
             .as_str()
             .strip_prefix("projects/_/buckets/")
@@ -342,11 +338,7 @@
                     "malformed bucket name, it must start with `projects/_/buckets/`: {bucket}"
                 ))
             })?;
-<<<<<<< HEAD
         let object: String = resource.name;
-=======
-        let object: String = self.object;
->>>>>>> a80220ba
         let builder = self
             .inner
             .client
@@ -362,7 +354,6 @@
                 reqwest::header::HeaderValue::from_static(&self::info::X_GOOG_API_CLIENT_HEADER),
             );
 
-<<<<<<< HEAD
         let builder = apply_customer_supplied_encryption_headers(
             builder,
             self.request.common_object_request_params,
@@ -373,13 +364,6 @@
             Some(control::model::write_object_request::Data::ChecksummedData(data)) => data.content,
             _ => unreachable!("content for the checksummed data is set in the constructor"),
         });
-=======
-        let builder =
-            apply_customer_supplied_encryption_headers(builder, self.common_object_request_params);
-
-        let builder = self.inner.apply_auth_headers(builder).await?;
-        let builder = builder.body(self.payload);
->>>>>>> a80220ba
         Ok(builder)
     }
 
