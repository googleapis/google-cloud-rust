// Copyright 2025 Google LLC
//
// Licensed under the Apache License, Version 2.0 (the "License");
// you may not use this file except in compliance with the License.
// You may obtain a copy of the License at
//
//     https://www.apache.org/licenses/LICENSE-2.0
//
// Unless required by applicable law or agreed to in writing, software
// distributed under the License is distributed on an "AS IS" BASIS,
// WITHOUT WARRANTIES OR CONDITIONS OF ANY KIND, either express or implied.
// See the License for the specific language governing permissions and
// limitations under the License.

pub use crate::Error;
pub use crate::Result;
use auth::credentials::CacheableResource;
pub use control::model::Object;
use http::Extensions;

/// Implements a client for the Cloud Storage API.
///
/// # Example
/// ```
/// # tokio_test::block_on(async {
/// # use google_cloud_storage::client::Storage;
/// let client = Storage::builder().build().await?;
/// // use `client` to make requests to Cloud Storage.
/// # gax::Result::<()>::Ok(()) });
/// ```
///
/// # Configuration
///
/// To configure `Storage` use the `with_*` methods in the type returned
/// by [builder()][Storage::builder]. The default configuration should
/// work for most applications. Common configuration changes include
///
/// * [with_endpoint()]: by default this client uses the global default endpoint
///   (`https://storage.googleapis.com`). Applications using regional
///   endpoints or running in restricted networks (e.g. a network configured
///   with [Private Google Access with VPC Service Controls]) may want to
///   override this default.
/// * [with_credentials()]: by default this client uses
///   [Application Default Credentials]. Applications using custom
///   authentication may need to override this default.
///
/// # Pooling and Cloning
///
/// `Storage` holds a connection pool internally, it is advised to
/// create one and then reuse it.  You do not need to wrap `Storage` in
/// an [Rc](std::rc::Rc) or [Arc](std::sync::Arc) to reuse it, because it
/// already uses an `Arc` internally.
///
/// # Service Description
///
/// The Cloud Storage API allows applications to read and write data through
/// the abstractions of buckets and objects. For a description of these
/// abstractions please see <https://cloud.google.com/storage/docs>.
///
/// Resources are named as follows:
///
/// - Projects are referred to as they are defined by the Resource Manager API,
///   using strings like `projects/123456` or `projects/my-string-id`.
///
/// - Buckets are named using string names of the form:
///   `projects/{project}/buckets/{bucket}`
///   For globally unique buckets, `_` may be substituted for the project.
///
/// - Objects are uniquely identified by their name along with the name of the
///   bucket they belong to, as separate strings in this API. For example:
///   ```no_rust
///   bucket = "projects/_/buckets/my-bucket"
///   object = "my-object/with/a/folder-like/name"
///   ```
///   Note that object names can contain `/` characters, which are treated as
///   any other character (no special directory semantics).
///
/// [with_endpoint()]: ClientBuilder::with_endpoint
/// [with_credentials()]: ClientBuilder::with_credentials
/// [Private Google Access with VPC Service Controls]: https://cloud.google.com/vpc-service-controls/docs/private-connectivity
/// [Application Default Credentials]: https://cloud.google.com/docs/authentication#adc
#[derive(Clone, Debug)]
pub struct Storage {
    inner: reqwest::Client,
    cred: auth::credentials::Credentials,
    endpoint: String,
}

impl Storage {
    /// Returns a builder for [Storage].
    ///
    /// ```no_run
    /// # tokio_test::block_on(async {
    /// # use google_cloud_storage::client::Storage;
    /// let client = Storage::builder().build().await?;
    /// # gax::Result::<()>::Ok(()) });
    /// ```
    pub fn builder() -> ClientBuilder {
        gax::client_builder::internal::new_builder(client_builder::Factory)
    }

    /// A simple upload from a buffer.
    ///
    /// # Example
    /// ```
    /// # use google_cloud_storage::client::Storage;
    /// async fn example(client: &Storage) -> gax::Result<()> {
    ///     let response = client
    ///         .insert_object(
    ///             "projects/_/buckets/my-bucket",
    ///             "my-object",
    ///             "the quick brown fox jumped over the lazy dog",
    ///         )
    ///         .await?;
    ///     println!("response details={response:?}");
    ///     Ok(())
    /// }
    /// ```
    pub async fn insert_object<B, O, P>(
        &self,
        bucket: B,
        object: O,
        payload: P,
    ) -> crate::Result<Object>
    where
        B: Into<String>,
        O: Into<String>,
        P: Into<bytes::Bytes>,
    {
        let bucket: String = bucket.into();
        let bucket_id = bucket
            .as_str()
            .strip_prefix("projects/_/buckets/")
            .ok_or_else(|| {
                Error::other(format!(
                    "malformed bucket name, it must start with `projects/_/buckets/`: {bucket}"
                ))
            })?;
        let object: String = object.into();
        let builder = self
            .inner
            .request(
                reqwest::Method::POST,
                format!("{}upload/storage/v1/b/{bucket_id}/o", &self.endpoint),
            )
            .query(&[("uploadType", "media")])
            .query(&[("name", &object)])
            .header("content-type", "application/octet-stream")
            .header(
                "x-goog-api-client",
                reqwest::header::HeaderValue::from_static(&self::info::X_GOOG_API_CLIENT_HEADER),
            );

        let builder = self.apply_auth_headers(builder).await?;
        let builder = builder.body(payload.into());

        tracing::info!("builder={builder:?}");

        let response = builder.send().await.map_err(Error::io)?;
        if !response.status().is_success() {
            return gaxi::http::to_http_error(response).await;
        }
        let response = response.json::<v1::Object>().await.map_err(Error::io)?;

        Ok(Object::from(response))
    }

    /// A simple download into a buffer.
    ///
    /// # Example
    /// ```
    /// # use google_cloud_storage::client::Storage;
    /// async fn example(client: &Storage) -> gax::Result<()> {
    ///     let contents = client
    ///         .read_object()
    ///         .set_bucket("projects/_/buckets/my-bucket")
    ///         .set_object("my-object")
    ///         .build()
    ///         .await?;
    ///     println!("object contents={contents:?}");
    ///     Ok(())
    /// }
    /// ```
<<<<<<< HEAD
    pub fn read_object(&self) -> ReadObjectRequestBuilder {
        ReadObjectRequestBuilder::new(self)
=======
    pub async fn read_object<B, O>(&self, bucket: B, object: O) -> crate::Result<bytes::Bytes>
    where
        B: Into<String>,
        O: Into<String>,
    {
        let bucket: String = bucket.into();
        let bucket_id = bucket
            .as_str()
            .strip_prefix("projects/_/buckets/")
            .ok_or_else(|| {
                Error::other(format!(
                    "malformed bucket name, it must start with `projects/_/buckets/`: {bucket}"
                ))
            })?;
        let object: String = object.into();
        let builder = self
            .inner
            .request(
                reqwest::Method::GET,
                format!("{}storage/v1/b/{bucket_id}/o/{object}", &self.endpoint),
            )
            .query(&[("alt", "media")])
            .header(
                "x-goog-api-client",
                reqwest::header::HeaderValue::from_static(&self::info::X_GOOG_API_CLIENT_HEADER),
            );

        let builder = self.apply_auth_headers(builder).await?;

        tracing::info!("builder={builder:?}");

        let response = builder.send().await.map_err(Error::io)?;
        if !response.status().is_success() {
            return gaxi::http::to_http_error(response).await;
        }
        let response = response.bytes().await.map_err(Error::io)?;

        Ok(response)
>>>>>>> dee6b3f4
    }

    pub(crate) async fn new(config: gaxi::options::ClientConfig) -> crate::Result<Self> {
        let inner = reqwest::Client::new();
        let cred = if let Some(c) = config.cred.clone() {
            c
        } else {
            auth::credentials::Builder::default()
                .build()
                .map_err(Error::authentication)?
        };
        let endpoint = config
            .endpoint
            .unwrap_or_else(|| self::DEFAULT_HOST.to_string());
        Ok(Self {
            inner,
            cred,
            endpoint,
        })
    }

    // Helper method to apply authentication headers to the request builder.
    async fn apply_auth_headers(
        &self,
        builder: reqwest::RequestBuilder,
    ) -> crate::Result<reqwest::RequestBuilder> {
        let cached_auth_headers = self
            .cred
            .headers(Extensions::new())
            .await
            .map_err(Error::authentication)?;

        let auth_headers = match cached_auth_headers {
            CacheableResource::New { data, .. } => Ok(data),
            CacheableResource::NotModified => {
                unreachable!("headers are not cached");
            }
        };

        let auth_headers = auth_headers?;
        let builder = auth_headers
            .iter()
            .fold(builder, |b, (k, v)| b.header(k, v));

        Ok(builder)
    }
}

/// A builder for [Storage].
///
/// ```
/// # tokio_test::block_on(async {
/// # use google_cloud_storage::*;
/// # use client::ClientBuilder;
/// # use client::Storage;
/// let builder : ClientBuilder = Storage::builder();
/// let client = builder
///     .with_endpoint("https://storage.googleapis.com")
///     .build().await?;
/// # gax::Result::<()>::Ok(()) });
/// ```
pub type ClientBuilder =
    gax::client_builder::ClientBuilder<client_builder::Factory, gaxi::options::Credentials>;

pub(crate) mod client_builder {
    use super::Storage;
    pub struct Factory;
    impl gax::client_builder::internal::ClientFactory for Factory {
        type Client = Storage;
        type Credentials = gaxi::options::Credentials;
        async fn build(self, config: gaxi::options::ClientConfig) -> gax::Result<Self::Client> {
            Self::Client::new(config).await
        }
    }
}

/// The default host used by the service.
const DEFAULT_HOST: &str = "https://storage.googleapis.com/";

pub(crate) mod info {
    const NAME: &str = env!("CARGO_PKG_NAME");
    const VERSION: &str = env!("CARGO_PKG_VERSION");
    lazy_static::lazy_static! {
        pub(crate) static ref X_GOOG_API_CLIENT_HEADER: String = {
            let ac = gaxi::api_header::XGoogApiClient{
                name:          NAME,
                version:       VERSION,
                library_type:  gaxi::api_header::GCCL,
            };
            ac.grpc_header_value()
        };
    }
}

pub struct ReadObjectRequestBuilder<'a> {
    client: &'a Storage,
    request: control::model::ReadObjectRequest,
}

impl<'a> ReadObjectRequestBuilder<'a> {
    pub fn new(client: &'a Storage) -> Self {
        ReadObjectRequestBuilder {
            client,
            request: control::model::ReadObjectRequest::new(),
        }
    }

    /// Sets the value of [bucket][crate::model::ReadObjectRequest::bucket].
    pub fn set_bucket<T: std::convert::Into<std::string::String>>(mut self, v: T) -> Self {
        self.request.bucket = v.into();
        self
    }

    /// Sets the value of [object][crate::model::ReadObjectRequest::object].
    pub fn set_object<T: std::convert::Into<std::string::String>>(mut self, v: T) -> Self {
        self.request.object = v.into();
        self
    }

    /// Sets the value of [generation][crate::model::ReadObjectRequest::generation].
    pub fn set_generation<T: std::convert::Into<i64>>(mut self, v: T) -> Self {
        self.request.generation = v.into();
        self
    }

    /// Sets the value of [read_offset][crate::model::ReadObjectRequest::read_offset].
    pub fn set_read_offset<T: std::convert::Into<i64>>(mut self, v: T) -> Self {
        self.request.read_offset = v.into();
        self
    }

    /// Sets the value of [read_limit][crate::model::ReadObjectRequest::read_limit].
    pub fn set_read_limit<T: std::convert::Into<i64>>(mut self, v: T) -> Self {
        self.request.read_limit = v.into();
        self
    }

    /// Sets the value of [if_generation_match][crate::model::ReadObjectRequest::if_generation_match].
    pub fn set_if_generation_match<T>(mut self, v: T) -> Self
    where
        T: std::convert::Into<i64>,
    {
        self.request.if_generation_match = std::option::Option::Some(v.into());
        self
    }

    /// Sets or clears the value of [if_generation_match][crate::model::ReadObjectRequest::if_generation_match].
    pub fn set_or_clear_if_generation_match<T>(mut self, v: std::option::Option<T>) -> Self
    where
        T: std::convert::Into<i64>,
    {
        self.request.if_generation_match = v.map(|x| x.into());
        self
    }

    /// Sets the value of [if_generation_not_match][crate::model::ReadObjectRequest::if_generation_not_match].
    pub fn set_if_generation_not_match<T>(mut self, v: T) -> Self
    where
        T: std::convert::Into<i64>,
    {
        self.request.if_generation_not_match = std::option::Option::Some(v.into());
        self
    }

    /// Sets or clears the value of [if_generation_not_match][crate::model::ReadObjectRequest::if_generation_not_match].
    pub fn set_or_clear_if_generation_not_match<T>(mut self, v: std::option::Option<T>) -> Self
    where
        T: std::convert::Into<i64>,
    {
        self.request.if_generation_not_match = v.map(|x| x.into());
        self
    }

    /// Sets the value of [if_metageneration_match][crate::model::ReadObjectRequest::if_metageneration_match].
    pub fn set_if_metageneration_match<T>(mut self, v: T) -> Self
    where
        T: std::convert::Into<i64>,
    {
        self.request.if_metageneration_match = std::option::Option::Some(v.into());
        self
    }

    /// Sets or clears the value of [if_metageneration_match][crate::model::ReadObjectRequest::if_metageneration_match].
    pub fn set_or_clear_if_metageneration_match<T>(mut self, v: std::option::Option<T>) -> Self
    where
        T: std::convert::Into<i64>,
    {
        self.request.if_metageneration_match = v.map(|x| x.into());
        self
    }

    /// Sets the value of [if_metageneration_not_match][crate::model::ReadObjectRequest::if_metageneration_not_match].
    pub fn set_if_metageneration_not_match<T>(mut self, v: T) -> Self
    where
        T: std::convert::Into<i64>,
    {
        self.request.if_metageneration_not_match = std::option::Option::Some(v.into());
        self
    }

    /// Sets or clears the value of [if_metageneration_not_match][crate::model::ReadObjectRequest::if_metageneration_not_match].
    pub fn set_or_clear_if_metageneration_not_match<T>(mut self, v: std::option::Option<T>) -> Self
    where
        T: std::convert::Into<i64>,
    {
        self.request.if_metageneration_not_match = v.map(|x| x.into());
        self
    }

    /// Sets the value of [common_object_request_params][crate::model::ReadObjectRequest::common_object_request_params].
    pub fn set_common_object_request_params<T>(mut self, v: T) -> Self
    where
        T: std::convert::Into<control::model::CommonObjectRequestParams>,
    {
        self.request.common_object_request_params = std::option::Option::Some(v.into());
        self
    }

    /// Sets or clears the value of [common_object_request_params][crate::model::ReadObjectRequest::common_object_request_params].
    pub fn set_or_clear_common_object_request_params<T>(mut self, v: std::option::Option<T>) -> Self
    where
        T: std::convert::Into<control::model::CommonObjectRequestParams>,
    {
        self.request.common_object_request_params = v.map(|x| x.into());
        self
    }

    /// Sets the value of [read_mask][crate::model::ReadObjectRequest::read_mask].
    pub fn set_read_mask<T>(mut self, v: T) -> Self
    where
        T: std::convert::Into<wkt::FieldMask>,
    {
        self.request.read_mask = std::option::Option::Some(v.into());
        self
    }

    /// Sets or clears the value of [read_mask][crate::model::ReadObjectRequest::read_mask].
    pub fn set_or_clear_read_mask<T>(mut self, v: std::option::Option<T>) -> Self
    where
        T: std::convert::Into<wkt::FieldMask>,
    {
        self.request.read_mask = v.map(|x| x.into());
        self
    }

    /// Sends the request.
    pub async fn send(self) -> crate::Result<bytes::Bytes> {
        // TODO(2103): map parameters to the JSON request.
        let bucket: String = self.request.bucket;
        let bucket_id = bucket
            .as_str()
            .strip_prefix("projects/_/buckets/")
            .ok_or_else(|| {
                Error::other(format!(
                    "malformed bucket name, it must start with `projects/_/buckets/`: {bucket}"
                ))
            })?;
        let object: String = self.request.object.into();
        let builder = self
            .client
            .inner
            .request(
                reqwest::Method::GET,
                format!(
                    "{}storage/v1/b/{bucket_id}/o/{object}",
                    &self.client.endpoint
                ),
            )
            .query(&[("alt", "media")])
            .header(
                "x-goog-api-client",
                reqwest::header::HeaderValue::from_static(&self::info::X_GOOG_API_CLIENT_HEADER),
            );
        let cached_auth_headers = self
            .client
            .cred
            .headers(Extensions::new())
            .await
            .map_err(Error::authentication)?;
        let auth_headers = match cached_auth_headers {
            CacheableResource::New { data, .. } => Ok(data),
            CacheableResource::NotModified => {
                unreachable!("headers are not cached");
            }
        };

        let auth_headers = auth_headers?;
        let builder = auth_headers
            .iter()
            .fold(builder, |b, (k, v)| b.header(k, v));
        tracing::info!("builder={builder:?}");

        let response = builder.send().await.map_err(Error::io)?;
        if !response.status().is_success() {
            return gaxi::http::to_http_error(response).await;
        }
        let response = response.bytes().await.map_err(Error::io)?;

        Ok(response)
    }
}

mod v1 {
    use base64::Engine as _;

    #[serde_with::serde_as]
    #[derive(Debug, Default, serde::Deserialize, PartialEq, Clone)]
    #[serde(default, rename_all = "camelCase")]
    // See http://cloud.google.com/storage/docs/json_api/v1/objects#resource for API reference.
    pub struct Object {
        id: String,
        name: String,
        bucket: String,
        #[serde_as(as = "serde_with::DisplayFromStr")]
        generation: i64,
        #[serde_as(as = "serde_with::DisplayFromStr")]
        metageneration: i64,
        content_type: String,
        storage_class: String,
        #[serde_as(as = "serde_with::DisplayFromStr")]
        size: u64,
        component_count: i32,
        kms_key_name: String,
        etag: String,
        restore_token: Option<String>,
        content_encoding: String,
        content_disposition: String,
        content_language: String,
        cache_control: String,
        temporary_hold: bool,
        event_based_hold: Option<bool>,
        soft_delete_time: Option<wkt::Timestamp>,
        hard_delete_time: Option<wkt::Timestamp>,
        retention_expiration_time: Option<wkt::Timestamp>,
        time_created: wkt::Timestamp,
        time_finalized: wkt::Timestamp,
        time_deleted: Option<wkt::Timestamp>,
        time_storage_class_updated: wkt::Timestamp,
        updated: wkt::Timestamp,
        custom_time: Option<wkt::Timestamp>,
        acl: Vec<ObjectAccessControl>,
        owner: Option<Owner>,
        customer_encryption: Option<CustomerEncryption>,
        metadata: std::collections::HashMap<std::string::String, std::string::String>,
        #[serde_as(as = "Option<Crc32c>")]
        crc32c: Option<u32>,
        #[serde_as(as = "serde_with::base64::Base64")]
        md5_hash: bytes::Bytes,
        // The following are excluded from the protos, so we don't really need to parse them.
        media_link: String,
        self_link: String,
        // ObjectRetention cannot be configured or reported through the gRPC API.
        retention: Retention,
    }

    #[derive(Debug, Default, serde::Deserialize, PartialEq, Clone)]
    #[serde(default, rename_all = "camelCase")]
    struct Retention {
        retain_until_time: wkt::Timestamp,
        mode: String,
    }

    // CRC32c checksum is a unsigned 32-bit int encoded using base64 in big-endian byte order.
    struct Crc32c;

    impl<'de> serde_with::DeserializeAs<'de, u32> for Crc32c {
        fn deserialize_as<D>(deserializer: D) -> Result<u32, D::Error>
        where
            D: serde::de::Deserializer<'de>,
        {
            struct Crc32cVisitor;

            impl serde::de::Visitor<'_> for Crc32cVisitor {
                type Value = u32;

                fn expecting(&self, formatter: &mut std::fmt::Formatter) -> std::fmt::Result {
                    formatter.write_str("a base64 encoded string")
                }

                fn visit_str<E>(self, value: &str) -> Result<Self::Value, E>
                where
                    E: serde::de::Error,
                {
                    let bytes = base64::prelude::BASE64_STANDARD
                        .decode(value)
                        .map_err(serde::de::Error::custom)?;

                    let length = bytes.len();
                    if bytes.len() != 4 {
                        return Err(serde::de::Error::invalid_length(
                            length,
                            &"Expected a Byte Vector of length 4.",
                        ));
                    }
                    Ok(((bytes[0] as u32) << 24)
                        + ((bytes[1] as u32) << 16)
                        + ((bytes[2] as u32) << 8)
                        + (bytes[3] as u32))
                }
            }

            deserializer.deserialize_str(Crc32cVisitor)
        }
    }

    fn new_object_checksums(
        crc32c: Option<u32>,
        md5_hash: bytes::Bytes,
    ) -> Option<control::model::ObjectChecksums> {
        if crc32c.is_none() && md5_hash.is_empty() {
            return None;
        }
        Some(
            control::model::ObjectChecksums::new()
                .set_or_clear_crc32c(crc32c)
                .set_md5_hash(md5_hash),
        )
    }

    #[serde_with::serde_as]
    #[derive(Debug, Default, serde::Deserialize, PartialEq, Clone)]
    #[serde(default, rename_all = "camelCase")]
    struct ObjectAccessControl {
        id: String,
        entity: String,
        role: String,
        email: String,
        domain: String,
        entity_id: String,
        etag: String,
        project_team: Option<ProjectTeam>,
    }

    #[serde_with::serde_as]
    #[derive(Debug, Default, serde::Deserialize, PartialEq, Clone)]
    #[serde(default, rename_all = "camelCase")]
    struct ProjectTeam {
        project_number: String,
        team: String,
    }

    impl std::convert::From<ObjectAccessControl> for control::model::ObjectAccessControl {
        fn from(value: ObjectAccessControl) -> Self {
            Self::new()
                .set_id(value.id)
                .set_entity(value.entity)
                .set_role(value.role)
                .set_email(value.email)
                .set_domain(value.domain)
                .set_entity_id(value.entity_id)
                .set_etag(value.etag)
                .set_or_clear_project_team::<control::model::ProjectTeam>(
                    value.project_team.map(|x| x.into()),
                )
        }
    }

    impl std::convert::From<ProjectTeam> for control::model::ProjectTeam {
        fn from(p: ProjectTeam) -> Self {
            control::model::ProjectTeam::new()
                .set_project_number(p.project_number)
                .set_team(p.team)
        }
    }

    #[serde_with::serde_as]
    #[derive(Debug, Default, serde::Deserialize, PartialEq, Clone)]
    #[serde(default, rename_all = "camelCase")]
    struct Owner {
        entity: String,
        entity_id: String,
    }

    impl std::convert::From<Owner> for control::model::Owner {
        fn from(value: Owner) -> Self {
            Self::new()
                .set_entity(value.entity)
                .set_entity_id(value.entity_id)
        }
    }

    #[serde_with::serde_as]
    #[derive(Debug, Default, serde::Deserialize, PartialEq, Clone)]
    #[serde(default, rename_all = "camelCase")]
    struct CustomerEncryption {
        encryption_algorithm: String,
        #[serde_as(as = "serde_with::base64::Base64")]
        key_sha256: bytes::Bytes,
    }

    impl std::convert::From<CustomerEncryption> for control::model::CustomerEncryption {
        fn from(value: CustomerEncryption) -> Self {
            Self::new()
                .set_encryption_algorithm(value.encryption_algorithm)
                .set_key_sha256_bytes(value.key_sha256)
        }
    }

    impl std::convert::From<Object> for control::model::Object {
        fn from(value: Object) -> Self {
            Self::new()
                .set_name(value.name)
                .set_bucket(format!("projects/_/buckets/{}", value.bucket))
                .set_generation(value.generation)
                .set_metageneration(value.metageneration)
                .set_content_type(value.content_type)
                .set_storage_class(value.storage_class)
                .set_size(value.size as i64)
                .set_kms_key(value.kms_key_name)
                .set_etag(value.etag)
                .set_or_clear_restore_token(value.restore_token)
                .set_content_encoding(value.content_encoding)
                .set_content_disposition(value.content_disposition)
                .set_content_language(value.content_language)
                .set_cache_control(value.cache_control)
                .set_temporary_hold(value.temporary_hold)
                .set_or_clear_event_based_hold(value.event_based_hold)
                .set_component_count(value.component_count)
                .set_or_clear_soft_delete_time(value.soft_delete_time)
                .set_or_clear_hard_delete_time(value.hard_delete_time)
                .set_or_clear_retention_expire_time(value.retention_expiration_time)
                .set_create_time(value.time_created)
                .set_finalize_time(value.time_finalized)
                .set_or_clear_delete_time(value.time_deleted)
                .set_update_storage_class_time(value.time_storage_class_updated)
                .set_or_clear_custom_time(value.custom_time)
                .set_update_time(value.updated)
                .set_acl(value.acl)
                .set_or_clear_owner(value.owner)
                .set_metadata(value.metadata)
                .set_or_clear_customer_encryption(value.customer_encryption)
                .set_or_clear_checksums(new_object_checksums(value.crc32c, value.md5_hash))
        }
    }

    #[cfg(test)]
    mod tests {
        use super::*;
        use serde_with::DeserializeAs;
        use test_case::test_case;

        #[test]
        fn test_deserialize_object() {
            let json = serde_json::json!({
                // string fields:
                "id": "obj1",
                "name": "test-object.txt",
                "bucket": "my-bucket",
                "contentType": "text/plain",
                "storageClass": "STANDARD",
                // i64 and u64 fields:
                "generation": "123",
                "metageneration": "456",
                "size": "789",
                // boolean fields:
                "temporaryHold": true,
                // number fields:
                "componentCount": 5,
                // datetime fields:
                "timeCreated": "2025-05-13T10:30:00Z",
                // list fields:
                "acl": [{"id": "acl-id","unknownField": 5, "projectTeam": {"projectNumber": "123456", "team": "myteam"}}],
                // map fields:
                "metadata": {"key1": "val1", "key2": "val2", "key3": "val3"},
                // base64 fields:
                "customerEncryption": {"encryptionAlgorithm": "algorithm", "keySha256": "dGhlIHF1aWNrIGJyb3duIGZveCBqdW1wcyBvdmVyIHRoZSBsYXp5IGRvZw"},
                // checksum fields:
                // $ echo 'The quick brown fox jumps over the lazy dog' > quick.txt
                //
                // $ gcloud storage hash quick.txt
                // ---
                // crc32c_hash: /ieOcg==
                // digest_format: base64
                // md5_hash: N8S4ft/8XRmP9aGFzufuCQ==
                // url: quick.txt
                "md5Hash": "N8S4ft/8XRmP9aGFzufuCQ==",
                // base64 encoded uint32 in BigEndian order field:
                "crc32c": "/ieOcg==",
                // unused fields:
                "mediaLink": "my-link",
                "retention": { "mode": "my-mode", "retainUntilTime": "2026-05-13T10:30:00Z"}
            });
            let object: Object = serde_json::from_value(json)
                .expect("json value in object test should be deserializable");

            let want = Object {
                // string fields:
                id: "obj1".to_string(),
                name: "test-object.txt".to_string(),
                bucket: "my-bucket".to_string(),
                content_type: "text/plain".to_string(),
                storage_class: "STANDARD".to_string(),
                // i64 and u64 fields:
                generation: 123,
                metageneration: 456,
                size: 789,
                // boolean fields:
                temporary_hold: true,
                // number fields:
                component_count: 5,
                // datetime fields:
                time_created: wkt::Timestamp::clamp(1747132200, 0),
                // list fields:
                acl: vec![ObjectAccessControl {
                    id: "acl-id".to_string(),
                    project_team: Some(ProjectTeam {
                        project_number: "123456".to_string(),
                        team: "myteam".to_string(),
                    }),
                    ..Default::default()
                }],
                // map fields:
                metadata: std::collections::HashMap::from([
                    ("key1".to_string(), "val1".to_string()),
                    ("key2".to_string(), "val2".to_string()),
                    ("key3".to_string(), "val3".to_string()),
                ]),
                // base64 encoded fields:
                customer_encryption: Some(CustomerEncryption {
                    encryption_algorithm: "algorithm".to_string(),
                    key_sha256: bytes::Bytes::from("the quick brown fox jumps over the lazy dog"),
                }),
                md5_hash: vec![
                    55, 196, 184, 126, 223, 252, 93, 25, 143, 245, 161, 133, 206, 231, 238, 9,
                ]
                .into(),
                // base64 encoded uint32 in BigEndian order field:
                crc32c: Some(4264005234),
                // unused in control::model::Object:
                media_link: "my-link".to_string(),
                retention: Retention {
                    retain_until_time: wkt::Timestamp::clamp(1778668200, 0),
                    mode: "my-mode".to_string(),
                },
                ..Default::default()
            };

            assert_eq!(object, want);
        }

        #[test_case(Object::default(); "default fields")]
        #[test_case(Object {
            // string fields:
            id: "obj1".to_string(),
            name: "test-object.txt".to_string(),
            bucket: "my-bucket".to_string(),
            content_type: "text/plain".to_string(),
            storage_class: "STANDARD".to_string(),
            // i64 and u64 fields:
            generation: 123,
            metageneration: 456,
            size: 789,
            // boolean fields:
            temporary_hold: true,
            // number fields:
            component_count: 5,
            // datetime fields:
            time_created: wkt::Timestamp::clamp(1747132200, 0),
            // list fields:
            acl: vec![
                ObjectAccessControl {
                    id: "acl1".to_string(),
                    ..Default::default()
                },
                ObjectAccessControl {
                    id: "acl2".to_string(),
                    ..Default::default()
                },
            ],
            // map fields:
            metadata: std::collections::HashMap::from([
                ("key1".to_string(), "val1".to_string()),
                ("key2".to_string(), "val2".to_string()),
                ("key3".to_string(), "val3".to_string()),
            ]),
            // unused in control::model
            media_link: "my-media-link".to_string(),
            ..Default::default()
        }; "some fields set")]
        #[test_case(Object {
            id: "obj1".to_string(),
            name: "test-object.txt".to_string(),
            bucket: "my-bucket".to_string(),
            generation: 123,
            metageneration: 456,
            content_type: "text/plain".to_string(),
            storage_class: "STANDARD".to_string(),
            size: 789,
            component_count: 101112,
            kms_key_name: "my-kms-key".to_string(),
            etag: "etag1".to_string(),
            restore_token: Some("restore-token1".to_string()),
            content_encoding: "content-encoding".to_string(),
            content_disposition: "content-disposition1".to_string(),
            content_language: "content-language1".to_string(),
            cache_control: "cache-control1".to_string(),
            temporary_hold: true,
            event_based_hold: Some(false),
            soft_delete_time: Some(wkt::Timestamp::clamp(1747132200, 1)),
            hard_delete_time: Some(wkt::Timestamp::clamp(1747132200, 2)),
            retention_expiration_time: Some(wkt::Timestamp::clamp(1747132200, 3)),
            time_created: wkt::Timestamp::clamp(1747132200, 4),
            time_finalized: wkt::Timestamp::clamp(1747132200, 5),
            time_deleted: Some(wkt::Timestamp::clamp(1747132200, 6)),
            time_storage_class_updated: wkt::Timestamp::clamp(1747132200, 7),
            updated: wkt::Timestamp::clamp(1747132200, 8),
            custom_time: Some(wkt::Timestamp::clamp(1747132200, 9)),
            acl: vec![
                ObjectAccessControl {
                    id: "acl1".to_string(),
                    ..Default::default()
                },
                ObjectAccessControl {
                    id: "acl2".to_string(),
                    ..Default::default()
                },
            ],
            owner: Some(Owner{
                entity: "user-emailAddress".to_string(),
                entity_id: "entity-id".to_string(),
            }),
            metadata: std::collections::HashMap::from([
                ("key1".to_string(), "val1".to_string()),
                ("key2".to_string(), "val2".to_string()),
                ("key3".to_string(), "val3".to_string()),
            ]),
            customer_encryption: Some(CustomerEncryption{
                encryption_algorithm: "my-encryption-alg".to_string(),
                key_sha256: "hash-of-encryption-key".into(),
            }),
            md5_hash: "md5Hash".into(),
            crc32c: Some(4321),
            // unused in control::model
            media_link: "my-media-link".to_string(),
            self_link: "my-self-link".to_string(),
            retention: Retention { retain_until_time: wkt::Timestamp::clamp(1747132200, 10), mode: "mode".to_string() }
        }; "all fields set")]
        // Tests for acl values.
        #[test_case(Object { acl: Vec::new(), ..Default::default()}; "empty acl")]
        #[test_case(Object {acl: vec![ObjectAccessControl::default(), object_acl_with_some_fields(), object_acl_with_all_fields()], ..Default::default()}; "acls with different fields")]
        fn test_convert_object_to_control_model(object: Object) {
            let got = control::model::Object::from(object.clone());
            assert_eq_object(object, got);
        }

        fn assert_eq_object(object: Object, got: control::model::Object) {
            assert_eq!(got.name, object.name);
            assert_eq!(got.bucket, format!("projects/_/buckets/{}", object.bucket));
            assert_eq!(got.etag, object.etag);
            assert_eq!(got.generation, object.generation);
            assert_eq!(got.restore_token, object.restore_token);
            assert_eq!(got.metageneration, object.metageneration);
            assert_eq!(got.storage_class, object.storage_class);
            assert_eq!(got.size, object.size as i64);
            assert_eq!(got.content_encoding, object.content_encoding);
            assert_eq!(got.content_disposition, object.content_disposition);
            assert_eq!(got.cache_control, object.cache_control);
            got.acl
                .iter()
                .zip(object.acl)
                .for_each(|a| assert_eq_object_access_control(a.0, &a.1));
            assert_eq!(got.content_language, object.content_language);
            assert_eq!(got.delete_time, object.time_deleted);
            assert_eq!(
                got.finalize_time.expect("finalize time is set"),
                object.time_finalized
            );
            assert_eq!(got.content_type, object.content_type);
            assert_eq!(
                got.create_time.expect("create time is set"),
                object.time_created
            );
            assert_eq!(got.component_count, object.component_count);
            assert_eq!(got.update_time.expect("update time is set"), object.updated);
            assert_eq!(got.kms_key, object.kms_key_name);
            assert_eq!(
                got.update_storage_class_time
                    .expect("update storage class time is set"),
                object.time_storage_class_updated
            );
            assert_eq!(got.temporary_hold, object.temporary_hold);
            assert_eq!(got.retention_expire_time, object.retention_expiration_time);
            assert_eq!(got.event_based_hold, object.event_based_hold);
            assert_eq!(got.custom_time, object.custom_time);
            assert_eq!(got.soft_delete_time, object.soft_delete_time);
            assert_eq!(got.hard_delete_time, object.hard_delete_time);
            match (&object.owner, &got.owner) {
                (None, None) => {}
                (Some(from), None) => panic!("expected a value in the owner, {from:?}"),
                (None, Some(got)) => panic!("unexpected value in the owner, {got:?}"),
                (Some(from), Some(got)) => {
                    assert_eq!(got.entity, from.entity);
                    assert_eq!(got.entity_id, from.entity_id);
                }
            }
            assert_eq!(got.metadata, object.metadata);
            match (&object.customer_encryption, &got.customer_encryption) {
                (None, None) => {}
                (Some(from), None) => {
                    panic!("expected a value in the customer_encryption, {from:?}")
                }
                (None, Some(got)) => panic!("unexpected value in the customer_encryption, {got:?}"),
                (Some(from), Some(got)) => {
                    assert_eq!(got.encryption_algorithm, from.encryption_algorithm);
                    assert_eq!(got.key_sha256_bytes, from.key_sha256);
                }
            }
            match got.checksums {
                Some(checksums) => {
                    assert_eq!(object.md5_hash, checksums.md5_hash);
                    assert_eq!(object.crc32c, checksums.crc32c)
                }
                None => {
                    assert!(object.md5_hash.is_empty());
                    assert!(object.crc32c.is_none());
                }
            }
        }

        fn object_acl_with_all_fields() -> ObjectAccessControl {
            ObjectAccessControl {
                id: "acl1".to_string(),
                entity: "entity1".to_string(),
                role: "role1".to_string(),
                email: "email1".to_string(),
                domain: "domain1".to_string(),
                entity_id: "entity1".to_string(),
                etag: "etag1".to_string(),
                project_team: Some(ProjectTeam {
                    project_number: "123456".to_string(),
                    team: "team1".to_string(),
                }),
            }
        }

        fn object_acl_with_some_fields() -> ObjectAccessControl {
            ObjectAccessControl {
                id: "acl1".to_string(),
                entity: "entity1".to_string(),
                role: "role1".to_string(),
                project_team: Some(ProjectTeam {
                    project_number: "123456".to_string(),
                    ..Default::default()
                }),
                ..Default::default()
            }
        }

        #[test_case(ObjectAccessControl::default(); "default fields")]
        #[test_case(object_acl_with_all_fields(); "all fields have values")]
        #[test_case(object_acl_with_some_fields(); "some fields have values" )]
        fn test_object_access_control(from: ObjectAccessControl) {
            let got = control::model::ObjectAccessControl::from(from.clone());
            assert_eq_object_access_control(&got, &from);
        }

        fn assert_eq_object_access_control(
            got: &control::model::ObjectAccessControl,
            from: &ObjectAccessControl,
        ) {
            assert_eq!(got.id, from.id);
            assert_eq!(got.entity, from.entity);
            assert_eq!(got.role, from.role);
            assert_eq!(got.email, from.email);
            assert_eq!(got.domain, from.domain);
            assert_eq!(got.entity_id, from.entity_id);
            assert_eq!(got.etag, from.etag);
            match (&from.project_team, &got.project_team) {
                (None, None) => {}
                (Some(from), None) => {
                    panic!("expected a value in the project team, {from:?}")
                }
                (None, Some(got)) => panic!("unexpected value in the project team, {got:?}"),
                (Some(from), Some(got)) => {
                    assert_eq!(got.project_number, from.project_number);
                    assert_eq!(got.team, from.team);
                }
            }
        }

        #[test_case(None, bytes::Bytes::new(), None; "unset")]
        #[test_case(Some(5), bytes::Bytes::new(), Some(control::model::ObjectChecksums::new().set_crc32c(5_u32)); "crc32c set")]
        #[test_case(None, "hello".into(), Some(control::model::ObjectChecksums::new().set_md5_hash("hello")); "md5_hash set")]
        #[test_case(Some(5), "hello".into(), Some(control::model::ObjectChecksums::new().set_crc32c(5_u32).set_md5_hash("hello")); "both set")]
        fn test_new_object_checksums(
            crc32c: Option<u32>,
            md5_hash: bytes::Bytes,
            want: Option<control::model::ObjectChecksums>,
        ) {
            assert_eq!(new_object_checksums(crc32c, md5_hash), want)
        }

        #[test_case("AAAAAA==", 0_u32; "zero")]
        #[test_case("SZYC0g==", 1234567890_u32; "number")]
        #[test_case("/////w==", u32::MAX; "max u32")]
        fn test_deserialize_crc32c(s: &str, want: u32) {
            let got = Crc32c::deserialize_as(serde_json::json!(s))
                .expect("deserialization should not error");
            assert_eq!(got, want);
        }

        #[test_case(""; "empty")]
        #[test_case("invalid"; "invalid")]
        #[test_case("AAA="; "too small")]
        #[test_case("AAAAAAAAAAA="; "too large")]
        fn test_deserialize_crc32c_err(input: &str) {
            Crc32c::deserialize_as(serde_json::json!(input))
                .expect_err("expected error deserializing string");
        }
    }
}<|MERGE_RESOLUTION|>--- conflicted
+++ resolved
@@ -181,49 +181,8 @@
     ///     Ok(())
     /// }
     /// ```
-<<<<<<< HEAD
     pub fn read_object(&self) -> ReadObjectRequestBuilder {
         ReadObjectRequestBuilder::new(self)
-=======
-    pub async fn read_object<B, O>(&self, bucket: B, object: O) -> crate::Result<bytes::Bytes>
-    where
-        B: Into<String>,
-        O: Into<String>,
-    {
-        let bucket: String = bucket.into();
-        let bucket_id = bucket
-            .as_str()
-            .strip_prefix("projects/_/buckets/")
-            .ok_or_else(|| {
-                Error::other(format!(
-                    "malformed bucket name, it must start with `projects/_/buckets/`: {bucket}"
-                ))
-            })?;
-        let object: String = object.into();
-        let builder = self
-            .inner
-            .request(
-                reqwest::Method::GET,
-                format!("{}storage/v1/b/{bucket_id}/o/{object}", &self.endpoint),
-            )
-            .query(&[("alt", "media")])
-            .header(
-                "x-goog-api-client",
-                reqwest::header::HeaderValue::from_static(&self::info::X_GOOG_API_CLIENT_HEADER),
-            );
-
-        let builder = self.apply_auth_headers(builder).await?;
-
-        tracing::info!("builder={builder:?}");
-
-        let response = builder.send().await.map_err(Error::io)?;
-        if !response.status().is_success() {
-            return gaxi::http::to_http_error(response).await;
-        }
-        let response = response.bytes().await.map_err(Error::io)?;
-
-        Ok(response)
->>>>>>> dee6b3f4
     }
 
     pub(crate) async fn new(config: gaxi::options::ClientConfig) -> crate::Result<Self> {
@@ -472,7 +431,7 @@
     /// Sends the request.
     pub async fn send(self) -> crate::Result<bytes::Bytes> {
         // TODO(2103): map parameters to the JSON request.
-        let bucket: String = self.request.bucket;
+        let bucket: String = self.request.bucket.into();
         let bucket_id = bucket
             .as_str()
             .strip_prefix("projects/_/buckets/")
@@ -497,23 +456,9 @@
                 "x-goog-api-client",
                 reqwest::header::HeaderValue::from_static(&self::info::X_GOOG_API_CLIENT_HEADER),
             );
-        let cached_auth_headers = self
-            .client
-            .cred
-            .headers(Extensions::new())
-            .await
-            .map_err(Error::authentication)?;
-        let auth_headers = match cached_auth_headers {
-            CacheableResource::New { data, .. } => Ok(data),
-            CacheableResource::NotModified => {
-                unreachable!("headers are not cached");
-            }
-        };
-
-        let auth_headers = auth_headers?;
-        let builder = auth_headers
-            .iter()
-            .fold(builder, |b, (k, v)| b.header(k, v));
+
+        let builder = self.client.apply_auth_headers(builder).await?;
+
         tracing::info!("builder={builder:?}");
 
         let response = builder.send().await.map_err(Error::io)?;
