// Copyright 2025 Google LLC
//
// Licensed under the Apache License, Version 2.0 (the "License");
// you may not use this file except in compliance with the License.
// You may obtain a copy of the License at
//
//     https://www.apache.org/licenses/LICENSE-2.0
//
// Unless required by applicable law or agreed to in writing, software
// distributed under the License is distributed on an "AS IS" BASIS,
// WITHOUT WARRANTIES OR CONDITIONS OF ANY KIND, either express or implied.
// See the License for the specific language governing permissions and
// limitations under the License.

pub use crate::Error;
pub use crate::Result;
use auth::credentials::CacheableResource;
use base64::Engine;
use base64::prelude::BASE64_STANDARD;
pub use control::model::Object;
use control::model::compose_object_request;
use http::Extensions;
use http::request;
use serde_with::DeserializeAs;
use sha2::{Digest, Sha256};

mod v1;

/// Implements a client for the Cloud Storage API.
///
/// # Example
/// ```
/// # tokio_test::block_on(async {
/// # use google_cloud_storage::client::Storage;
/// let client = Storage::builder().build().await?;
/// // use `client` to make requests to Cloud Storage.
/// # gax::client_builder::Result::<()>::Ok(()) });
/// ```
///
/// # Configuration
///
/// To configure `Storage` use the `with_*` methods in the type returned
/// by [builder()][Storage::builder]. The default configuration should
/// work for most applications. Common configuration changes include
///
/// * [with_endpoint()]: by default this client uses the global default endpoint
///   (`https://storage.googleapis.com`). Applications using regional
///   endpoints or running in restricted networks (e.g. a network configured
///   with [Private Google Access with VPC Service Controls]) may want to
///   override this default.
/// * [with_credentials()]: by default this client uses
///   [Application Default Credentials]. Applications using custom
///   authentication may need to override this default.
///
/// # Pooling and Cloning
///
/// `Storage` holds a connection pool internally, it is advised to
/// create one and then reuse it.  You do not need to wrap `Storage` in
/// an [Rc](std::rc::Rc) or [Arc](std::sync::Arc) to reuse it, because it
/// already uses an `Arc` internally.
///
/// # Service Description
///
/// The Cloud Storage API allows applications to read and write data through
/// the abstractions of buckets and objects. For a description of these
/// abstractions please see <https://cloud.google.com/storage/docs>.
///
/// Resources are named as follows:
///
/// - Projects are referred to as they are defined by the Resource Manager API,
///   using strings like `projects/123456` or `projects/my-string-id`.
///
/// - Buckets are named using string names of the form:
///   `projects/{project}/buckets/{bucket}`
///   For globally unique buckets, `_` may be substituted for the project.
///
/// - Objects are uniquely identified by their name along with the name of the
///   bucket they belong to, as separate strings in this API. For example:
///   ```no_rust
///   bucket = "projects/_/buckets/my-bucket"
///   object = "my-object/with/a/folder-like/name"
///   ```
///   Note that object names can contain `/` characters, which are treated as
///   any other character (no special directory semantics).
///
/// [with_endpoint()]: ClientBuilder::with_endpoint
/// [with_credentials()]: ClientBuilder::with_credentials
/// [Private Google Access with VPC Service Controls]: https://cloud.google.com/vpc-service-controls/docs/private-connectivity
/// [Application Default Credentials]: https://cloud.google.com/docs/authentication#adc
#[derive(Clone, Debug)]
pub struct Storage {
    inner: std::sync::Arc<StorageInner>,
}

#[derive(Clone, Debug)]
struct StorageInner {
    client: reqwest::Client,
    cred: auth::credentials::Credentials,
    endpoint: String,
}

impl Storage {
    /// Returns a builder for [Storage].
    ///
    /// ```no_run
    /// # tokio_test::block_on(async {
    /// # use google_cloud_storage::client::Storage;
    /// let client = Storage::builder().build().await?;
    /// # gax::client_builder::Result::<()>::Ok(()) });
    /// ```
    pub fn builder() -> ClientBuilder {
        gax::client_builder::internal::new_builder(client_builder::Factory)
    }

    /// A simple upload from a buffer.
    ///
    /// # Parameters
    /// * `bucket` - the bucket name containing the object. In
    ///   `projects/_/buckets/{bucket_id}` format.
    /// * `object` - the object name.
    /// * `payload` - the object data.
    ///
    /// # Example
    /// ```
    /// # tokio_test::block_on(async {
    /// # use google_cloud_storage::client::Storage;
    /// # let client = Storage::builder().build().await?;
    /// let response = client
    ///     .insert_object("projects/_/buckets/my-bucket", "my-object", "the quick brown fox jumped over the lazy dog")
    ///     .send()
    ///     .await?;
    /// println!("response details={response:?}");
    /// # Ok::<(), anyhow::Error>(()) });
    /// ```
    pub fn insert_object<B, O, P>(&self, bucket: B, object: O, payload: P) -> InsertObject
    where
        B: Into<String>,
        O: Into<String>,
        P: Into<bytes::Bytes>,
    {
        InsertObject::new(self.inner.clone(), bucket, object, payload)
    }

    /// A simple download into a buffer.
    ///
    /// # Parameters
    /// * `bucket` - the bucket name containing the object. In
    ///   `projects/_/buckets/{bucket_id}` format.
    /// * `object` - the object name.
    ///
    /// # Example
    /// ```
    /// # tokio_test::block_on(async {
    /// # use google_cloud_storage::client::Storage;
    /// # let client = Storage::builder().build().await?;
    /// let contents = client
    ///     .read_object("projects/_/buckets/my-bucket", "my-object")
    ///     .send()
    ///     .await?
    ///     .all_bytes()
    ///     .await?;
    /// println!("object contents={contents:?}");
    /// # Ok::<(), anyhow::Error>(()) });
    /// ```
    pub fn read_object<B, O>(&self, bucket: B, object: O) -> ReadObject
    where
        B: Into<String>,
        O: Into<String>,
    {
        ReadObject::new(self.inner.clone(), bucket, object)
    }

    pub(crate) async fn new(
        config: gaxi::options::ClientConfig,
    ) -> gax::client_builder::Result<Self> {
        use gax::client_builder::Error;
        let client = reqwest::Client::new();
        let cred = if let Some(c) = config.cred.clone() {
            c
        } else {
            auth::credentials::Builder::default()
                .build()
                .map_err(Error::cred)?
        };
        let endpoint = config
            .endpoint
            .unwrap_or_else(|| self::DEFAULT_HOST.to_string());
        Ok(Self {
            inner: std::sync::Arc::new(StorageInner {
                client,
                cred,
                endpoint,
            }),
        })
    }
}

impl StorageInner {
    // Helper method to apply authentication headers to the request builder.
    async fn apply_auth_headers(
        &self,
        builder: reqwest::RequestBuilder,
    ) -> crate::Result<reqwest::RequestBuilder> {
        let cached_auth_headers = self
            .cred
            .headers(Extensions::new())
            .await
            .map_err(Error::authentication)?;

        let auth_headers = match cached_auth_headers {
            CacheableResource::New { data, .. } => Ok(data),
            CacheableResource::NotModified => {
                unreachable!("headers are not cached");
            }
        };

        let auth_headers = auth_headers?;
        let builder = auth_headers
            .iter()
            .fold(builder, |b, (k, v)| b.header(k, v));

        Ok(builder)
    }
}

/// A builder for [Storage].
///
/// ```
/// # tokio_test::block_on(async {
/// # use google_cloud_storage::*;
/// # use client::ClientBuilder;
/// # use client::Storage;
/// let builder : ClientBuilder = Storage::builder();
/// let client = builder
///     .with_endpoint("https://storage.googleapis.com")
///     .build().await?;
/// # gax::client_builder::Result::<()>::Ok(()) });
/// ```
pub type ClientBuilder =
    gax::client_builder::ClientBuilder<client_builder::Factory, gaxi::options::Credentials>;

pub(crate) mod client_builder {
    use super::Storage;
    pub struct Factory;
    impl gax::client_builder::internal::ClientFactory for Factory {
        type Client = Storage;
        type Credentials = gaxi::options::Credentials;
        async fn build(
            self,
            config: gaxi::options::ClientConfig,
        ) -> gax::client_builder::Result<Self::Client> {
            Self::Client::new(config).await
        }
    }
}

/// The default host used by the service.
const DEFAULT_HOST: &str = "https://storage.googleapis.com";

pub(crate) mod info {
    const NAME: &str = env!("CARGO_PKG_NAME");
    const VERSION: &str = env!("CARGO_PKG_VERSION");
    lazy_static::lazy_static! {
        pub(crate) static ref X_GOOG_API_CLIENT_HEADER: String = {
            let ac = gaxi::api_header::XGoogApiClient{
                name:          NAME,
                version:       VERSION,
                library_type:  gaxi::api_header::GCCL,
            };
            ac.grpc_header_value()
        };
    }
}

pub struct InsertObject {
    inner: std::sync::Arc<StorageInner>,
    request: control::model::WriteObjectRequest,
}

impl InsertObject {
    fn new<B, O, P>(inner: std::sync::Arc<StorageInner>, bucket: B, object: O, payload: P) -> Self
    where
        B: Into<String>,
        O: Into<String>,
        P: Into<bytes::Bytes>,
    {
        InsertObject {
            inner,
            request: control::model::WriteObjectRequest::new()
                .set_write_object_spec(
                    control::model::WriteObjectSpec::new().set_resource(
                        control::model::Object::new()
                            .set_bucket(bucket)
                            .set_name(object),
                    ),
                )
                .set_checksummed_data(control::model::ChecksummedData::new().set_content(payload)),
        }
    }

    /// A simple upload from a buffer.
    ///
    /// # Example
    /// ```
    /// # tokio_test::block_on(async {
    /// # use google_cloud_storage::client::Storage;
    /// # let client = Storage::builder().build().await?;
    /// let response = client
    ///     .insert_object("projects/_/buckets/my-bucket", "my-object", "the quick brown fox jumped over the lazy dog")
    ///     .send()
    ///     .await?;
    /// println!("response details={response:?}");
    /// # Ok::<(), anyhow::Error>(()) });
    /// ```
    pub async fn send(self) -> crate::Result<Object> {
        let builder = self.http_request_builder().await?;

        tracing::info!("builder={builder:?}");

        let response = builder.send().await.map_err(Error::io)?;
        if !response.status().is_success() {
            return gaxi::http::to_http_error(response).await;
        }
        let response = response.json::<v1::Object>().await.map_err(Error::io)?;

        Ok(Object::from(response))
    }

    async fn http_request_builder(self) -> Result<reqwest::RequestBuilder> {
        use control::model::write_object_request::*;

        let resource = match self.request.first_message {
            Some(FirstMessage::WriteObjectSpec(spec)) => spec.resource.unwrap(),
            _ => unreachable!("write object spec set in constructor"),
        };
        let bucket = &resource.bucket;
        let bucket_id = bucket.strip_prefix("projects/_/buckets/").ok_or_else(|| {
            Error::binding(format!(
                "malformed bucket name, it must start with `projects/_/buckets/`: {bucket}"
            ))
        })?;
        let object = &resource.name;
        let builder = self
            .inner
            .client
            .request(
                reqwest::Method::POST,
                format!("{}/upload/storage/v1/b/{bucket_id}/o", &self.inner.endpoint),
            )
            .query(&[("uploadType", "media")])
            .query(&[("name", object)])
            .header("content-type", "application/octet-stream")
            .header(
                "x-goog-api-client",
                reqwest::header::HeaderValue::from_static(&self::info::X_GOOG_API_CLIENT_HEADER),
            );

        let builder = apply_customer_supplied_encryption_headers(
            builder,
            self.request.common_object_request_params,
        );

        let builder = self.inner.apply_auth_headers(builder).await?;
        let content = match self.request.data {
            Some(Data::ChecksummedData(data)) => data.content,
            _ => unreachable!("content for the checksummed data is set in the constructor"),
        };
        let builder = builder.body(content);
        Ok(builder)
    }

    /// The encryption key used with the Customer-Supplied Encryption Keys
    /// feature. In raw bytes format (not base64-encoded).
    ///
    /// Example:
    /// ```
    /// # tokio_test::block_on(async {
    /// # use google_cloud_storage::client::Storage;
    /// # use google_cloud_storage::client::KeyAes256;
    /// # let client = Storage::builder().build().await?;
    /// let key: &[u8] = &[97; 32];
    /// let response = client
    ///     .insert_object("projects/_/buckets/my-bucket", "my-object", "the quick brown fox jumped over the lazy dog")
    ///     .with_key(KeyAes256::new(key)?)
    ///     .send()
    ///     .await?;
    /// println!("response details={response:?}");
    /// # Ok::<(), anyhow::Error>(()) });
    /// ```
    pub fn with_key(mut self, v: KeyAes256) -> Self {
        self.request.common_object_request_params = Some(v.into());
        self
    }
}

/// The request builder for [Storage::read_object][crate::client::Storage::read_object] calls.
///
/// # Example
/// ```
/// # tokio_test::block_on(async {
/// # use google_cloud_storage::client::Storage;
/// use google_cloud_storage::client::ReadObject;
/// # let client = Storage::builder()
/// #   .with_endpoint("https://storage.googleapis.com")
/// #    .build().await?;
/// let builder: ReadObject = client.read_object("projects/_/buckets/my-bucket", "my-object");
/// let contents = builder.send().await?.all_bytes().await?;
/// println!("object contents={contents:?}");
/// # Ok::<(), anyhow::Error>(()) });
/// ```
pub struct ReadObject {
    inner: std::sync::Arc<StorageInner>,
    request: control::model::ReadObjectRequest,
}

impl ReadObject {
    fn new<B, O>(inner: std::sync::Arc<StorageInner>, bucket: B, object: O) -> Self
    where
        B: Into<String>,
        O: Into<String>,
    {
        ReadObject {
            inner,
            request: control::model::ReadObjectRequest::new()
                .set_bucket(bucket)
                .set_object(object),
        }
    }

    /// If present, selects a specific revision of this object (as
    /// opposed to the latest version, the default).
    pub fn with_generation<T: Into<i64>>(mut self, v: T) -> Self {
        self.request.generation = v.into();
        self
    }

    /// Makes the operation conditional on whether the object's current generation
    /// matches the given value. Setting to 0 makes the operation succeed only if
    /// there are no live versions of the object.
    pub fn with_if_generation_match<T>(mut self, v: T) -> Self
    where
        T: Into<i64>,
    {
        self.request.if_generation_match = Some(v.into());
        self
    }

    /// Makes the operation conditional on whether the object's live generation
    /// does not match the given value. If no live object exists, the precondition
    /// fails. Setting to 0 makes the operation succeed only if there is a live
    /// version of the object.
    pub fn with_if_generation_not_match<T>(mut self, v: T) -> Self
    where
        T: Into<i64>,
    {
        self.request.if_generation_not_match = Some(v.into());
        self
    }

    /// Makes the operation conditional on whether the object's current
    /// metageneration matches the given value.
    pub fn with_if_metageneration_match<T>(mut self, v: T) -> Self
    where
        T: Into<i64>,
    {
        self.request.if_metageneration_match = Some(v.into());
        self
    }

    /// Makes the operation conditional on whether the object's current
    /// metageneration does not match the given value.
    pub fn with_if_metageneration_not_match<T>(mut self, v: T) -> Self
    where
        T: Into<i64>,
    {
        self.request.if_metageneration_not_match = Some(v.into());
        self
    }

    /// The offset for the first byte to return in the read, relative to
    /// the start of the object.
    ///
    /// A negative `read_offset` value will be interpreted as the number of bytes
    /// back from the end of the object to be returned.
    ///
    /// # Examples
    ///
    /// Read starting at 100 bytes to end of file.
    /// ```
    /// # tokio_test::block_on(async {
    /// # use google_cloud_storage::client::Storage;
    /// # let client = Storage::builder().build().await?;
    /// let response = client
    ///     .read_object("projects/_/buckets/my-bucket", "my-object")
    ///     .with_read_offset(100)
    ///     .send()
    ///     .await?;
    /// println!("response details={response:?}");
    /// # Ok::<(), anyhow::Error>(()) });
    /// ```
    ///
    /// Read last 100 bytes of file:
    /// ```
    /// # tokio_test::block_on(async {
    /// # use google_cloud_storage::client::Storage;
    /// # let client = Storage::builder().build().await?;
    /// let response = client
    ///     .read_object("projects/_/buckets/my-bucket", "my-object")
    ///     .with_read_offset(-100)
    ///     .send()
    ///     .await?;
    /// println!("response details={response:?}");
    /// # Ok::<(), anyhow::Error>(()) });
    /// ```
    ///
    /// Read bytes 1000 to 1099.
    /// ```
    /// # tokio_test::block_on(async {
    /// # use google_cloud_storage::client::Storage;
    /// # let client = Storage::builder().build().await?;
    /// let response = client
    ///     .read_object("projects/_/buckets/my-bucket", "my-object")
    ///     .with_read_offset(1000)
    ///     .with_read_limit(100)
    ///     .send()
    ///     .await?;
    /// println!("response details={response:?}");
    /// # Ok::<(), anyhow::Error>(()) });
    /// ```
    pub fn with_read_offset<T>(mut self, v: T) -> Self
    where
        T: Into<i64>,
    {
        self.request.read_offset = v.into();
        self
    }

    /// The maximum number of `data` bytes the server is allowed to
    /// return.
    ///
    /// A `read_limit` of zero indicates that there is no limit,
    /// and a negative `read_limit` will cause an error.
    ///
    /// # Examples:
    ///
    /// Read first 100 bytes.
    /// ```
    /// # tokio_test::block_on(async {
    /// # use google_cloud_storage::client::Storage;
    /// # let client = Storage::builder().build().await?;
    /// let response = client
    ///     .read_object("projects/_/buckets/my-bucket", "my-object")
    ///     .with_read_limit(100)
    ///     .send()
    ///     .await?;
    /// println!("response details={response:?}");
    /// # Ok::<(), anyhow::Error>(()) });
    /// ```
    ///
    /// Read bytes 1000 to 1099.
    /// ```
    /// # tokio_test::block_on(async {
    /// # use google_cloud_storage::client::Storage;
    /// # let client = Storage::builder().build().await?;
    /// let response = client
    ///     .read_object("projects/_/buckets/my-bucket", "my-object")
    ///     .with_read_offset(1000)
    ///     .with_read_limit(100)
    ///     .send()
    ///     .await?;
    /// println!("response details={response:?}");
    /// # Ok::<(), anyhow::Error>(()) });
    /// ```
    pub fn with_read_limit<T>(mut self, v: T) -> Self
    where
        T: Into<i64>,
    {
        self.request.read_limit = v.into();
        self
    }

    /// The encryption key used with the Customer-Supplied Encryption Keys
    /// feature. In raw bytes format (not base64-encoded).
    ///
    /// Example:
    /// ```
    /// # tokio_test::block_on(async {
    /// # use google_cloud_storage::client::Storage;
    /// # use google_cloud_storage::client::KeyAes256;
    /// # let client = Storage::builder().build().await?;
    /// let key: &[u8] = &[97; 32];
    /// let response = client
    ///     .read_object("projects/_/buckets/my-bucket", "my-object")
    ///     .with_key(KeyAes256::new(key)?)
    ///     .send()
    ///     .await?;
    /// println!("response details={response:?}");
    /// # Ok::<(), anyhow::Error>(()) });
    /// ```
    pub fn with_key(mut self, v: KeyAes256) -> Self {
        self.request.common_object_request_params = Some(v.into());
        self
    }

    /// Sends the request.
<<<<<<< HEAD
    pub async fn send(self) -> crate::Result<bytes::Bytes> {
        let checksum_check_enabled = self.request.read_offset == 0 && self.request.read_limit == 0;

=======
    pub async fn send(self) -> Result<ReadObjectResponse> {
>>>>>>> ce711ae8
        let builder = self.http_request_builder().await?;

        tracing::info!("builder={builder:?}");

        let response = builder.send().await.map_err(Error::io)?;
        if !response.status().is_success() {
            return gaxi::http::to_http_error(response).await;
        }
<<<<<<< HEAD
        let object = response_to_storage_object(&response);
        let response = response.bytes().await.map_err(Error::io)?;
        if checksum_check_enabled {
            if let Some(computed_hash) = object.checksums {
                if let Some(computed_hash) = computed_hash.crc32c {
                    if computed_hash != crc32c::crc32c(&response) {
                        return Err(Error::deser("crc32c does not match"));
                    }
                }
            }
        }
        Ok(response)
=======
        Ok(ReadObjectResponse { inner: response })
>>>>>>> ce711ae8
    }

    async fn http_request_builder(self) -> Result<reqwest::RequestBuilder> {
        // Collect the required bucket and object parameters.
        let bucket: String = self.request.bucket;
        let bucket_id = bucket
            .as_str()
            .strip_prefix("projects/_/buckets/")
            .ok_or_else(|| {
                Error::binding(format!(
                    "malformed bucket name, it must start with `projects/_/buckets/`: {bucket}"
                ))
            })?;
        let object: String = self.request.object;

        // Build the request.
        let builder = self
            .inner
            .client
            .request(
                reqwest::Method::GET,
                format!(
                    "{}/storage/v1/b/{bucket_id}/o/{object}",
                    &self.inner.endpoint
                ),
            )
            .query(&[("alt", "media")])
            .header(
                "x-goog-api-client",
                reqwest::header::HeaderValue::from_static(&self::info::X_GOOG_API_CLIENT_HEADER),
            );

        // Add the optional query parameters.
        let builder = if self.request.generation != 0 {
            builder.query(&[("generation", self.request.generation)])
        } else {
            builder
        };
        let builder = self
            .request
            .if_generation_match
            .iter()
            .fold(builder, |b, v| b.query(&[("ifGenerationMatch", v)]));
        let builder = self
            .request
            .if_generation_not_match
            .iter()
            .fold(builder, |b, v| b.query(&[("ifGenerationNotMatch", v)]));
        let builder = self
            .request
            .if_metageneration_match
            .iter()
            .fold(builder, |b, v| b.query(&[("ifMetagenerationMatch", v)]));
        let builder = self
            .request
            .if_metageneration_not_match
            .iter()
            .fold(builder, |b, v| b.query(&[("ifMetagenerationNotMatch", v)]));

        let builder = apply_customer_supplied_encryption_headers(
            builder,
            self.request.common_object_request_params,
        );

        // Apply "range" header for read limits and offsets.
        let builder = match (self.request.read_offset, self.request.read_limit) {
            // read_limit can't be negative.
            (_, l) if l < 0 => Err(RangeError::NegativeLimit),
            // negative offset can't also have a read_limit.
            (o, l) if o < 0 && l > 0 => Err(RangeError::NegativeOffsetWithLimit),
            // If both are zero, we use default implementation (no range header).
            (0, 0) => Ok(builder),
            // read_limit is zero, means no limit. Read from offset to end of file.
            // This handles cases like (5, 0) -> "bytes=5-"
            (o, 0) => Ok(builder.header("range", format!("bytes={}-", o))),
            // General case: non-negative offset and positive limit.
            // This covers cases like (0, 100) -> "bytes=0-99", (5, 100) -> "bytes=5-104"
            (o, l) => Ok(builder.header("range", format!("bytes={}-{}", o, o + l - 1))),
        }
        .map_err(Error::ser)?;

        let builder = self.inner.apply_auth_headers(builder).await?;
        Ok(builder)
    }
}

<<<<<<< HEAD
fn response_to_storage_object(resp: &reqwest::Response) -> control::model::Object {
    // TODO(#TODO): Use x-goog-generation, x-goog-metageneration, x-goog-stored-content-length and x-goog-stored-content-encoding.
    let headers = resp.headers();
    let object = control::model::Object::new();
    let object = headers
        .get("x-goog-generation")
        .and_then(|h| h.to_str().ok())
        .map(|s| s.parse::<i64>().ok())
        .unwrap_or(None)
        .iter()
        .fold(object, |o, g| o.set_generation(*g));
    let object = headers
        .get("x-goog-generation")
        .and_then(|h| h.to_str().ok())
        .map(|s| s.parse::<i64>().ok())
        .unwrap_or(None)
        .iter()
        .fold(object, |o, g| o.set_generation(*g));
    let object = headers
        .get("x-goog-hash")
        .and_then(|hash| hash.to_str().ok())
        .and_then(|hash| hash.split(",").find(|v| v.starts_with("crc32c")))
        .and_then(|hash| {
            let hash = hash.trim_start_matches("crc32c=");
            v1::Crc32c::deserialize_as(serde_json::json!(hash)).ok()
        })
        .iter()
        .fold(object, |object, hash| {
            object.set_checksums(control::model::ObjectChecksums::new().set_crc32c(*hash))
        });
    object
}

/// Represents an error that can occur with invalid range is specified.
=======
/// A response to a [Storage::read_object] request.
#[derive(Debug)]
pub struct ReadObjectResponse {
    inner: reqwest::Response,
}

impl ReadObjectResponse {
    // Get the full object as bytes.
    //
    /// # Example
    /// ```
    /// # tokio_test::block_on(async {
    /// # use google_cloud_storage::client::Storage;
    /// # let client = Storage::builder().build().await?;
    /// let contents = client
    ///     .read_object("projects/_/buckets/my-bucket", "my-object")
    ///     .send()
    ///     .await?
    ///     .all_bytes()
    ///     .await?;
    /// println!("object contents={contents:?}");
    /// # Ok::<(), anyhow::Error>(()) });
    /// ```
    pub async fn all_bytes(self) -> Result<bytes::Bytes> {
        self.inner.bytes().await.map_err(Error::io)
    }

    /// Stream the next bytes of the object.
    ///
    /// When the response has been exhausted, this will return None.
    ///
    /// # Example
    /// ```
    /// # tokio_test::block_on(async {
    /// # use google_cloud_storage::client::Storage;
    /// # let client = Storage::builder().build().await?;
    /// let mut resp = client
    ///     .read_object("projects/_/buckets/my-bucket", "my-object")
    ///     .send()
    ///     .await?;
    ///
    /// while let Some(next) = resp.next().await? {
    ///     println!("next={next:?}");
    /// }
    /// # Ok::<(), anyhow::Error>(()) });
    /// ```
    pub async fn next(&mut self) -> Result<Option<bytes::Bytes>> {
        self.inner.chunk().await.map_err(Error::io)
    }
}

/// Represents an error that can occur when invalid range is specified.
>>>>>>> ce711ae8
#[derive(thiserror::Error, Debug, PartialEq)]
#[non_exhaustive]
enum RangeError {
    /// The provided read limit was negative.
    #[error("read limit was negative, expected non-negative value.")]
    NegativeLimit,
    /// A negative offset was provided with a read limit.
    #[error("negative read offsets cannot be used with read limits.")]
    NegativeOffsetWithLimit,
}

#[derive(Debug)]
/// KeyAes256 represents an AES-256 encryption key used with the
/// Customer-Supplied Encryption Keys (CSEK) feature.
///
/// This key must be exactly 32 bytes in length and should be provided in its
/// raw (unencoded) byte format.
///
/// # Examples
///
/// Creating a `KeyAes256` instance from a valid byte slice:
/// ```
/// # use google_cloud_storage::client::{KeyAes256, KeyAes256Error};
/// let raw_key_bytes: [u8; 32] = [0x42; 32]; // Example 32-byte key
/// let key_aes_256 = KeyAes256::new(&raw_key_bytes)?;
/// # Ok::<(), KeyAes256Error>(())
/// ```
///
/// Handling an error for an invalid key length:
/// ```
/// # use google_cloud_storage::client::{KeyAes256, KeyAes256Error};
/// let invalid_key_bytes: &[u8] = b"too_short_key"; // Less than 32 bytes
/// let result = KeyAes256::new(invalid_key_bytes);
///
/// assert!(matches!(result, Err(KeyAes256Error::InvalidLength)));
/// ```
pub struct KeyAes256 {
    key: [u8; 32],
}

/// Represents errors that can occur when converting to [`KeyAes256`] instances.
///
/// # Example:
/// ```
/// # use google_cloud_storage::client::{KeyAes256, KeyAes256Error};
/// let invalid_key_bytes: &[u8] = b"too_short_key"; // Less than 32 bytes
/// let result = KeyAes256::new(invalid_key_bytes);
///
/// assert!(matches!(result, Err(KeyAes256Error::InvalidLength)));
/// ```
#[derive(thiserror::Error, Debug)]
#[non_exhaustive]
pub enum KeyAes256Error {
    /// The provided key's length was not exactly 32 bytes.
    #[error("Key has an invalid length: expected 32 bytes.")]
    InvalidLength,
}

impl KeyAes256 {
    /// Attempts to create a new [KeyAes256].
    ///
    /// This conversion will succeed only if the input slice is exactly 32 bytes long.
    ///
    /// # Example
    /// ```
    /// # use google_cloud_storage::client::{KeyAes256, KeyAes256Error};
    /// let raw_key_bytes: [u8; 32] = [0x42; 32]; // Example 32-byte key
    /// let key_aes_256 = KeyAes256::new(&raw_key_bytes)?;
    /// # Ok::<(), KeyAes256Error>(())
    /// ```
    pub fn new(key: &[u8]) -> std::result::Result<Self, KeyAes256Error> {
        match key.len() {
            32 => Ok(Self {
                key: key[..32].try_into().unwrap(),
            }),
            _ => Err(KeyAes256Error::InvalidLength),
        }
    }
}

impl std::convert::From<KeyAes256> for control::model::CommonObjectRequestParams {
    fn from(value: KeyAes256) -> Self {
        control::model::CommonObjectRequestParams::new()
            .set_encryption_algorithm("AES256")
            .set_encryption_key_bytes(value.key.to_vec())
            .set_encryption_key_sha256_bytes(Sha256::digest(value.key).as_slice().to_owned())
    }
}

fn apply_customer_supplied_encryption_headers(
    builder: reqwest::RequestBuilder,
    common_object_request_params: Option<control::model::CommonObjectRequestParams>,
) -> reqwest::RequestBuilder {
    common_object_request_params.iter().fold(builder, |b, v| {
        b.header(
            "x-goog-encryption-algorithm",
            v.encryption_algorithm.clone(),
        )
        .header(
            "x-goog-encryption-key",
            BASE64_STANDARD.encode(v.encryption_key_bytes.clone()),
        )
        .header(
            "x-goog-encryption-key-sha256",
            BASE64_STANDARD.encode(v.encryption_key_sha256_bytes.clone()),
        )
    })
}

#[cfg(test)]
mod tests {
    use super::*;
    use std::{collections::HashMap, error::Error};
    type Result = std::result::Result<(), Box<dyn std::error::Error>>;
    use test_case::test_case;

    #[tokio::test]
    async fn test_insert_object() -> Result {
        let client = Storage::builder()
            .with_endpoint("http://private.googleapis.com")
            .with_credentials(auth::credentials::testing::test_credentials())
            .build()
            .await?;

        let insert_object_builder = client
            .insert_object("projects/_/buckets/bucket", "object", "hello")
            .http_request_builder()
            .await?
            .build()?;

        assert_eq!(insert_object_builder.method(), reqwest::Method::POST);
        assert_eq!(
            insert_object_builder.url().as_str(),
            "http://private.googleapis.com/upload/storage/v1/b/bucket/o?uploadType=media&name=object"
        );
        assert_eq!(
            b"hello",
            insert_object_builder.body().unwrap().as_bytes().unwrap()
        );
        Ok(())
    }

    #[tokio::test]
    async fn test_insert_object_error_credentials() -> Result {
        let client = Storage::builder()
            .with_endpoint("http://private.googleapis.com")
            .with_credentials(auth::credentials::testing::error_credentials(false))
            .build()
            .await?;

        client
            .insert_object("projects/_/buckets/bucket", "object", "hello")
            .http_request_builder()
            .await
            .inspect_err(|e| assert!(e.is_authentication()))
            .expect_err("invalid credentials should err");
        Ok(())
    }

    #[tokio::test]
    async fn test_insert_object_bad_bucket() -> Result {
        let client = Storage::builder()
            .with_credentials(auth::credentials::testing::test_credentials())
            .build()
            .await?;

        client
            .insert_object("malformed", "object", "hello")
            .http_request_builder()
            .await
            .expect_err("malformed bucket string should error");
        Ok(())
    }

    #[tokio::test]
    async fn test_insert_object_headers() -> Result {
        let client = Storage::builder()
            .with_credentials(auth::credentials::testing::test_credentials())
            .build()
            .await?;
        // Make a 32-byte key.
        let (key, key_base64, _, key_sha256_base64) = create_key_helper();

        // The API takes the unencoded byte array.
        let insert_object_builder = client
            .insert_object("projects/_/buckets/bucket", "object", "hello")
            .with_key(KeyAes256::new(&key)?)
            .http_request_builder()
            .await?
            .build()?;

        assert_eq!(insert_object_builder.method(), reqwest::Method::POST);
        assert_eq!(
            insert_object_builder.url().as_str(),
            "https://storage.googleapis.com/upload/storage/v1/b/bucket/o?uploadType=media&name=object"
        );

        let want = vec![
            ("x-goog-encryption-algorithm", "AES256".to_string()),
            ("x-goog-encryption-key", key_base64),
            ("x-goog-encryption-key-sha256", key_sha256_base64),
        ];

        for (name, value) in want {
            assert_eq!(
                insert_object_builder
                    .headers()
                    .get(name)
                    .unwrap()
                    .as_bytes(),
                bytes::Bytes::from(value)
            );
        }
        Ok(())
    }

    #[tokio::test]
    async fn test_read_object() -> Result {
        let client = Storage::builder()
            .with_endpoint("http://private.googleapis.com")
            .with_credentials(auth::credentials::testing::test_credentials())
            .build()
            .await?;

        let read_object_builder = client
            .read_object("projects/_/buckets/bucket", "object")
            .http_request_builder()
            .await?
            .build()?;

        assert_eq!(read_object_builder.method(), reqwest::Method::GET);
        assert_eq!(
            read_object_builder.url().as_str(),
            "http://private.googleapis.com/storage/v1/b/bucket/o/object?alt=media"
        );
        Ok(())
    }

    #[tokio::test]
    async fn test_read_object_error_credentials() -> Result {
        let client = Storage::builder()
            .with_endpoint("http://private.googleapis.com")
            .with_credentials(auth::credentials::testing::error_credentials(false))
            .build()
            .await?;

        client
            .read_object("projects/_/buckets/bucket", "object")
            .http_request_builder()
            .await
            .inspect_err(|e| assert!(e.is_authentication()))
            .expect_err("invalid credentials should err");
        Ok(())
    }

    #[tokio::test]
    async fn test_read_object_bad_bucket() -> Result {
        let client = Storage::builder()
            .with_credentials(auth::credentials::testing::test_credentials())
            .build()
            .await?;

        client
            .read_object("malformed", "object")
            .http_request_builder()
            .await
            .expect_err("malformed bucket string should error");
        Ok(())
    }

    #[tokio::test]
    async fn test_read_object_query_params() -> Result {
        let client = Storage::builder()
            .with_credentials(auth::credentials::testing::test_credentials())
            .build()
            .await?;

        let read_object_builder = client
            .read_object("projects/_/buckets/bucket", "object")
            .with_generation(5)
            .with_if_generation_match(10)
            .with_if_generation_not_match(20)
            .with_if_metageneration_match(30)
            .with_if_metageneration_not_match(40)
            .http_request_builder()
            .await?
            .build()?;

        assert_eq!(read_object_builder.method(), reqwest::Method::GET);
        let want_pairs: HashMap<String, String> = [
            ("alt", "media"),
            ("generation", "5"),
            ("ifGenerationMatch", "10"),
            ("ifGenerationNotMatch", "20"),
            ("ifMetagenerationMatch", "30"),
            ("ifMetagenerationNotMatch", "40"),
        ]
        .iter()
        .map(|(k, v)| (k.to_string(), v.to_string()))
        .collect();
        let query_pairs: HashMap<String, String> = read_object_builder
            .url()
            .query_pairs()
            .map(|param| (param.0.to_string(), param.1.to_string()))
            .collect();
        assert_eq!(query_pairs.len(), want_pairs.len());
        assert_eq!(query_pairs, want_pairs);
        Ok(())
    }

    #[tokio::test]
    async fn test_read_object_headers() -> Result {
        let client = Storage::builder()
            .with_credentials(auth::credentials::testing::test_credentials())
            .build()
            .await?;
        // Make a 32-byte key.
        let (key, key_base64, _, key_sha256_base64) = create_key_helper();

        // The API takes the unencoded byte array.
        let read_object_builder = client
            .read_object("projects/_/buckets/bucket", "object")
            .with_key(KeyAes256::new(&key)?)
            .http_request_builder()
            .await?
            .build()?;

        assert_eq!(read_object_builder.method(), reqwest::Method::GET);
        assert_eq!(
            read_object_builder.url().as_str(),
            "https://storage.googleapis.com/storage/v1/b/bucket/o/object?alt=media"
        );

        let want = vec![
            ("x-goog-encryption-algorithm", "AES256".to_string()),
            ("x-goog-encryption-key", key_base64),
            ("x-goog-encryption-key-sha256", key_sha256_base64),
        ];

        for (name, value) in want {
            assert_eq!(
                read_object_builder.headers().get(name).unwrap().as_bytes(),
                bytes::Bytes::from(value)
            );
        }
        Ok(())
    }

    #[test]
    // This tests converting to KeyAes256 from some different types
    // that can get converted to &[u8].
    fn test_key_aes_256() -> Result {
        let v_slice: &[u8] = &[b'c'; 32];
        KeyAes256::new(v_slice)?;

        let v_vec: Vec<u8> = vec![b'a'; 32];
        KeyAes256::new(&v_vec)?;

        let v_array: [u8; 32] = [b'a'; 32];
        KeyAes256::new(&v_array)?;

        let v_bytes: bytes::Bytes = bytes::Bytes::copy_from_slice(&v_array);
        KeyAes256::new(&v_bytes)?;

        Ok(())
    }

    #[test_case(&[b'a'; 0]; "no bytes")]
    #[test_case(&[b'a'; 1]; "not enough bytes")]
    #[test_case(&[b'a'; 33]; "too many bytes")]
    fn test_key_aes_256_err(input: &[u8]) {
        KeyAes256::new(input).unwrap_err();
    }

    #[test]
    fn test_key_aes_256_to_control_model_object() -> Result {
        let (key, _, key_sha256, _) = create_key_helper();
        let key_aes_256 = KeyAes256::new(&key)?;
        let params = control::model::CommonObjectRequestParams::from(key_aes_256);
        assert_eq!(params.encryption_algorithm, "AES256");
        assert_eq!(params.encryption_key_bytes, key);
        assert_eq!(params.encryption_key_sha256_bytes, key_sha256);
        Ok(())
    }

    fn create_key_helper() -> (Vec<u8>, String, Vec<u8>, String) {
        // Make a 32-byte key.
        let key = vec![b'a'; 32];
        let key_base64 = BASE64_STANDARD.encode(key.clone());

        let key_sha256 = Sha256::digest(key.clone());
        let key_sha256_base64 = BASE64_STANDARD.encode(key_sha256);
        (key, key_base64, key_sha256.to_vec(), key_sha256_base64)
    }

    #[test_case(0, 0, None; "no headers needed")]
    #[test_case(10, 0, Some(&http::HeaderValue::from_static("bytes=10-")); "offset only")]
    #[test_case(-2000, 0, Some(&http::HeaderValue::from_static("bytes=-2000-")); "negative offset")]
    #[test_case(0, 100, Some(&http::HeaderValue::from_static("bytes=0-99")); "limit only")]
    #[test_case(1000, 100, Some(&http::HeaderValue::from_static("bytes=1000-1099")); "offset and limit")]
    #[tokio::test]
    async fn test_range_header(
        offset: i64,
        limit: i64,
        want: Option<&http::HeaderValue>,
    ) -> Result {
        let client = Storage::builder()
            .with_credentials(auth::credentials::testing::test_credentials())
            .build()
            .await?;

        let read_object_builder = client
            .read_object("projects/_/buckets/bucket", "object")
            .with_read_offset(offset)
            .with_read_limit(limit)
            .http_request_builder()
            .await?
            .build()?;

        assert_eq!(read_object_builder.method(), reqwest::Method::GET);
        assert_eq!(
            read_object_builder.url().as_str(),
            "https://storage.googleapis.com/storage/v1/b/bucket/o/object?alt=media"
        );

        assert_eq!(read_object_builder.headers().get("range"), want);
        Ok(())
    }

    #[test_case(0, -100, RangeError::NegativeLimit; "negative limit")]
    #[test_case(-100, 100, RangeError::NegativeOffsetWithLimit; "negative offset with positive limit")]
    #[tokio::test]
    async fn test_range_header_error(offset: i64, limit: i64, want_err: RangeError) -> Result {
        let client = Storage::builder()
            .with_credentials(auth::credentials::testing::test_credentials())
            .build()
            .await?;
        let err = client
            .read_object("projects/_/buckets/bucket", "object")
            .with_read_offset(offset)
            .with_read_limit(limit)
            .http_request_builder()
            .await
            .unwrap_err();

        assert_eq!(
            err.source().unwrap().downcast_ref::<RangeError>().unwrap(),
            &want_err
        );
        Ok(())
    }
}<|MERGE_RESOLUTION|>--- conflicted
+++ resolved
@@ -18,9 +18,7 @@
 use base64::Engine;
 use base64::prelude::BASE64_STANDARD;
 pub use control::model::Object;
-use control::model::compose_object_request;
 use http::Extensions;
-use http::request;
 use serde_with::DeserializeAs;
 use sha2::{Digest, Sha256};
 
@@ -603,13 +601,9 @@
     }
 
     /// Sends the request.
-<<<<<<< HEAD
-    pub async fn send(self) -> crate::Result<bytes::Bytes> {
+    pub async fn send(self) -> Result<ReadObjectResponse> {
         let checksum_check_enabled = self.request.read_offset == 0 && self.request.read_limit == 0;
 
-=======
-    pub async fn send(self) -> Result<ReadObjectResponse> {
->>>>>>> ce711ae8
         let builder = self.http_request_builder().await?;
 
         tracing::info!("builder={builder:?}");
@@ -618,22 +612,13 @@
         if !response.status().is_success() {
             return gaxi::http::to_http_error(response).await;
         }
-<<<<<<< HEAD
         let object = response_to_storage_object(&response);
-        let response = response.bytes().await.map_err(Error::io)?;
-        if checksum_check_enabled {
-            if let Some(computed_hash) = object.checksums {
-                if let Some(computed_hash) = computed_hash.crc32c {
-                    if computed_hash != crc32c::crc32c(&response) {
-                        return Err(Error::deser("crc32c does not match"));
-                    }
-                }
-            }
-        }
-        Ok(response)
-=======
-        Ok(ReadObjectResponse { inner: response })
->>>>>>> ce711ae8
+        Ok(ReadObjectResponse {
+            inner: response,
+            object: object,
+            check_crc32c_enabled: checksum_check_enabled,
+            crc32c: 0,
+        })
     }
 
     async fn http_request_builder(self) -> Result<reqwest::RequestBuilder> {
@@ -720,7 +705,6 @@
     }
 }
 
-<<<<<<< HEAD
 fn response_to_storage_object(resp: &reqwest::Response) -> control::model::Object {
     // TODO(#TODO): Use x-goog-generation, x-goog-metageneration, x-goog-stored-content-length and x-goog-stored-content-encoding.
     let headers = resp.headers();
@@ -754,12 +738,13 @@
     object
 }
 
-/// Represents an error that can occur with invalid range is specified.
-=======
 /// A response to a [Storage::read_object] request.
 #[derive(Debug)]
 pub struct ReadObjectResponse {
     inner: reqwest::Response,
+    object: control::model::Object,
+    check_crc32c_enabled: bool,
+    crc32c: u32,
 }
 
 impl ReadObjectResponse {
@@ -780,7 +765,13 @@
     /// # Ok::<(), anyhow::Error>(()) });
     /// ```
     pub async fn all_bytes(self) -> Result<bytes::Bytes> {
-        self.inner.bytes().await.map_err(Error::io)
+        let response_crc32c: Option<u32> = self.response_crc32c();
+        let check_enabled = self.check_crc32c_enabled;
+
+        let bytes = self.inner.bytes().await.map_err(Error::io)?;
+        let crc32c = crc32c::crc32c(&bytes);
+        check_crc32c_match(check_enabled, crc32c, response_crc32c)?;
+        Ok(bytes)
     }
 
     /// Stream the next bytes of the object.
@@ -803,12 +794,58 @@
     /// # Ok::<(), anyhow::Error>(()) });
     /// ```
     pub async fn next(&mut self) -> Result<Option<bytes::Bytes>> {
-        self.inner.chunk().await.map_err(Error::io)
-    }
+        let chunk = self.inner.chunk().await.map_err(Error::io)?;
+        match chunk {
+            Some(chunk) => {
+                self.crc32c = crc32c::crc32c_append(self.crc32c, &chunk);
+                Ok(Some(chunk))
+            }
+            None => {
+                check_crc32c_match(
+                    self.check_crc32c_enabled,
+                    self.crc32c,
+                    self.response_crc32c(),
+                )?;
+                Ok(None)
+            }
+        }
+    }
+
+    // Crc32c helper:
+    fn response_crc32c(&self) -> Option<u32> {
+        if let Some(checksums) = &self.object.checksums {
+            return checksums.crc32c;
+        }
+        None
+    }
+}
+
+/// Represents
+#[derive(thiserror::Error, Debug)]
+#[non_exhaustive]
+enum ReadError {
+    /// The calculated crc32c did not match server provided crc32c.
+    #[error("bad CRC on read: got {got}, want {want}")]
+    BadCrc { got: u32, want: u32 },
+}
+
+fn check_crc32c_match(check_enabled: bool, crc32c: u32, response: Option<u32>) -> Result<()> {
+    if !check_enabled {
+        return Ok(());
+    }
+    if let Some(response) = response {
+        if crc32c != response {
+            return Err(ReadError::BadCrc {
+                got: crc32c,
+                want: response,
+            })
+            .map_err(Error::deser);
+        }
+    }
+    Ok(())
 }
 
 /// Represents an error that can occur when invalid range is specified.
->>>>>>> ce711ae8
 #[derive(thiserror::Error, Debug, PartialEq)]
 #[non_exhaustive]
 enum RangeError {
