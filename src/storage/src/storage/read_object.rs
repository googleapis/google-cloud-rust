// Copyright 2025 Google LLC
//
// Licensed under the Apache License, Version 2.0 (the "License");
// you may not use this file except in compliance with the License.
// You may obtain a copy of the License at
//
//     https://www.apache.org/licenses/LICENSE-2.0
//
// Unless required by applicable law or agreed to in writing, software
// distributed under the License is distributed on an "AS IS" BASIS,
// WITHOUT WARRANTIES OR CONDITIONS OF ANY KIND, either express or implied.
// See the License for the specific language governing permissions and
// limitations under the License.

use super::client::*;
use super::*;
use crate::error::{RangeError, ReadError};
use crate::model::ObjectChecksums;
use crate::model_ext::KeyAes256;
use crate::model_ext::ObjectHighlights;
use crate::read_resume_policy::ReadResumePolicy;
use crate::storage::checksum::{
    ChecksumEngine,
    details::{ChecksumEnum, validate},
};
use base64::Engine;
#[cfg(feature = "unstable-stream")]
use futures::Stream;
use serde_with::DeserializeAs;

/// The request builder for [Storage::read_object][crate::client::Storage::read_object] calls.
///
/// # Example: accumulate the contents of an object into a vector
/// ```
/// use google_cloud_storage::{client::Storage, builder::storage::ReadObject, ReadObjectResponse};
/// async fn sample(client: &Storage) -> anyhow::Result<()> {
///     let builder: ReadObject = client.read_object("projects/_/buckets/my-bucket", "my-object");
///     let mut reader = builder.send().await?;
///     let mut contents = Vec::new();
///     while let Some(chunk) = reader.next().await.transpose()? {
///         contents.extend_from_slice(&chunk);
///     }
///     println!("object contents={:?}", contents);
///     Ok(())
/// }
/// ```
///
/// # Example: read part of an object
/// ```
/// use google_cloud_storage::{client::Storage, builder::storage::ReadObject, ReadObjectResponse};
/// async fn sample(client: &Storage) -> anyhow::Result<()> {
///     const MIB: i64 = 1024 * 1024;
///     let mut contents = Vec::new();
///     let mut reader = client
///         .read_object("projects/_/buckets/my-bucket", "my-object")
///         .set_read_offset(4 * MIB)
///         .set_read_limit(2 * MIB)
///         .send()
///         .await?;
///     while let Some(chunk) = reader.next().await.transpose()? {
///         contents.extend_from_slice(&chunk);
///     }
///     println!("range contents={:?}", contents);
///     Ok(())
/// }
/// ```
#[derive(Clone, Debug)]
pub struct ReadObject {
    inner: std::sync::Arc<StorageInner>,
    request: crate::model::ReadObjectRequest,
    options: super::request_options::RequestOptions,
    checksum: ChecksumEnum,
}

impl ReadObject {
    pub(crate) fn new<B, O>(inner: std::sync::Arc<StorageInner>, bucket: B, object: O) -> Self
    where
        B: Into<String>,
        O: Into<String>,
    {
        let options = inner.options.clone();
        ReadObject {
            inner,
            request: crate::model::ReadObjectRequest::new()
                .set_bucket(bucket)
                .set_object(object),
            options,
            checksum: ChecksumEnum::default(),
        }
    }

    /// Enables computation of MD5 hashes.
    ///
    /// Crc32c hashes are checked by default.
    ///
    /// Checksum validation is supported iff:
    /// 1. The full content is requested.
    /// 2. All of the content is returned (status != PartialContent).
    /// 3. The server sent a checksum header.
    /// 4. The http stack did not uncompress the file.
    /// 5. The server did not uncompress data on read.
    ///
    /// # Example
    /// ```
    /// # use google_cloud_storage::client::Storage;
    /// # async fn sample(client: &Storage) -> anyhow::Result<()> {
    /// use google_cloud_storage::ReadObjectResponse;
    /// let builder =  client
    ///     .read_object("projects/_/buckets/my-bucket", "my-object")
    ///     .compute_md5();
    /// let mut reader = builder
    ///     .send()
    ///     .await?;
    /// let mut contents = Vec::new();
    /// while let Some(chunk) = reader.next().await.transpose()? {
    ///     contents.extend_from_slice(&chunk);
    /// }
    /// println!("object contents={:?}", contents);
    /// # Ok(()) }
    /// ```
<<<<<<< HEAD
    pub fn compute_md5(mut self) -> Self {
        self.checksum = self.checksum.compute_md5();
        self
=======
    pub fn compute_md5(self) -> ReadObject<Md5<Crc32c>> {
        self.switch_checksum(Md5::from_inner)
    }
}

impl<C> ReadObject<C>
where
    C: Clone + ChecksumEngine + Send + Sync + 'static,
{
    fn switch_checksum<F, U>(self, new: F) -> ReadObject<U>
    where
        F: FnOnce(C) -> U,
    {
        ReadObject {
            inner: self.inner,
            request: self.request,
            options: self.options,
            checksum: new(self.checksum),
        }
>>>>>>> f5ffd2b7
    }

    /// If present, selects a specific revision of this object (as
    /// opposed to the latest version, the default).
    pub fn set_generation<T: Into<i64>>(mut self, v: T) -> Self {
        self.request.generation = v.into();
        self
    }

    /// Makes the operation conditional on whether the object's current generation
    /// matches the given value. Setting to 0 makes the operation succeed only if
    /// there are no live versions of the object.
    pub fn set_if_generation_match<T>(mut self, v: T) -> Self
    where
        T: Into<i64>,
    {
        self.request.if_generation_match = Some(v.into());
        self
    }

    /// Makes the operation conditional on whether the object's live generation
    /// does not match the given value. If no live object exists, the precondition
    /// fails. Setting to 0 makes the operation succeed only if there is a live
    /// version of the object.
    pub fn set_if_generation_not_match<T>(mut self, v: T) -> Self
    where
        T: Into<i64>,
    {
        self.request.if_generation_not_match = Some(v.into());
        self
    }

    /// Makes the operation conditional on whether the object's current
    /// metageneration matches the given value.
    pub fn set_if_metageneration_match<T>(mut self, v: T) -> Self
    where
        T: Into<i64>,
    {
        self.request.if_metageneration_match = Some(v.into());
        self
    }

    /// Makes the operation conditional on whether the object's current
    /// metageneration does not match the given value.
    pub fn set_if_metageneration_not_match<T>(mut self, v: T) -> Self
    where
        T: Into<i64>,
    {
        self.request.if_metageneration_not_match = Some(v.into());
        self
    }

    /// The offset for the first byte to return in the read, relative to
    /// the start of the object.
    ///
    /// A negative `read_offset` value will be interpreted as the number of bytes
    /// back from the end of the object to be returned.
    ///
    /// # Examples
    ///
    /// Read starting at 100 bytes to end of file.
    /// ```
    /// # use google_cloud_storage::client::Storage;
    /// # async fn sample(client: &Storage) -> anyhow::Result<()> {
    /// use google_cloud_storage::ReadObjectResponse;
    /// let response = client
    ///     .read_object("projects/_/buckets/my-bucket", "my-object")
    ///     .set_read_offset(100)
    ///     .send()
    ///     .await?;
    /// println!("response details={response:?}");
    /// # Ok(()) }
    /// ```
    ///
    /// Read last 100 bytes of file:
    /// ```
    /// # use google_cloud_storage::client::Storage;
    /// # async fn sample(client: &Storage) -> anyhow::Result<()> {
    /// use google_cloud_storage::ReadObjectResponse;
    /// let response = client
    ///     .read_object("projects/_/buckets/my-bucket", "my-object")
    ///     .set_read_offset(-100)
    ///     .send()
    ///     .await?;
    /// println!("response details={response:?}");
    /// # Ok(()) }
    /// ```
    ///
    /// Read bytes 1000 to 1099.
    /// ```
    /// # use google_cloud_storage::client::Storage;
    /// # async fn sample(client: &Storage) -> anyhow::Result<()> {
    /// use google_cloud_storage::ReadObjectResponse;
    /// let response = client
    ///     .read_object("projects/_/buckets/my-bucket", "my-object")
    ///     .set_read_offset(1000)
    ///     .set_read_limit(100)
    ///     .send()
    ///     .await?;
    /// println!("response details={response:?}");
    /// # Ok(()) }
    /// ```
    pub fn set_read_offset<T>(mut self, v: T) -> Self
    where
        T: Into<i64>,
    {
        self.request.read_offset = v.into();
        self
    }

    /// The maximum number of `data` bytes the server is allowed to
    /// return.
    ///
    /// A `read_limit` of zero indicates that there is no limit,
    /// and a negative `read_limit` will cause an error.
    ///
    /// # Examples:
    ///
    /// Read first 100 bytes.
    /// ```
    /// # use google_cloud_storage::client::Storage;
    /// # async fn sample(client: &Storage) -> anyhow::Result<()> {
    /// use google_cloud_storage::ReadObjectResponse;
    /// let response = client
    ///     .read_object("projects/_/buckets/my-bucket", "my-object")
    ///     .set_read_limit(100)
    ///     .send()
    ///     .await?;
    /// println!("response details={response:?}");
    /// # Ok(()) }
    /// ```
    ///
    /// Read bytes 1000 to 1099.
    /// ```
    /// # use google_cloud_storage::client::Storage;
    /// # async fn sample(client: &Storage) -> anyhow::Result<()> {
    /// use google_cloud_storage::ReadObjectResponse;
    /// let response = client
    ///     .read_object("projects/_/buckets/my-bucket", "my-object")
    ///     .set_read_offset(1000)
    ///     .set_read_limit(100)
    ///     .send()
    ///     .await?;
    /// println!("response details={response:?}");
    /// # Ok(()) }
    /// ```
    pub fn set_read_limit<T>(mut self, v: T) -> Self
    where
        T: Into<i64>,
    {
        self.request.read_limit = v.into();
        self
    }

    /// The encryption key used with the Customer-Supplied Encryption Keys
    /// feature. In raw bytes format (not base64-encoded).
    ///
    /// Example:
    /// ```
    /// # use google_cloud_storage::{model_ext::KeyAes256, client::Storage};
    /// # async fn sample(client: &Storage) -> anyhow::Result<()> {
    /// use google_cloud_storage::ReadObjectResponse;
    /// let key: &[u8] = &[97; 32];
    /// let response = client
    ///     .read_object("projects/_/buckets/my-bucket", "my-object")
    ///     .set_key(KeyAes256::new(key)?)
    ///     .send()
    ///     .await?;
    /// println!("response details={response:?}");
    /// # Ok(()) }
    /// ```
    pub fn set_key(mut self, v: KeyAes256) -> Self {
        self.request.common_object_request_params = Some(v.into());
        self
    }

    /// The retry policy used for this request.
    ///
    /// # Example
    /// ```
    /// # use google_cloud_storage::client::Storage;
    /// # async fn sample(client: &Storage) -> anyhow::Result<()> {
    /// use google_cloud_storage::ReadObjectResponse;
    /// use google_cloud_storage::retry_policy::RetryableErrors;
    /// use std::time::Duration;
    /// use gax::retry_policy::RetryPolicyExt;
    /// let response = client
    ///     .read_object("projects/_/buckets/my-bucket", "my-object")
    ///     .with_retry_policy(
    ///         RetryableErrors
    ///             .with_attempt_limit(5)
    ///             .with_time_limit(Duration::from_secs(10)),
    ///     )
    ///     .send()
    ///     .await?;
    /// println!("response details={response:?}");
    /// # Ok(()) }
    /// ```
    pub fn with_retry_policy<V: Into<gax::retry_policy::RetryPolicyArg>>(mut self, v: V) -> Self {
        self.options.retry_policy = v.into().into();
        self
    }

    /// The backoff policy used for this request.
    ///
    /// # Example
    /// ```
    /// # use google_cloud_storage::client::Storage;
    /// # async fn sample(client: &Storage) -> anyhow::Result<()> {
    /// use google_cloud_storage::ReadObjectResponse;
    /// use std::time::Duration;
    /// use gax::exponential_backoff::ExponentialBackoff;
    /// let response = client
    ///     .read_object("projects/_/buckets/my-bucket", "my-object")
    ///     .with_backoff_policy(ExponentialBackoff::default())
    ///     .send()
    ///     .await?;
    /// println!("response details={response:?}");
    /// # Ok(()) }
    /// ```
    pub fn with_backoff_policy<V: Into<gax::backoff_policy::BackoffPolicyArg>>(
        mut self,
        v: V,
    ) -> Self {
        self.options.backoff_policy = v.into().into();
        self
    }

    /// The retry throttler used for this request.
    ///
    /// Most of the time you want to use the same throttler for all the requests
    /// in a client, and even the same throttler for many clients. Rarely it
    /// may be necessary to use an custom throttler for some subset of the
    /// requests.
    ///
    /// # Example
    /// ```
    /// # use google_cloud_storage::client::Storage;
    /// # async fn sample(client: &Storage) -> anyhow::Result<()> {
    /// use google_cloud_storage::ReadObjectResponse;
    /// let response = client
    ///     .read_object("projects/_/buckets/my-bucket", "my-object")
    ///     .with_retry_throttler(adhoc_throttler())
    ///     .send()
    ///     .await?;
    /// println!("response details={response:?}");
    /// fn adhoc_throttler() -> gax::retry_throttler::SharedRetryThrottler {
    ///     # panic!();
    /// }
    /// # Ok(()) }
    /// ```
    pub fn with_retry_throttler<V: Into<gax::retry_throttler::RetryThrottlerArg>>(
        mut self,
        v: V,
    ) -> Self {
        self.options.retry_throttler = v.into().into();
        self
    }

    /// Configure the resume policy for read requests.
    ///
    /// The Cloud Storage client library can automatically resume a read that is
    /// interrupted by a transient error. Applications may want to limit the
    /// number of read attempts, or may wish to expand the type of errors
    /// treated as retryable.
    ///
    /// # Example
    /// ```
    /// # use google_cloud_storage::client::Storage;
    /// # async fn sample(client: &Storage) -> anyhow::Result<()> {
    /// use google_cloud_storage::ReadObjectResponse;
    /// use google_cloud_storage::read_resume_policy::{AlwaysResume, ReadResumePolicyExt};
    /// let response = client
    ///     .read_object("projects/_/buckets/my-bucket", "my-object")
    ///     .with_read_resume_policy(AlwaysResume.with_attempt_limit(3))
    ///     .send()
    ///     .await?;
    /// # Ok(()) }
    /// ```
    pub fn with_read_resume_policy<V>(mut self, v: V) -> Self
    where
        V: ReadResumePolicy + 'static,
    {
        self.options.read_resume_policy = std::sync::Arc::new(v);
        self
    }

    /// Sends the request.
<<<<<<< HEAD
    pub async fn send(self) -> Result<ReadObjectResponse> {
=======
    pub async fn send(self) -> Result<impl ReadObjectResponse> {
>>>>>>> f5ffd2b7
        let read = self.clone().read().await?;
        ReadObjectResponseImpl::new(self, read)
    }

    async fn read(self) -> Result<reqwest::Response> {
        let throttler = self.options.retry_throttler.clone();
        let retry = self.options.retry_policy.clone();
        let backoff = self.options.backoff_policy.clone();

        gax::retry_loop_internal::retry_loop(
            async move |_| self.read_attempt().await,
            async |duration| tokio::time::sleep(duration).await,
            true,
            throttler,
            retry,
            backoff,
        )
        .await
    }

    async fn read_attempt(&self) -> Result<reqwest::Response> {
        let builder = self.http_request_builder().await?;
        let response = builder.send().await.map_err(Error::io)?;
        if !response.status().is_success() {
            return gaxi::http::to_http_error(response).await;
        }
        Ok(response)
    }

    async fn http_request_builder(&self) -> Result<reqwest::RequestBuilder> {
        // Collect the required bucket and object parameters.
        let bucket = &self.request.bucket;
        let bucket_id = bucket
            .as_str()
            .strip_prefix("projects/_/buckets/")
            .ok_or_else(|| {
                Error::binding(format!(
                    "malformed bucket name, it must start with `projects/_/buckets/`: {bucket}"
                ))
            })?;
        let object = &self.request.object;

        // Build the request.
        let builder = self
            .inner
            .client
            .request(
                reqwest::Method::GET,
                format!(
                    "{}/storage/v1/b/{bucket_id}/o/{}",
                    &self.inner.endpoint,
                    enc(object)
                ),
            )
            .query(&[("alt", "media")])
            .header(
                "x-goog-api-client",
                reqwest::header::HeaderValue::from_static(&self::info::X_GOOG_API_CLIENT_HEADER),
            );

        // Add the optional query parameters.
        let builder = if self.request.generation != 0 {
            builder.query(&[("generation", self.request.generation)])
        } else {
            builder
        };
        let builder = self
            .request
            .if_generation_match
            .iter()
            .fold(builder, |b, v| b.query(&[("ifGenerationMatch", v)]));
        let builder = self
            .request
            .if_generation_not_match
            .iter()
            .fold(builder, |b, v| b.query(&[("ifGenerationNotMatch", v)]));
        let builder = self
            .request
            .if_metageneration_match
            .iter()
            .fold(builder, |b, v| b.query(&[("ifMetagenerationMatch", v)]));
        let builder = self
            .request
            .if_metageneration_not_match
            .iter()
            .fold(builder, |b, v| b.query(&[("ifMetagenerationNotMatch", v)]));

        let builder = apply_customer_supplied_encryption_headers(
            builder,
            &self.request.common_object_request_params,
        );

        // Apply "range" header for read limits and offsets.
        let builder = match (self.request.read_offset, self.request.read_limit) {
            // read_limit can't be negative.
            (_, l) if l < 0 => Err(RangeError::NegativeLimit),
            // negative offset can't also have a read_limit.
            (o, l) if o < 0 && l > 0 => Err(RangeError::NegativeOffsetWithLimit),
            // If both are zero, we use default implementation (no range header).
            (0, 0) => Ok(builder),
            // read_limit is zero, means no limit. Read from offset to end of file.
            // This handles cases like (5, 0) -> "bytes=5-"
            (o, 0) => Ok(builder.header("range", format!("bytes={o}-"))),
            // General case: non-negative offset and positive limit.
            // This covers cases like (0, 100) -> "bytes=0-99", (5, 100) -> "bytes=5-104"
            (o, l) => Ok(builder.header("range", format!("bytes={o}-{}", o + l - 1))),
        }
        .map_err(Error::ser)?;

        self.inner.apply_auth_headers(builder).await
    }
}

fn headers_to_crc32c(headers: &http::HeaderMap) -> Option<u32> {
    headers
        .get("x-goog-hash")
        .and_then(|hash| hash.to_str().ok())
        .and_then(|hash| hash.split(",").find(|v| v.starts_with("crc32c")))
        .and_then(|hash| {
            let hash = hash.trim_start_matches("crc32c=");
            v1::Crc32c::deserialize_as(serde_json::json!(hash)).ok()
        })
}

fn headers_to_md5_hash(headers: &http::HeaderMap) -> Vec<u8> {
    headers
        .get("x-goog-hash")
        .and_then(|hash| hash.to_str().ok())
        .and_then(|hash| hash.split(",").find(|v| v.starts_with("md5")))
        .and_then(|hash| {
            let hash = hash.trim_start_matches("md5=");
            base64::prelude::BASE64_STANDARD.decode(hash).ok()
        })
        .unwrap_or_default()
}

/// A response to a [Storage::read_object] request.
#[derive(Debug)]
<<<<<<< HEAD
pub struct ReadObjectResponse {
=======
struct ReadObjectResponseImpl<C> {
>>>>>>> f5ffd2b7
    inner: Option<reqwest::Response>,
    highlights: ObjectHighlights,
    // Fields for tracking the crc checksum checks.
    response_checksums: ObjectChecksums,
    // Fields for resuming a read request.
    range: ReadRange,
    generation: i64,
    builder: ReadObject,
    resume_count: u32,
}

<<<<<<< HEAD
impl ReadObjectResponse {
    fn new(builder: ReadObject, inner: reqwest::Response) -> Result<Self> {
=======
impl<C> ReadObjectResponseImpl<C>
where
    C: ChecksumEngine + Clone + Send,
{
    fn new(builder: ReadObject<C>, inner: reqwest::Response) -> Result<Self> {
>>>>>>> f5ffd2b7
        let full = builder.request.read_offset == 0 && builder.request.read_limit == 0;
        let response_checksums = checksums_from_response(full, inner.status(), inner.headers());
        let range = response_range(&inner).map_err(Error::deser)?;
        let generation = response_generation(&inner).map_err(Error::deser)?;

        let headers = inner.headers();
        let get_as_i64 = |header_name: &str| -> i64 {
            headers
                .get(header_name)
                .and_then(|s| s.to_str().ok())
                .and_then(|s| s.parse::<i64>().ok())
                .unwrap_or_default()
        };
        let get_as_string = |header_name: &str| -> String {
            headers
                .get(header_name)
                .and_then(|sc| sc.to_str().ok())
                .map(|sc| sc.to_string())
                .unwrap_or_default()
        };
        let highlights = ObjectHighlights {
            generation,
            metageneration: get_as_i64("x-goog-metageneration"),
            size: get_as_i64("x-goog-stored-content-length"),
            content_encoding: get_as_string("x-goog-stored-content-encoding"),
            storage_class: get_as_string("x-goog-storage-class"),
            content_type: get_as_string("content-type"),
            content_language: get_as_string("content-language"),
            content_disposition: get_as_string("content-disposition"),
            etag: get_as_string("etag"),
            checksums: headers.get("x-goog-hash").map(|_| {
                crate::model::ObjectChecksums::new()
                    .set_or_clear_crc32c(headers_to_crc32c(headers))
                    .set_md5_hash(headers_to_md5_hash(headers))
            }),
        };

        Ok(Self {
            inner: Some(inner),
            highlights,
            // Fields for computing checksums.
            response_checksums,
            // Fields for resuming a read request.
            range,
            generation,
            builder,
            resume_count: 0,
        })
    }
<<<<<<< HEAD
    /// Get the highlights of the object metadata included in the
    /// response.
    ///
    /// To get full metadata about this object, use [crate::client::StorageControl::get_object].
    ///
    /// # Example
    /// ```
    /// # tokio_test::block_on(async {
    /// # use google_cloud_storage::client::Storage;
    /// # let client = Storage::builder().build().await?;
    /// let object = client
    ///     .read_object("projects/_/buckets/my-bucket", "my-object")
    ///     .send()
    ///     .await?
    ///     .object();
    /// println!("object generation={}", object.generation);
    /// println!("object metageneration={}", object.metageneration);
    /// println!("object size={}", object.size);
    /// println!("object content encoding={}", object.content_encoding);
    /// # Ok::<(), anyhow::Error>(()) });
    /// ```
    pub fn object(&self) -> ObjectHighlights {
=======
}

impl<C> ReadObjectResponse for ReadObjectResponseImpl<C>
where
    C: ChecksumEngine + Clone + Send + Sync + 'static,
{
    fn object(&self) -> ObjectHighlights {
>>>>>>> f5ffd2b7
        self.highlights.clone()
    }

    // A type-checking cycle is detected with `async fn` when its return type
    // depends on an opaque type that is defined within the function body.
    // Writing out `impl Future` breaks this cycle, allowing the compiler to
    // resolve the return type and proceed.
    #[allow(clippy::manual_async_fn)]
    fn next(&mut self) -> impl Future<Output = Option<Result<bytes::Bytes>>> + Send {
        async move {
            match self.next_attempt().await {
                None => None,
                Some(Ok(b)) => Some(Ok(b)),
                // Recursive async requires pin:
                //     https://rust-lang.github.io/async-book/07_workarounds/04_recursion.html
                Some(Err(e)) => Box::pin(self.resume(e)).await,
            }
        }
    }

    #[cfg(feature = "unstable-stream")]
    #[cfg_attr(docsrs, doc(cfg(feature = "unstable-stream")))]
    fn into_stream(self) -> impl Stream<Item = Result<bytes::Bytes>> + Unpin {
        use futures::stream::unfold;
        Box::pin(unfold(Some(self), move |state| async move {
            if let Some(mut this) = state {
                if let Some(chunk) = this.next().await {
                    return Some((chunk, Some(this)));
                }
            };
            None
        }))
    }
}

impl<C> ReadObjectResponseImpl<C>
where
    C: ChecksumEngine + Clone + Send + Sync + 'static,
{
    async fn next_attempt(&mut self) -> Option<Result<bytes::Bytes>> {
        let inner = self.inner.as_mut()?;
        let res = inner.chunk().await.map_err(Error::io);
        match res {
            Ok(Some(chunk)) => {
                self.builder.checksum.update(self.range.start, &chunk);
                let len = chunk.len() as u64;
                if self.range.limit < len {
                    return Some(Err(Error::deser(ReadError::LongRead {
                        expected: self.range.limit,
                        got: len,
                    })));
                }
                self.range.limit -= len;
                self.range.start += len;
                Some(Ok(chunk))
            }
            Ok(None) => {
                if self.range.limit != 0 {
                    return Some(Err(Error::io(ReadError::ShortRead(self.range.limit))));
                }
                let computed = self.builder.checksum.finalize();
                let res = validate(&self.response_checksums, &Some(computed));
                match res {
                    Err(e) => Some(Err(Error::deser(ReadError::ChecksumMismatch(e)))),
                    Ok(()) => None,
                }
            }
            Err(e) => Some(Err(e)),
        }
    }

    async fn resume(&mut self, error: Error) -> Option<Result<bytes::Bytes>> {
        use crate::read_resume_policy::{ResumeQuery, ResumeResult};

        // The existing read is no longer valid.
        self.inner = None;
        self.resume_count += 1;
        let query = ResumeQuery::new(self.resume_count);
        match self
            .builder
            .options
            .read_resume_policy
            .on_error(&query, error)
        {
            ResumeResult::Continue(_) => {}
            ResumeResult::Permanent(e) => return Some(Err(e)),
            ResumeResult::Exhausted(e) => return Some(Err(e)),
        };
        self.builder.request.read_offset = self.range.start as i64;
        self.builder.request.read_limit = self.range.limit as i64;
        self.builder.request.generation = self.generation;
        self.inner = match self.builder.clone().read().await {
            Ok(r) => Some(r),
            Err(e) => return Some(Err(e)),
        };
        self.next().await
    }
}

mod sealed {
    pub trait ReadObjectResponse {}
}

impl<T> sealed::ReadObjectResponse for T where T: ReadObjectResponse {}

pub trait ReadObjectResponse: sealed::ReadObjectResponse + std::fmt::Debug {
    /// Get the highlights of the object metadata included in the
    /// response.
    ///
    /// To get full metadata about this object, use [crate::client::StorageControl::get_object].
    ///
    /// # Example
    /// ```
    /// # use google_cloud_storage::client::Storage;
    /// # async fn sample(client: &Storage) -> anyhow::Result<()> {
    /// use google_cloud_storage::ReadObjectResponse;
    /// let object = client
    ///     .read_object("projects/_/buckets/my-bucket", "my-object")
    ///     .send()
    ///     .await?
    ///     .object();
    /// println!("object generation={}", object.generation);
    /// println!("object metageneration={}", object.metageneration);
    /// println!("object size={}", object.size);
    /// println!("object content encoding={}", object.content_encoding);
    /// # Ok(()) }
    /// ```
    fn object(&self) -> ObjectHighlights;

    /// Stream the next bytes of the object.
    ///
    /// When the response has been exhausted, this will return None.
    ///
    /// # Example
    /// ```
    /// # use google_cloud_storage::client::Storage;
    /// # async fn sample(client: &Storage) -> anyhow::Result<()> {
    /// use google_cloud_storage::ReadObjectResponse;
    /// let mut resp = client
    ///     .read_object("projects/_/buckets/my-bucket", "my-object")
    ///     .send()
    ///     .await?;
    /// while let Some(next) = resp.next().await {
    ///     println!("next={:?}", next?);
    /// }
    /// # Ok(()) }
    /// ```
    fn next(&mut self) -> impl Future<Output = Option<Result<bytes::Bytes>>> + Send;

    #[cfg(feature = "unstable-stream")]
    #[cfg_attr(docsrs, doc(cfg(feature = "unstable-stream")))]
    /// Convert the response to a [Stream].
    fn into_stream(self) -> impl Stream<Item = Result<bytes::Bytes>> + Unpin;
}

/// Returns the object checksums to validate against.
///
/// For some responses, the checksums are not expected to match the data.
/// The function returns an empty `ObjectChecksums` in such a case.
///
/// Checksum validation is supported iff:
/// 1. We requested the full content.
/// 2. We got all the content (status != PartialContent).
/// 3. The server sent a CRC header.
/// 4. The http stack did not uncompress the file.
/// 5. We were not served compressed data that was uncompressed on read.
///
/// For 4, we turn off automatic decompression in reqwest::Client when we
/// create it,
fn checksums_from_response(
    full_content_requested: bool,
    status: http::StatusCode,
    headers: &http::HeaderMap,
) -> ObjectChecksums {
    let checksums = ObjectChecksums::new();
    if !full_content_requested || status == http::StatusCode::PARTIAL_CONTENT {
        return checksums;
    }
    let stored_encoding = headers
        .get("x-goog-stored-content-encoding")
        .and_then(|e| e.to_str().ok())
        .map_or("", |e| e);
    let content_encoding = headers
        .get("content-encoding")
        .and_then(|e| e.to_str().ok())
        .map_or("", |e| e);
    if stored_encoding == "gzip" && content_encoding != "gzip" {
        return checksums;
    }
    checksums
        .set_or_clear_crc32c(headers_to_crc32c(headers))
        .set_md5_hash(headers_to_md5_hash(headers))
}

fn response_range(response: &reqwest::Response) -> std::result::Result<ReadRange, ReadError> {
    match response.status() {
        reqwest::StatusCode::OK => {
            let header = required_header(response, "content-length")?;
            let limit = header
                .parse::<u64>()
                .map_err(|e| ReadError::BadHeaderFormat("content-length", e.into()))?;
            Ok(ReadRange { start: 0, limit })
        }
        reqwest::StatusCode::PARTIAL_CONTENT => {
            let header = required_header(response, "content-range")?;
            let header = header.strip_prefix("bytes ").ok_or_else(|| {
                ReadError::BadHeaderFormat("content-range", "missing bytes prefix".into())
            })?;
            let (range, _) = header.split_once('/').ok_or_else(|| {
                ReadError::BadHeaderFormat("content-range", "missing / separator".into())
            })?;
            let (start, end) = range.split_once('-').ok_or_else(|| {
                ReadError::BadHeaderFormat("content-range", "missing - separator".into())
            })?;
            let start = start
                .parse::<u64>()
                .map_err(|e| ReadError::BadHeaderFormat("content-range", e.into()))?;
            let end = end
                .parse::<u64>()
                .map_err(|e| ReadError::BadHeaderFormat("content-range", e.into()))?;
            // HTTP ranges are inclusive, we need to compute the number of bytes
            // in the range:
            let end = end + 1;
            let limit = end
                .checked_sub(start)
                .ok_or_else(|| ReadError::BadHeaderFormat("content-range", format!("range start ({start}) should be less than or equal to the range end ({end})").into()))?;
            Ok(ReadRange { start, limit })
        }
        s => Err(ReadError::UnexpectedSuccessCode(s.as_u16())),
    }
}

fn response_generation(response: &reqwest::Response) -> std::result::Result<i64, ReadError> {
    let header = required_header(response, "x-goog-generation")?;
    header
        .parse::<i64>()
        .map_err(|e| ReadError::BadHeaderFormat("x-goog-generation", e.into()))
}

fn required_header<'a>(
    response: &'a reqwest::Response,
    name: &'static str,
) -> std::result::Result<&'a str, ReadError> {
    let header = response
        .headers()
        .get(name)
        .ok_or_else(|| ReadError::MissingHeader(name))?;
    header
        .to_str()
        .map_err(|e| ReadError::BadHeaderFormat(name, e.into()))
}

#[derive(Debug, PartialEq)]
struct ReadRange {
    start: u64,
    limit: u64,
}

#[cfg(test)]
mod resume_tests;

#[cfg(test)]
mod tests {
    use super::client::tests::{test_builder, test_inner_client};
    use super::*;
    use crate::error::ChecksumMismatch;
    use crate::model_ext::{KeyAes256, tests::create_key_helper};
    use futures::TryStreamExt;
    use httptest::{Expectation, Server, matchers::*, responders::status_code};
    use std::collections::HashMap;
    use std::error::Error;
    use test_case::test_case;

    type Result = std::result::Result<(), Box<dyn std::error::Error>>;

    // Verify `read_object()` meets normal Send, Sync, requirements.
    #[tokio::test]
    async fn test_read_is_send_and_static() -> Result {
        let client = Storage::builder()
            .with_credentials(auth::credentials::testing::test_credentials())
            .build()
            .await?;

        fn need_send<T: Send>(_val: &T) {}
        fn need_sync<T: Sync>(_val: &T) {}
        fn need_static<T: 'static>(_val: &T) {}

        let read = client.read_object("projects/_/buckets/test-bucket", "test-object");
        need_send(&read);
        need_sync(&read);
        need_static(&read);

        let read = client
            .read_object("projects/_/buckets/test-bucket", "test-object")
            .send();
        need_send(&read);
        need_static(&read);

        Ok(())
    }
    #[tokio::test]
    async fn read_object_normal() -> Result {
        let server = Server::run();
        server.expect(
            Expectation::matching(all_of![
                request::method_path("GET", "/storage/v1/b/test-bucket/o/test-object"),
                request::query(url_decoded(contains(("alt", "media")))),
            ])
            .respond_with(
                status_code(200)
                    .body("hello world")
                    .append_header("x-goog-generation", 123456),
            ),
        );

        let client = Storage::builder()
            .with_endpoint(format!("http://{}", server.addr()))
            .with_credentials(auth::credentials::testing::test_credentials())
            .build()
            .await?;
        let mut reader = client
            .read_object("projects/_/buckets/test-bucket", "test-object")
            .send()
            .await?;
        let mut got = Vec::new();
        while let Some(b) = reader.next().await.transpose()? {
            got.extend_from_slice(&b);
        }
        assert_eq!(bytes::Bytes::from_owner(got), "hello world");

        Ok(())
    }

    #[tokio::test]
    async fn read_object_metadata() -> Result {
        const CONTENTS: &str = "the quick brown fox jumps over the lazy dog";
        let server = Server::run();
        server.expect(
            Expectation::matching(all_of![
                request::method_path("GET", "//storage/v1/b/test-bucket/o/test-object"),
                request::query(url_decoded(contains(("alt", "media")))),
            ])
            .respond_with(
                status_code(200)
                    .body(CONTENTS)
                    .append_header(
                        "x-goog-hash",
                        "crc32c=PBj01g==,md5=d63R1fQSI9VYL8pzalyzNQ==",
                    )
                    .append_header("x-goog-generation", 500)
                    .append_header("x-goog-metageneration", "1")
                    .append_header("x-goog-stored-content-length", 30)
                    .append_header("x-goog-stored-content-encoding", "identity")
                    .append_header("x-goog-storage-class", "STANDARD")
                    .append_header("content-language", "en")
                    .append_header("content-type", "text/plain")
                    .append_header("content-disposition", "inline")
                    .append_header("etag", "etagval"),
            ),
        );

        let endpoint = server.url("");
        let client = Storage::builder()
            .with_endpoint(endpoint.to_string())
            .with_credentials(auth::credentials::testing::test_credentials())
            .build()
            .await?;
        let reader = client
            .read_object("projects/_/buckets/test-bucket", "test-object")
            .send()
            .await?;
        let object = reader.object();
        assert_eq!(object.generation, 500);
        assert_eq!(object.metageneration, 1);
        assert_eq!(object.size, 30);
        assert_eq!(object.content_encoding, "identity");
        assert_eq!(
            object.checksums.as_ref().unwrap().crc32c.unwrap(),
            crc32c::crc32c(CONTENTS.as_bytes())
        );
        assert_eq!(
            object.checksums.as_ref().unwrap().md5_hash,
            base64::prelude::BASE64_STANDARD.decode("d63R1fQSI9VYL8pzalyzNQ==")?
        );

        Ok(())
    }

    #[tokio::test]
    async fn read_object_stream() -> Result {
        let server = Server::run();
        server.expect(
            Expectation::matching(all_of![
                request::method_path("GET", "/storage/v1/b/test-bucket/o/test-object"),
                request::query(url_decoded(contains(("alt", "media")))),
            ])
            .respond_with(
                status_code(200)
                    .append_header("x-goog-generation", 123456)
                    .body("hello world"),
            ),
        );

        let client = Storage::builder()
            .with_endpoint(format!("http://{}", server.addr()))
            .with_credentials(auth::credentials::testing::test_credentials())
            .build()
            .await?;
        let response = client
            .read_object("projects/_/buckets/test-bucket", "test-object")
            .send()
            .await?;
        let result: Vec<_> = response.into_stream().try_collect().await?;
        assert_eq!(result, vec![bytes::Bytes::from_static(b"hello world")]);

        Ok(())
    }

    #[tokio::test]
    async fn read_object_next_then_consume_response() -> Result {
        // Create a large enough file that will require multiple chunks to read.
        const BLOCK_SIZE: usize = 500;
        let mut contents = Vec::new();
        for i in 0..50 {
            contents.extend_from_slice(&[i as u8; BLOCK_SIZE]);
        }

        // Calculate and serialize the crc32c checksum
        let u = crc32c::crc32c(&contents);
        let value = base64::prelude::BASE64_STANDARD.encode(u.to_be_bytes());

        let server = Server::run();
        server.expect(
            Expectation::matching(all_of![
                request::method_path("GET", "/storage/v1/b/test-bucket/o/test-object"),
                request::query(url_decoded(contains(("alt", "media")))),
            ])
            .times(1)
            .respond_with(
                status_code(200)
                    .body(contents.clone())
                    .append_header("x-goog-hash", format!("crc32c={value}"))
                    .append_header("x-goog-generation", 123456),
            ),
        );

        let client = Storage::builder()
            .with_endpoint(format!("http://{}", server.addr()))
            .with_credentials(auth::credentials::testing::test_credentials())
            .build()
            .await?;

        // Read some bytes, then remainder with stream.
        let mut response = client
            .read_object("projects/_/buckets/test-bucket", "test-object")
            .send()
            .await?;

        let mut all_bytes = bytes::BytesMut::new();
        let chunk = response.next().await.transpose()?.unwrap();
        assert!(!chunk.is_empty());
        all_bytes.extend(chunk);
        use futures::StreamExt;
        let mut stream = response.into_stream();
        while let Some(chunk) = stream.next().await.transpose()? {
            all_bytes.extend(chunk);
        }
        assert_eq!(all_bytes, contents);

        Ok(())
    }

    #[tokio::test]
    async fn read_object_not_found() -> Result {
        let server = Server::run();
        server.expect(
            Expectation::matching(all_of![
                request::method_path("GET", "/storage/v1/b/test-bucket/o/test-object"),
                request::query(url_decoded(contains(("alt", "media")))),
            ])
            .respond_with(status_code(404).body("NOT FOUND")),
        );

        let client = Storage::builder()
            .with_endpoint(format!("http://{}", server.addr()))
            .with_credentials(auth::credentials::testing::test_credentials())
            .build()
            .await?;
        let err = client
            .read_object("projects/_/buckets/test-bucket", "test-object")
            .send()
            .await
            .expect_err("expected a not found error");
        assert_eq!(err.http_status_code(), Some(404));

        Ok(())
    }

    #[tokio::test]
    async fn read_object_incorrect_crc32c_check() -> Result {
        // Calculate and serialize the crc32c checksum
        let u = crc32c::crc32c("goodbye world".as_bytes());
        let value = base64::prelude::BASE64_STANDARD.encode(u.to_be_bytes());

        let server = Server::run();
        server.expect(
            Expectation::matching(all_of![
                request::method_path("GET", "/storage/v1/b/test-bucket/o/test-object"),
                request::query(url_decoded(contains(("alt", "media")))),
            ])
            .times(3)
            .respond_with(
                status_code(200)
                    .body("hello world")
                    .append_header("x-goog-hash", format!("crc32c={value}"))
                    .append_header("x-goog-generation", 123456),
            ),
        );

        let client = Storage::builder()
            .with_endpoint(format!("http://{}", server.addr()))
            .with_credentials(auth::credentials::testing::test_credentials())
            .build()
            .await?;
        let mut response = client
            .read_object("projects/_/buckets/test-bucket", "test-object")
            .send()
            .await?;
        let mut partial = Vec::new();
        let mut err = None;
        while let Some(r) = response.next().await {
            match r {
                Ok(b) => partial.extend_from_slice(&b),
                Err(e) => err = Some(e),
            };
        }
        assert_eq!(bytes::Bytes::from_owner(partial), "hello world");
        let err = err.expect("expect error on incorrect crc32c");
        let source = err.source().and_then(|e| e.downcast_ref::<ReadError>());
        assert!(
            matches!(
                source,
                Some(&ReadError::ChecksumMismatch(
                    ChecksumMismatch::Crc32c { .. }
                ))
            ),
            "err={err:?}"
        );

        let mut response = client
            .read_object("projects/_/buckets/test-bucket", "test-object")
            .send()
            .await?;
        let err: crate::Error = async {
            {
                while (response.next().await.transpose()?).is_some() {}
                Ok(())
            }
        }
        .await
        .expect_err("expect error on incorrect crc32c");
        let source = err.source().and_then(|e| e.downcast_ref::<ReadError>());
        assert!(
            matches!(
                source,
                Some(&ReadError::ChecksumMismatch(
                    ChecksumMismatch::Crc32c { .. }
                ))
            ),
            "err={err:?}"
        );

        use futures::TryStreamExt;
        let err = client
            .read_object("projects/_/buckets/test-bucket", "test-object")
            .send()
            .await?
            .into_stream()
            .try_collect::<Vec<bytes::Bytes>>()
            .await
            .expect_err("expect error on incorrect crc32c");
        let source = err.source().and_then(|e| e.downcast_ref::<ReadError>());
        assert!(
            matches!(
                source,
                Some(&ReadError::ChecksumMismatch(
                    ChecksumMismatch::Crc32c { .. }
                ))
            ),
            "err={err:?}"
        );
        Ok(())
    }

    #[tokio::test]
    async fn read_object_incorrect_md5_check() -> Result {
        // Calculate and serialize the md5 checksum
        let digest = md5::compute("goodbye world".as_bytes());
        let value = base64::prelude::BASE64_STANDARD.encode(digest.as_ref());

        let server = Server::run();
        server.expect(
            Expectation::matching(all_of![
                request::method_path("GET", "/storage/v1/b/test-bucket/o/test-object"),
                request::query(url_decoded(contains(("alt", "media")))),
            ])
            .times(1)
            .respond_with(
                status_code(200)
                    .body("hello world")
                    .append_header("x-goog-hash", format!("md5={value}"))
                    .append_header("x-goog-generation", 123456),
            ),
        );

        let client = Storage::builder()
            .with_endpoint(format!("http://{}", server.addr()))
            .with_credentials(auth::credentials::testing::test_credentials())
            .build()
            .await?;
        let mut response = client
            .read_object("projects/_/buckets/test-bucket", "test-object")
            .compute_md5()
            .send()
            .await?;
        let mut partial = Vec::new();
        let mut err = None;
        while let Some(r) = response.next().await {
            match r {
                Ok(b) => partial.extend_from_slice(&b),
                Err(e) => err = Some(e),
            };
        }
        assert_eq!(bytes::Bytes::from_owner(partial), "hello world");
        let err = err.expect("expect error on incorrect md5");
        let source = err.source().and_then(|e| e.downcast_ref::<ReadError>());
        assert!(
            matches!(
                source,
                Some(&ReadError::ChecksumMismatch(ChecksumMismatch::Md5 { .. }))
            ),
            "err={err:?}"
        );

        Ok(())
    }

    #[tokio::test]
    async fn read_object() -> Result {
        let inner = test_inner_client(test_builder());
        let request = ReadObject::new(inner, "projects/_/buckets/bucket", "object")
            .http_request_builder()
            .await?
            .build()?;

        assert_eq!(request.method(), reqwest::Method::GET);
        assert_eq!(
            request.url().as_str(),
            "http://private.googleapis.com/storage/v1/b/bucket/o/object?alt=media"
        );
        Ok(())
    }

    #[tokio::test]
    async fn read_object_error_credentials() -> Result {
        let inner = test_inner_client(
            test_builder().with_credentials(auth::credentials::testing::error_credentials(false)),
        );
        let _ = ReadObject::new(inner, "projects/_/buckets/bucket", "object")
            .http_request_builder()
            .await
            .inspect_err(|e| assert!(e.is_authentication()))
            .expect_err("invalid credentials should err");
        Ok(())
    }

    #[tokio::test]
    async fn read_object_bad_bucket() -> Result {
        let inner = test_inner_client(test_builder());
        ReadObject::new(inner, "malformed", "object")
            .http_request_builder()
            .await
            .expect_err("malformed bucket string should error");
        Ok(())
    }

    #[tokio::test]
    async fn read_object_query_params() -> Result {
        let inner = test_inner_client(test_builder());
        let request = ReadObject::new(inner, "projects/_/buckets/bucket", "object")
            .set_generation(5)
            .set_if_generation_match(10)
            .set_if_generation_not_match(20)
            .set_if_metageneration_match(30)
            .set_if_metageneration_not_match(40)
            .http_request_builder()
            .await?
            .build()?;

        assert_eq!(request.method(), reqwest::Method::GET);
        let want_pairs: HashMap<String, String> = [
            ("alt", "media"),
            ("generation", "5"),
            ("ifGenerationMatch", "10"),
            ("ifGenerationNotMatch", "20"),
            ("ifMetagenerationMatch", "30"),
            ("ifMetagenerationNotMatch", "40"),
        ]
        .iter()
        .map(|(k, v)| (k.to_string(), v.to_string()))
        .collect();
        let query_pairs: HashMap<String, String> = request
            .url()
            .query_pairs()
            .map(|param| (param.0.to_string(), param.1.to_string()))
            .collect();
        assert_eq!(query_pairs.len(), want_pairs.len());
        assert_eq!(query_pairs, want_pairs);
        Ok(())
    }

    #[tokio::test]
    async fn read_object_headers() -> Result {
        // Make a 32-byte key.
        let (key, key_base64, _, key_sha256_base64) = create_key_helper();

        // The API takes the unencoded byte array.
        let inner = test_inner_client(test_builder());
        let request = ReadObject::new(inner, "projects/_/buckets/bucket", "object")
            .set_key(KeyAes256::new(&key)?)
            .http_request_builder()
            .await?
            .build()?;

        assert_eq!(request.method(), reqwest::Method::GET);
        assert_eq!(
            request.url().as_str(),
            "http://private.googleapis.com/storage/v1/b/bucket/o/object?alt=media"
        );

        let want = vec![
            ("x-goog-encryption-algorithm", "AES256".to_string()),
            ("x-goog-encryption-key", key_base64),
            ("x-goog-encryption-key-sha256", key_sha256_base64),
        ];

        for (name, value) in want {
            assert_eq!(
                request.headers().get(name).unwrap().as_bytes(),
                bytes::Bytes::from(value)
            );
        }
        Ok(())
    }

    #[test_case(0, 0, None; "no headers needed")]
    #[test_case(10, 0, Some(&http::HeaderValue::from_static("bytes=10-")); "offset only")]
    #[test_case(-2000, 0, Some(&http::HeaderValue::from_static("bytes=-2000-")); "negative offset")]
    #[test_case(0, 100, Some(&http::HeaderValue::from_static("bytes=0-99")); "limit only")]
    #[test_case(1000, 100, Some(&http::HeaderValue::from_static("bytes=1000-1099")); "offset and limit")]
    #[tokio::test]
    async fn range_header(offset: i64, limit: i64, want: Option<&http::HeaderValue>) -> Result {
        let inner = test_inner_client(test_builder());
        let request = ReadObject::new(inner, "projects/_/buckets/bucket", "object")
            .set_read_offset(offset)
            .set_read_limit(limit)
            .http_request_builder()
            .await?
            .build()?;

        assert_eq!(request.method(), reqwest::Method::GET);
        assert_eq!(
            request.url().as_str(),
            "http://private.googleapis.com/storage/v1/b/bucket/o/object?alt=media"
        );

        assert_eq!(request.headers().get("range"), want);
        Ok(())
    }

    #[tokio::test]
    async fn range_header_negative_limit() -> Result {
        let inner = test_inner_client(test_builder());
        let err = ReadObject::new(inner, "projects/_/buckets/bucket", "object")
            .set_read_limit(-100)
            .http_request_builder()
            .await
            .unwrap_err();

        assert!(
            matches!(
                err.source().unwrap().downcast_ref::<RangeError>().unwrap(),
                RangeError::NegativeLimit
            ),
            "{err:?}"
        );
        Ok(())
    }

    #[tokio::test]
    async fn range_header_negative_offset_with_limit() -> Result {
        let inner = test_inner_client(test_builder());
        let err = ReadObject::new(inner, "projects/_/buckets/bucket", "object")
            .set_read_offset(-100)
            .set_read_limit(100)
            .http_request_builder()
            .await
            .unwrap_err();

        assert!(
            matches!(
                err.source().unwrap().downcast_ref::<RangeError>().unwrap(),
                RangeError::NegativeOffsetWithLimit
            ),
            "{err:?}"
        );
        Ok(())
    }

    #[test_case("projects/p", "projects%2Fp")]
    #[test_case("kebab-case", "kebab-case")]
    #[test_case("dot.name", "dot.name")]
    #[test_case("under_score", "under_score")]
    #[test_case("tilde~123", "tilde~123")]
    #[test_case("exclamation!point!", "exclamation%21point%21")]
    #[test_case("spaces   spaces", "spaces%20%20%20spaces")]
    #[test_case("preserve%percent%21", "preserve%percent%21")]
    #[test_case(
        "testall !#$&'()*+,/:;=?@[]",
        "testall%20%21%23%24%26%27%28%29%2A%2B%2C%2F%3A%3B%3D%3F%40%5B%5D"
    )]
    #[tokio::test]
    async fn test_percent_encoding_object_name(name: &str, want: &str) -> Result {
        let inner = test_inner_client(test_builder());
        let request = ReadObject::new(inner, "projects/_/buckets/bucket", name)
            .http_request_builder()
            .await?
            .build()?;
        let got = request.url().path_segments().unwrap().next_back().unwrap();
        assert_eq!(got, want);
        Ok(())
    }

    #[test]
    fn document_crc32c_values() {
        let bytes = (1234567890_u32).to_be_bytes();
        let base64 = base64::prelude::BASE64_STANDARD.encode(bytes);
        assert_eq!(base64, "SZYC0g==", "{bytes:?}");
    }

    #[test_case("", None; "no header")]
    #[test_case("crc32c=hello", None; "invalid value")]
    #[test_case("crc32c=AAAAAA==", Some(0); "zero value")]
    #[test_case("crc32c=SZYC0g==", Some(1234567890_u32); "value")]
    #[test_case("crc32c=SZYC0g==,md5=something", Some(1234567890_u32); "md5 after crc32c")]
    #[test_case("md5=something,crc32c=SZYC0g==", Some(1234567890_u32); "md5 before crc32c")]
    fn test_headers_to_crc(val: &str, want: Option<u32>) -> Result {
        let mut headers = http::HeaderMap::new();
        if !val.is_empty() {
            headers.insert("x-goog-hash", http::HeaderValue::from_str(val)?);
        }
        let got = headers_to_crc32c(&headers);
        assert_eq!(got, want);
        Ok(())
    }

    #[test_case("", None; "no header")]
    #[test_case("md5=invalid", None; "invalid value")]
    #[test_case("md5=AAAAAAAAAAAAAAAAAA==",Some("AAAAAAAAAAAAAAAAAA=="); "zero value")]
    #[test_case("md5=d63R1fQSI9VYL8pzalyzNQ==", Some("d63R1fQSI9VYL8pzalyzNQ=="); "value")]
    #[test_case("crc32c=something,md5=d63R1fQSI9VYL8pzalyzNQ==", Some("d63R1fQSI9VYL8pzalyzNQ=="); "md5 after crc32c")]
    #[test_case("md5=d63R1fQSI9VYL8pzalyzNQ==,crc32c=something", Some("d63R1fQSI9VYL8pzalyzNQ=="); "md5 before crc32c")]
    fn test_headers_to_md5(val: &str, want: Option<&str>) -> Result {
        let mut headers = http::HeaderMap::new();
        if !val.is_empty() {
            headers.insert("x-goog-hash", http::HeaderValue::from_str(val)?);
        }
        let got = headers_to_md5_hash(&headers);
        match want {
            Some(w) => assert_eq!(got, base64::prelude::BASE64_STANDARD.decode(w)?),
            None => assert!(got.is_empty()),
        }
        Ok(())
    }

    #[test_case(false, vec![("x-goog-hash", "crc32c=SZYC0g==,md5=d63R1fQSI9VYL8pzalyzNQ==")], http::StatusCode::OK, None, ""; "full content not requested")]
    #[test_case(true, vec![], http::StatusCode::PARTIAL_CONTENT, None, ""; "No x-goog-hash")]
    #[test_case(true, vec![("x-goog-hash", "crc32c=SZYC0g==,md5=d63R1fQSI9VYL8pzalyzNQ=="), ("x-goog-stored-content-encoding", "gzip"), ("content-encoding", "json")], http::StatusCode::OK, None, ""; "server uncompressed")]
    #[test_case(true, vec![("x-goog-hash", "crc32c=SZYC0g==,md5=d63R1fQSI9VYL8pzalyzNQ=="), ("x-goog-stored-content-encoding", "gzip"), ("content-encoding", "gzip")], http::StatusCode::OK, Some(1234567890_u32), "d63R1fQSI9VYL8pzalyzNQ=="; "both gzip")]
    #[test_case(true, vec![("x-goog-hash", "crc32c=SZYC0g==,md5=d63R1fQSI9VYL8pzalyzNQ==")], http::StatusCode::OK, Some(1234567890_u32), "d63R1fQSI9VYL8pzalyzNQ=="; "all ok")]
    fn test_checksums_validation_enabled(
        full_content_requested: bool,
        headers: Vec<(&str, &str)>,
        status: http::StatusCode,
        want_crc32c: Option<u32>,
        want_md5: &str,
    ) -> Result {
        let mut header_map = http::HeaderMap::new();
        for (key, value) in headers {
            header_map.insert(
                http::HeaderName::from_bytes(key.as_bytes())?,
                http::HeaderValue::from_bytes(value.as_bytes())?,
            );
        }

        let got = checksums_from_response(full_content_requested, status, &header_map);
        assert_eq!(got.crc32c, want_crc32c);
        assert_eq!(
            got.md5_hash,
            base64::prelude::BASE64_STANDARD.decode(want_md5)?
        );
        Ok(())
    }

    #[test_case(0)]
    #[test_case(1024)]
    fn response_range_success(limit: u64) -> Result {
        let response = http::Response::builder()
            .status(200)
            .header("content-length", limit)
            .body(Vec::new())?;
        let response = reqwest::Response::from(response);
        let range = response_range(&response)?;
        assert_eq!(range, ReadRange { start: 0, limit });
        Ok(())
    }

    #[test]
    fn response_range_missing() -> Result {
        let response = http::Response::builder().status(200).body(Vec::new())?;
        let response = reqwest::Response::from(response);
        let err = response_range(&response).expect_err("missing header should result in an error");
        assert!(
            matches!(err, ReadError::MissingHeader(h) if h == "content-length"),
            "{err:?}"
        );
        Ok(())
    }

    #[test_case("")]
    #[test_case("abc")]
    #[test_case("-123")]
    fn response_range_format(value: &'static str) -> Result {
        let response = http::Response::builder()
            .status(200)
            .header("content-length", value)
            .body(Vec::new())?;
        let response = reqwest::Response::from(response);
        let err = response_range(&response).expect_err("header value should result in an error");
        assert!(
            matches!(err, ReadError::BadHeaderFormat(h, _) if h == "content-length"),
            "{err:?}"
        );
        assert!(err.source().is_some(), "{err:?}");
        Ok(())
    }

    #[test_case(0, 123)]
    #[test_case(123, 456)]
    fn response_range_partial_success(start: u64, end: u64) -> Result {
        let response = http::Response::builder()
            .status(206)
            .header(
                "content-range",
                format!("bytes {}-{}/{}", start, end, end + 1),
            )
            .body(Vec::new())?;
        let response = reqwest::Response::from(response);
        let range = response_range(&response)?;
        assert_eq!(
            range,
            ReadRange {
                start,
                limit: (end + 1 - start)
            }
        );
        Ok(())
    }

    #[test]
    fn response_range_partial_missing() -> Result {
        let response = http::Response::builder().status(206).body(Vec::new())?;
        let response = reqwest::Response::from(response);
        let err = response_range(&response).expect_err("missing header should result in an error");
        assert!(
            matches!(err, ReadError::MissingHeader(h) if h == "content-range"),
            "{err:?}"
        );
        Ok(())
    }

    #[test_case("")]
    #[test_case("123-456/457"; "bad prefix")]
    #[test_case("bytes 123-456 457"; "bad separator")]
    #[test_case("bytes 123+456/457"; "bad separator [2]")]
    #[test_case("bytes abc-456/457"; "start is not numbers")]
    #[test_case("bytes 123-cde/457"; "end is not numbers")]
    #[test_case("bytes 123-0/457"; "invalid range")]
    fn response_range_partial_format(value: &'static str) -> Result {
        let response = http::Response::builder()
            .status(206)
            .header("content-range", value)
            .body(Vec::new())?;
        let response = reqwest::Response::from(response);
        let err = response_range(&response).expect_err("header value should result in an error");
        assert!(
            matches!(err, ReadError::BadHeaderFormat(h, _) if h == "content-range"),
            "{err:?}"
        );
        assert!(err.source().is_some(), "{err:?}");
        Ok(())
    }

    #[test]
    fn response_range_bad_response() -> Result {
        let code = reqwest::StatusCode::CREATED;
        let response = http::Response::builder().status(code).body(Vec::new())?;
        let response = reqwest::Response::from(response);
        let err = response_range(&response).expect_err("unexpected status creates error");
        assert!(
            matches!(err, ReadError::UnexpectedSuccessCode(c) if c == code),
            "{err:?}"
        );
        Ok(())
    }

    #[test_case(0)]
    #[test_case(1024)]
    fn response_generation_success(value: i64) -> Result {
        let response = http::Response::builder()
            .status(200)
            .header("x-goog-generation", value)
            .body(Vec::new())?;
        let response = reqwest::Response::from(response);
        let got = response_generation(&response)?;
        assert_eq!(got, value);
        Ok(())
    }

    #[test]
    fn response_generation_missing() -> Result {
        let response = http::Response::builder().status(200).body(Vec::new())?;
        let response = reqwest::Response::from(response);
        let err =
            response_generation(&response).expect_err("missing header should result in an error");
        assert!(
            matches!(err, ReadError::MissingHeader(h) if h == "x-goog-generation"),
            "{err:?}"
        );
        Ok(())
    }

    #[test_case("")]
    #[test_case("abc")]
    fn response_generation_format(value: &'static str) -> Result {
        let response = http::Response::builder()
            .status(200)
            .header("x-goog-generation", value)
            .body(Vec::new())?;
        let response = reqwest::Response::from(response);
        let err =
            response_generation(&response).expect_err("header value should result in an error");
        assert!(
            matches!(err, ReadError::BadHeaderFormat(h, _) if h == "x-goog-generation"),
            "{err:?}"
        );
        assert!(err.source().is_some(), "{err:?}");
        Ok(())
    }

    #[test]
    fn required_header_not_str() -> Result {
        let name = "x-goog-test";
        let response = http::Response::builder()
            .status(200)
            .header(name, http::HeaderValue::from_bytes(b"invalid\xfa")?)
            .body(Vec::new())?;
        let response = reqwest::Response::from(response);
        let err =
            required_header(&response, name).expect_err("header value should result in an error");
        assert!(
            matches!(err, ReadError::BadHeaderFormat(h, _) if h == name),
            "{err:?}"
        );
        assert!(err.source().is_some(), "{err:?}");
        Ok(())
    }
}<|MERGE_RESOLUTION|>--- conflicted
+++ resolved
@@ -118,31 +118,9 @@
     /// println!("object contents={:?}", contents);
     /// # Ok(()) }
     /// ```
-<<<<<<< HEAD
     pub fn compute_md5(mut self) -> Self {
         self.checksum = self.checksum.compute_md5();
         self
-=======
-    pub fn compute_md5(self) -> ReadObject<Md5<Crc32c>> {
-        self.switch_checksum(Md5::from_inner)
-    }
-}
-
-impl<C> ReadObject<C>
-where
-    C: Clone + ChecksumEngine + Send + Sync + 'static,
-{
-    fn switch_checksum<F, U>(self, new: F) -> ReadObject<U>
-    where
-        F: FnOnce(C) -> U,
-    {
-        ReadObject {
-            inner: self.inner,
-            request: self.request,
-            options: self.options,
-            checksum: new(self.checksum),
-        }
->>>>>>> f5ffd2b7
     }
 
     /// If present, selects a specific revision of this object (as
@@ -431,11 +409,7 @@
     }
 
     /// Sends the request.
-<<<<<<< HEAD
-    pub async fn send(self) -> Result<ReadObjectResponse> {
-=======
     pub async fn send(self) -> Result<impl ReadObjectResponse> {
->>>>>>> f5ffd2b7
         let read = self.clone().read().await?;
         ReadObjectResponseImpl::new(self, read)
     }
@@ -574,11 +548,7 @@
 
 /// A response to a [Storage::read_object] request.
 #[derive(Debug)]
-<<<<<<< HEAD
-pub struct ReadObjectResponse {
-=======
-struct ReadObjectResponseImpl<C> {
->>>>>>> f5ffd2b7
+struct ReadObjectResponseImpl {
     inner: Option<reqwest::Response>,
     highlights: ObjectHighlights,
     // Fields for tracking the crc checksum checks.
@@ -590,16 +560,8 @@
     resume_count: u32,
 }
 
-<<<<<<< HEAD
-impl ReadObjectResponse {
+impl ReadObjectResponseImpl {
     fn new(builder: ReadObject, inner: reqwest::Response) -> Result<Self> {
-=======
-impl<C> ReadObjectResponseImpl<C>
-where
-    C: ChecksumEngine + Clone + Send,
-{
-    fn new(builder: ReadObject<C>, inner: reqwest::Response) -> Result<Self> {
->>>>>>> f5ffd2b7
         let full = builder.request.read_offset == 0 && builder.request.read_limit == 0;
         let response_checksums = checksums_from_response(full, inner.status(), inner.headers());
         let range = response_range(&inner).map_err(Error::deser)?;
@@ -649,38 +611,10 @@
             resume_count: 0,
         })
     }
-<<<<<<< HEAD
-    /// Get the highlights of the object metadata included in the
-    /// response.
-    ///
-    /// To get full metadata about this object, use [crate::client::StorageControl::get_object].
-    ///
-    /// # Example
-    /// ```
-    /// # tokio_test::block_on(async {
-    /// # use google_cloud_storage::client::Storage;
-    /// # let client = Storage::builder().build().await?;
-    /// let object = client
-    ///     .read_object("projects/_/buckets/my-bucket", "my-object")
-    ///     .send()
-    ///     .await?
-    ///     .object();
-    /// println!("object generation={}", object.generation);
-    /// println!("object metageneration={}", object.metageneration);
-    /// println!("object size={}", object.size);
-    /// println!("object content encoding={}", object.content_encoding);
-    /// # Ok::<(), anyhow::Error>(()) });
-    /// ```
-    pub fn object(&self) -> ObjectHighlights {
-=======
 }
 
-impl<C> ReadObjectResponse for ReadObjectResponseImpl<C>
-where
-    C: ChecksumEngine + Clone + Send + Sync + 'static,
-{
+impl ReadObjectResponse for ReadObjectResponseImpl {
     fn object(&self) -> ObjectHighlights {
->>>>>>> f5ffd2b7
         self.highlights.clone()
     }
 
@@ -716,10 +650,7 @@
     }
 }
 
-impl<C> ReadObjectResponseImpl<C>
-where
-    C: ChecksumEngine + Clone + Send + Sync + 'static,
-{
+impl ReadObjectResponseImpl {
     async fn next_attempt(&mut self) -> Option<Result<bytes::Bytes>> {
         let inner = self.inner.as_mut()?;
         let res = inner.chunk().await.map_err(Error::io);
