--- conflicted
+++ resolved
@@ -745,38 +745,6 @@
     pub etag: String,
 }
 
-<<<<<<< HEAD
-/// Represents an error that can occur when reading response data.
-#[derive(thiserror::Error, Debug)]
-#[non_exhaustive]
-enum ReadError {
-    #[error("checksum mismatch")]
-    ChecksumMismatch(crate::ChecksumMismatch),
-
-    #[error("missing {0} bytes at the end of the stream")]
-    ShortRead(u64),
-
-    #[error("too many bytes received: expected {expected}, stopped download at {got}")]
-    LongRead { got: u64, expected: u64 },
-
-    /// Only 200 and 206 status codes are expected in successful responses.
-    #[error("unexpected success code {0} in read request, only 200 and 206 are expected")]
-    UnexpectedSuccessCode(u16),
-
-    /// Successful HTTP response must include some headers.
-    #[error("the response is missing '{0}', a required header")]
-    MissingHeader(&'static str),
-
-    /// The received header format is invalid.
-    #[error("the format for header '{0}' is incorrect")]
-    BadHeaderFormat(
-        &'static str,
-        #[source] Box<dyn std::error::Error + Send + Sync + 'static>,
-    ),
-}
-
-=======
->>>>>>> c329939e
 fn crc32c_from_response(
     full_content_requested: bool,
     status: http::StatusCode,
