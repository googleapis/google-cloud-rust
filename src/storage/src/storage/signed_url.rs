--- conflicted
+++ resolved
@@ -14,41 +14,14 @@
 
 use crate::{error::SigningError, signed_url::UrlStyle, storage::client::ENCODED_CHARS};
 use auth::signer::Signer;
-<<<<<<< HEAD
 use chrono::{DateTime, Utc};
 use percent_encoding::{AsciiSet, utf8_percent_encode};
 use sha2::{Digest, Sha256};
 use std::collections::BTreeMap;
 
-/// https://cloud.google.com/storage/docs/request-endpoints#encoding
-/// !, #, $, &, ', (, ), *, +, ,, /, :, ;, =, ?, @, [, ]
-const PATH_ENCODE_SET: AsciiSet = AsciiSet::EMPTY
-    .add(b' ')
-    .add(b'!')
-    .add(b'#')
-    .add(b'$')
-    .add(b'&')
-    .add(b'\'')
-    .add(b'(')
-    .add(b')')
-    .add(b'*')
-    .add(b'+')
-    .add(b',')
-    .add(b':')
-    .add(b';')
-    .add(b'=')
-    .add(b'?')
-    .add(b'@')
-    .add(b'[')
-    .add(b']');
-=======
-use percent_encoding::{AsciiSet, utf8_percent_encode};
-use std::collections::BTreeMap;
-
 /// Same encoding set as used in https://cloud.google.com/storage/docs/request-endpoints#encoding
 /// but for signed URLs, we do not encode '/'.
 const PATH_ENCODE_SET: AsciiSet = ENCODED_CHARS.remove(b'/');
->>>>>>> 5891eabc
 
 /// Creates [Signed URLs].
 ///
@@ -107,27 +80,6 @@
         bucket.trim_start_matches("projects/_/buckets/").to_string()
     }
 
-<<<<<<< HEAD
-    fn bucket_endpoint(&self, endpoint: &str, url_style: UrlStyle) -> String {
-        let bucket_name = self.bucket_name();
-        let scheme = if endpoint.starts_with("http://") {
-            "http"
-        } else {
-            "https"
-        };
-        let endpoint = endpoint
-            .trim_start_matches("http://")
-            .trim_start_matches("https://");
-        match url_style {
-            UrlStyle::PathStyle => {
-                format!("{scheme}://{endpoint}")
-            }
-            UrlStyle::BucketBoundHostname => {
-                format!("{scheme}://{endpoint}")
-            }
-            UrlStyle::VirtualHostedStyle => {
-                format!("{scheme}://{bucket_name}.{endpoint}")
-=======
     fn bucket_endpoint(&self, scheme: &str, host: &str, url_style: UrlStyle) -> String {
         let bucket_name = self.bucket_name();
         match url_style {
@@ -139,7 +91,6 @@
             }
             UrlStyle::VirtualHostedStyle => {
                 format!("{scheme}://{bucket_name}.{host}")
->>>>>>> 5891eabc
             }
         }
     }
@@ -148,11 +99,7 @@
         let bucket_name = self.bucket_name();
         match self {
             SigningScope::Object(_, object) => {
-<<<<<<< HEAD
-                let encoded_object = utf8_percent_encode(object, &PATH_ENCODE_SET).to_string();
-=======
                 let encoded_object = utf8_percent_encode(object, &PATH_ENCODE_SET);
->>>>>>> 5891eabc
                 match url_style {
                     UrlStyle::PathStyle => {
                         format!("/{bucket_name}/{encoded_object}")
@@ -175,19 +122,13 @@
         }
     }
 
-<<<<<<< HEAD
-    fn canonical_url(&self, endpoint: &str, url_style: UrlStyle) -> String {
-        let bucket_endpoint = self.bucket_endpoint(endpoint, url_style.clone());
-=======
     fn canonical_url(&self, scheme: &str, host: &str, url_style: UrlStyle) -> String {
         let bucket_endpoint = self.bucket_endpoint(scheme, host, url_style.clone());
->>>>>>> 5891eabc
         let uri = self.canonical_uri(url_style.clone());
         format!("{bucket_endpoint}{uri}")
     }
 }
 
-<<<<<<< HEAD
 struct SigningComponents {
     #[allow(dead_code)]
     canonical_request: String,
@@ -196,8 +137,6 @@
     signed_url: String,
 }
 
-=======
->>>>>>> 5891eabc
 impl SignedUrlBuilder {
     fn new(scope: SigningScope) -> Self {
         Self {
@@ -449,26 +388,38 @@
         self
     }
 
-<<<<<<< HEAD
+    fn resolve_endpoint_url(&self) -> Result<(url::Url, String), SigningError> {
+        let endpoint = self.resolve_endpoint();
+        let url = url::Url::parse(&endpoint)
+            .map_err(|e| SigningError::invalid_parameter("endpoint", e))?;
+
+        // the host and port pair should be maintained, even if is a known
+        // port like 80/443. The url crate omits the port if it is the default
+        // port for the scheme.
+        let path = url.path();
+        let scheme = format!("{}://", url.scheme());
+        let host = endpoint.trim_start_matches(&scheme).trim_end_matches(path);
+        Ok((url, host.to_string()))
+    }
+
     fn resolve_endpoint(&self) -> String {
-        if let Some(endpoint) = self.endpoint.clone() {
-            if !endpoint.starts_with("http") {
-                return format!("https://{}", endpoint);
-            }
-            return endpoint;
+        match self.endpoint.as_ref() {
+            Some(e) if e.starts_with("http://") => return e.clone(),
+            Some(e) if e.starts_with("https://") => return e.clone(),
+            Some(e) => return format!("https://{}", e),
+            None => {}
         }
 
         let emulator_host = std::env::var("STORAGE_EMULATOR_HOST").ok();
-        if let Some(host) = emulator_host
-            && !host.is_empty()
-        {
-            if host.starts_with("http") {
-                return host;
-            }
-            return format!("http://{host}");
+        match emulator_host {
+            Some(host) if host.starts_with("http://") => return host.clone(),
+            Some(host) if host.starts_with("https://") => return host.clone(),
+            Some(host) if !host.is_empty() => return format!("http://{}", host),
+            Some(_) => {}
+            None => {}
         }
 
-        format!("https://storage.{}", self.universe_domain.clone())
+        format!("https://storage.{}", self.universe_domain)
     }
 
     fn canonicalize_header_value(value: &str) -> String {
@@ -494,10 +445,14 @@
         };
         let credential = format!("{client_email}/{credential_scope}");
 
-        let endpoint = self.resolve_endpoint();
-        let canonical_url = self.scope.canonical_url(&endpoint, self.url_style.clone());
-        let endpoint_url =
-            url::Url::parse(&canonical_url).map_err(|e| SigningError::invalid_parameter("endpoint", e))?;
+        let (endpoint_url, host) = self.resolve_endpoint_url()?;
+        let scheme = endpoint_url.scheme();
+        let canonical_url = self
+            .scope
+            .canonical_url(scheme, &host, self.url_style.clone());
+
+        let endpoint_url = url::Url::parse(&canonical_url)
+            .map_err(|e| SigningError::invalid_parameter("endpoint", e))?;
         let endpoint_host = endpoint_url
             .host_str()
             .ok_or_else(|| SigningError::invalid_parameter("endpoint", "invalid endpoint host"))?;
@@ -600,27 +555,6 @@
             string_to_sign,
             signed_url,
         })
-=======
-    fn resolve_endpoint_url(&self) -> Result<(url::Url, String), SigningError> {
-        let endpoint = self.resolve_endpoint();
-        let url = url::Url::parse(&endpoint)
-            .map_err(|e| SigningError::invalid_parameter("endpoint", e))?;
-
-        let endpoint_url = url.clone();
-        let host = url
-            .host_str()
-            .ok_or_else(|| SigningError::invalid_parameter("endpoint", "invalid endpoint host"))?;
-        Ok((endpoint_url, host.to_string()))
-    }
-
-    fn resolve_endpoint(&self) -> String {
-        match self.endpoint.as_ref() {
-            Some(e) if e.starts_with("http://") => e.clone(),
-            Some(e) if e.starts_with("https://") => e.clone(),
-            Some(e) => format!("https://{}", e),
-            None => format!("https://storage.{}", self.universe_domain),
-        }
->>>>>>> 5891eabc
     }
 
     /// Generates the signed URL using the provided signer.
@@ -632,21 +566,9 @@
     /// # Returns
     ///
     /// A `Result` containing the signed URL as a `String` or a `SigningError`.
-<<<<<<< HEAD
     pub async fn sign_with(self, signer: &Signer) -> std::result::Result<String, SigningError> {
         let components = self.sign_internal(signer).await?;
         Ok(components.signed_url)
-=======
-    pub async fn sign_with(self, _signer: &Signer) -> std::result::Result<String, SigningError> {
-        let (endpoint_url, host) = self.resolve_endpoint_url()?;
-        let scheme = endpoint_url.scheme();
-        let _canonical_url = self
-            .scope
-            .canonical_url(scheme, &host, self.url_style.clone());
-
-        // TODO(#3645): implement gcs logic for signed url generation.
-        Err(SigningError::signing("not implemented".to_string()))
->>>>>>> 5891eabc
     }
 }
 
@@ -790,166 +712,6 @@
         Ok(())
     }
 
-<<<<<<< HEAD
-    #[derive(Deserialize)]
-    struct SignedUrlTestSuite {
-        #[serde(rename = "signingV4Tests")]
-        signing_v4_tests: Vec<SignedUrlTest>,
-    }
-
-    #[derive(Deserialize)]
-    struct SignedUrlTest {
-        description: String,
-        bucket: String,
-        object: Option<String>,
-        method: String,
-        expiration: u64,
-        timestamp: String,
-        #[serde(rename = "expectedUrl")]
-        expected_url: String,
-        headers: Option<HashMap<String, String>>,
-        #[serde(rename = "queryParameters")]
-        query_parameters: Option<HashMap<String, String>>,
-        scheme: Option<String>,
-        #[serde(rename = "urlStyle")]
-        url_style: Option<String>,
-        #[serde(rename = "bucketBoundHostname")]
-        bucket_bound_hostname: Option<String>,
-        #[serde(rename = "expectedCanonicalRequest")]
-        expected_canonical_request: String,
-        #[serde(rename = "expectedStringToSign")]
-        expected_string_to_sign: String,
-        hostname: Option<String>,
-        #[serde(rename = "clientEndpoint")]
-        client_endpoint: Option<String>,
-        #[serde(rename = "emulatorHostname")]
-        emulator_hostname: Option<String>,
-        #[serde(rename = "universeDomain")]
-        universe_domain: Option<String>,
-    }
-
-    #[tokio::test]
-    async fn signed_url_conformance() -> anyhow::Result<()> {
-        let service_account_key = serde_json::from_slice(include_bytes!(
-            "conformance/test_service_account.not-a-test.json"
-        ))?;
-
-        let signer = ServiceAccount::new(service_account_key)
-            .build_signer()
-            .expect("failed to build signer");
-
-        let suite: SignedUrlTestSuite =
-            serde_json::from_slice(include_bytes!("conformance/v4_signatures.json"))?;
-
-        let mut failed_tests = Vec::new();
-        let mut passed_tests = Vec::new();
-        let total_tests = suite.signing_v4_tests.len();
-        for test in suite.signing_v4_tests {
-            let timestamp =
-                DateTime::parse_from_rfc3339(&test.timestamp).expect("invalid timestamp");
-            let method = http::Method::from_bytes(test.method.as_bytes()).expect("invalid method");
-            let scheme = test.scheme.unwrap_or("https".to_string());
-            let url_style = match test.url_style {
-                Some(url_style) => match url_style.as_str() {
-                    "VIRTUAL_HOSTED_STYLE" => UrlStyle::VirtualHostedStyle,
-                    "BUCKET_BOUND_HOSTNAME" => UrlStyle::BucketBoundHostname,
-                    _ => UrlStyle::PathStyle,
-                },
-                None => UrlStyle::PathStyle,
-            };
-            let builder = match test.object {
-                Some(object) => SignedUrlBuilder::for_object(test.bucket, object),
-                None => SignedUrlBuilder::for_bucket(test.bucket),
-            };
-
-            let emulator_hostname = test.emulator_hostname.unwrap_or_default();
-            let _e = ScopedEnv::set("STORAGE_EMULATOR_HOST", emulator_hostname.as_str());
-
-            let builder = builder
-                .with_method(method)
-                .with_url_style(url_style)
-                .with_expiration(Duration::from_secs(test.expiration))
-                .with_timestamp(timestamp.into());
-
-            let builder = test
-                .universe_domain
-                .iter()
-                .fold(builder, |builder, universe_domain| {
-                    builder.with_universe_domain(universe_domain)
-                });
-            let builder = test
-                .client_endpoint
-                .iter()
-                .fold(builder, |builder, client_endpoint| {
-                    builder.with_endpoint(client_endpoint)
-                });
-            let builder = test
-                .bucket_bound_hostname
-                .iter()
-                .fold(builder, |builder, hostname| {
-                    builder.with_endpoint(format!("{}://{}", scheme, hostname))
-                });
-            let builder = test.hostname.iter().fold(builder, |builder, hostname| {
-                builder.with_endpoint(format!("{}://{}", scheme, hostname))
-            });
-            let builder = test.headers.iter().fold(builder, |builder, headers| {
-                headers.iter().fold(builder, |builder, (k, v)| {
-                    builder.with_header(k.clone(), v.clone())
-                })
-            });
-            let builder = test
-                .query_parameters
-                .iter()
-                .fold(builder, |builder, query_params| {
-                    query_params.iter().fold(builder, |builder, (k, v)| {
-                        builder.with_query_param(k.clone(), v.clone())
-                    })
-                });
-
-            let components = builder.sign_internal(&signer).await?;
-            let canonical_request = components.canonical_request;
-            let string_to_sign = components.string_to_sign;
-            let signed_url = components.signed_url;
-
-            if canonical_request != test.expected_canonical_request
-                || string_to_sign != test.expected_string_to_sign
-                || signed_url != test.expected_url
-            {
-                println!("❌ Failed test: {}", test.description);
-                let diff = pretty_assertions::StrComparison::new(
-                    &canonical_request,
-                    &test.expected_canonical_request,
-                );
-                println!("Canonical request diff: {}", diff);
-                let diff = pretty_assertions::StrComparison::new(
-                    &string_to_sign,
-                    &test.expected_string_to_sign,
-                );
-                println!("String to sign diff: {}", diff);
-                let diff = pretty_assertions::StrComparison::new(&signed_url, &test.expected_url);
-                println!("Signed URL diff: {}", diff);
-                failed_tests.push(test.description);
-                continue;
-            }
-            passed_tests.push(test.description);
-        }
-
-        let failed = !failed_tests.is_empty();
-        let total_passed = passed_tests.len();
-        for test in passed_tests {
-            println!("✅ Passed test: {}", test);
-        }
-        for test in failed_tests {
-            println!("❌ Failed test: {}", test);
-        }
-        println!("{}/{} tests passed", total_passed, total_tests);
-
-        if failed {
-            Err(anyhow::anyhow!("Some tests failed"))
-        } else {
-            Ok(())
-        }
-=======
     #[test_case::test_case(
         Some("path/with/slashes/under_score/amper&sand/file.ext"),
         None,
@@ -1003,6 +765,165 @@
         assert_eq!(url, expected_url);
 
         Ok(())
->>>>>>> 5891eabc
+    }
+
+    #[derive(Deserialize)]
+    struct SignedUrlTestSuite {
+        #[serde(rename = "signingV4Tests")]
+        signing_v4_tests: Vec<SignedUrlTest>,
+    }
+
+    #[derive(Deserialize)]
+    struct SignedUrlTest {
+        description: String,
+        bucket: String,
+        object: Option<String>,
+        method: String,
+        expiration: u64,
+        timestamp: String,
+        #[serde(rename = "expectedUrl")]
+        expected_url: String,
+        headers: Option<HashMap<String, String>>,
+        #[serde(rename = "queryParameters")]
+        query_parameters: Option<HashMap<String, String>>,
+        scheme: Option<String>,
+        #[serde(rename = "urlStyle")]
+        url_style: Option<String>,
+        #[serde(rename = "bucketBoundHostname")]
+        bucket_bound_hostname: Option<String>,
+        #[serde(rename = "expectedCanonicalRequest")]
+        expected_canonical_request: String,
+        #[serde(rename = "expectedStringToSign")]
+        expected_string_to_sign: String,
+        hostname: Option<String>,
+        #[serde(rename = "clientEndpoint")]
+        client_endpoint: Option<String>,
+        #[serde(rename = "emulatorHostname")]
+        emulator_hostname: Option<String>,
+        #[serde(rename = "universeDomain")]
+        universe_domain: Option<String>,
+    }
+
+    #[tokio::test]
+    async fn signed_url_conformance() -> anyhow::Result<()> {
+        let service_account_key = serde_json::from_slice(include_bytes!(
+            "conformance/test_service_account.not-a-test.json"
+        ))?;
+
+        let signer = ServiceAccount::new(service_account_key)
+            .build_signer()
+            .expect("failed to build signer");
+
+        let suite: SignedUrlTestSuite =
+            serde_json::from_slice(include_bytes!("conformance/v4_signatures.json"))?;
+
+        let mut failed_tests = Vec::new();
+        let mut passed_tests = Vec::new();
+        let total_tests = suite.signing_v4_tests.len();
+        for test in suite.signing_v4_tests {
+            let timestamp =
+                DateTime::parse_from_rfc3339(&test.timestamp).expect("invalid timestamp");
+            let method = http::Method::from_bytes(test.method.as_bytes()).expect("invalid method");
+            let scheme = test.scheme.unwrap_or("https".to_string());
+            let url_style = match test.url_style {
+                Some(url_style) => match url_style.as_str() {
+                    "VIRTUAL_HOSTED_STYLE" => UrlStyle::VirtualHostedStyle,
+                    "BUCKET_BOUND_HOSTNAME" => UrlStyle::BucketBoundHostname,
+                    _ => UrlStyle::PathStyle,
+                },
+                None => UrlStyle::PathStyle,
+            };
+            let builder = match test.object {
+                Some(object) => SignedUrlBuilder::for_object(test.bucket, object),
+                None => SignedUrlBuilder::for_bucket(test.bucket),
+            };
+
+            let emulator_hostname = test.emulator_hostname.unwrap_or_default();
+            let _e = ScopedEnv::set("STORAGE_EMULATOR_HOST", emulator_hostname.as_str());
+
+            let builder = builder
+                .with_method(method)
+                .with_url_style(url_style)
+                .with_expiration(Duration::from_secs(test.expiration))
+                .with_timestamp(timestamp.into());
+
+            let builder = test
+                .universe_domain
+                .iter()
+                .fold(builder, |builder, universe_domain| {
+                    builder.with_universe_domain(universe_domain)
+                });
+            let builder = test
+                .client_endpoint
+                .iter()
+                .fold(builder, |builder, client_endpoint| {
+                    builder.with_endpoint(client_endpoint)
+                });
+            let builder = test
+                .bucket_bound_hostname
+                .iter()
+                .fold(builder, |builder, hostname| {
+                    builder.with_endpoint(format!("{}://{}", scheme, hostname))
+                });
+            let builder = test.hostname.iter().fold(builder, |builder, hostname| {
+                builder.with_endpoint(format!("{}://{}", scheme, hostname))
+            });
+            let builder = test.headers.iter().fold(builder, |builder, headers| {
+                headers.iter().fold(builder, |builder, (k, v)| {
+                    builder.with_header(k.clone(), v.clone())
+                })
+            });
+            let builder = test
+                .query_parameters
+                .iter()
+                .fold(builder, |builder, query_params| {
+                    query_params.iter().fold(builder, |builder, (k, v)| {
+                        builder.with_query_param(k.clone(), v.clone())
+                    })
+                });
+
+            let components = builder.sign_internal(&signer).await?;
+            let canonical_request = components.canonical_request;
+            let string_to_sign = components.string_to_sign;
+            let signed_url = components.signed_url;
+
+            if canonical_request != test.expected_canonical_request
+                || string_to_sign != test.expected_string_to_sign
+                || signed_url != test.expected_url
+            {
+                println!("❌ Failed test: {}", test.description);
+                let diff = pretty_assertions::StrComparison::new(
+                    &canonical_request,
+                    &test.expected_canonical_request,
+                );
+                println!("Canonical request diff: {}", diff);
+                let diff = pretty_assertions::StrComparison::new(
+                    &string_to_sign,
+                    &test.expected_string_to_sign,
+                );
+                println!("String to sign diff: {}", diff);
+                let diff = pretty_assertions::StrComparison::new(&signed_url, &test.expected_url);
+                println!("Signed URL diff: {}", diff);
+                failed_tests.push(test.description);
+                continue;
+            }
+            passed_tests.push(test.description);
+        }
+
+        let failed = !failed_tests.is_empty();
+        let total_passed = passed_tests.len();
+        for test in passed_tests {
+            println!("✅ Passed test: {}", test);
+        }
+        for test in failed_tests {
+            println!("❌ Failed test: {}", test);
+        }
+        println!("{}/{} tests passed", total_passed, total_tests);
+
+        if failed {
+            Err(anyhow::anyhow!("Some tests failed"))
+        } else {
+            Ok(())
+        }
     }
 }