// Copyright 2025 Google LLC
//
// Licensed under the Apache License, Version 2.0 (the "License");
// you may not use this file except in compliance with the License.
// You may obtain a copy of the License at
//
//     https://www.apache.org/licenses/LICENSE-2.0
//
// Unless required by applicable law or agreed to in writing, software
// distributed under the License is distributed on an "AS IS" BASIS,
// WITHOUT WARRANTIES OR CONDITIONS OF ANY KIND, either express or implied.
// See the License for the specific language governing permissions and
// limitations under the License.

use super::request_options::RequestOptions;
use crate::Error;
use crate::builder::storage::ReadObject;
use crate::builder::storage::WriteObject;
use crate::read_resume_policy::ReadResumePolicy;
use crate::streaming_source::Payload;
use auth::credentials::CacheableResource;
use base64::Engine;
use base64::prelude::BASE64_STANDARD;
use http::Extensions;
use std::sync::Arc;

/// Implements a client for the Cloud Storage API.
///
/// # Example
/// ```
/// # async fn sample() -> anyhow::Result<()> {
/// # use google_cloud_storage::client::Storage;
/// let client = Storage::builder().build().await?;
/// // use `client` to make requests to Cloud Storage.
/// # Ok(()) }
/// ```
///
/// # Configuration
///
/// To configure `Storage` use the `with_*` methods in the type returned
/// by [builder()][Storage::builder]. The default configuration should
/// work for most applications. Common configuration changes include
///
/// * [with_endpoint()]: by default this client uses the global default endpoint
///   (`https://storage.googleapis.com`). Applications using regional
///   endpoints or running in restricted networks (e.g. a network configured
///   with [Private Google Access with VPC Service Controls]) may want to
///   override this default.
/// * [with_credentials()]: by default this client uses
///   [Application Default Credentials]. Applications using custom
///   authentication may need to override this default.
///
/// # Pooling and Cloning
///
/// `Storage` holds a connection pool internally, it is advised to
/// create one and then reuse it.  You do not need to wrap `Storage` in
/// an [Rc](std::rc::Rc) or [Arc] to reuse it, because it already uses an `Arc`
/// internally.
///
/// # Service Description
///
/// The Cloud Storage API allows applications to read and write data through
/// the abstractions of buckets and objects. For a description of these
/// abstractions please see <https://cloud.google.com/storage/docs>.
///
/// Resources are named as follows:
///
/// - Projects are referred to as they are defined by the Resource Manager API,
///   using strings like `projects/123456` or `projects/my-string-id`.
///
/// - Buckets are named using string names of the form:
///   `projects/{project}/buckets/{bucket}`
///   For globally unique buckets, `_` may be substituted for the project.
///
/// - Objects are uniquely identified by their name along with the name of the
///   bucket they belong to, as separate strings in this API. For example:
///   ```no_rust
///   bucket = "projects/_/buckets/my-bucket"
///   object = "my-object/with/a/folder-like/name"
///   ```
///   Note that object names can contain `/` characters, which are treated as
///   any other character (no special directory semantics).
///
/// [with_endpoint()]: ClientBuilder::with_endpoint
/// [with_credentials()]: ClientBuilder::with_credentials
/// [Private Google Access with VPC Service Controls]: https://cloud.google.com/vpc-service-controls/docs/private-connectivity
/// [Application Default Credentials]: https://cloud.google.com/docs/authentication#adc
#[derive(Clone, Debug)]
pub struct Storage {
    inner: std::sync::Arc<StorageInner>,
}

#[derive(Clone, Debug)]
pub(crate) struct StorageInner {
    pub client: reqwest::Client,
    pub cred: auth::credentials::Credentials,
    pub endpoint: String,
    pub options: RequestOptions,
}

impl Storage {
    /// Returns a builder for [Storage].
    ///
    /// # Example
    /// ```
    /// # use google_cloud_storage::client::Storage;
    /// # async fn sample() -> anyhow::Result<()> {
    /// let client = Storage::builder().build().await?;
    /// # Ok(()) }
    /// ```
    pub fn builder() -> ClientBuilder {
        ClientBuilder::new()
    }

    /// Write an object using a local buffer.
    ///
    /// If the data source does **not** implement [Seek] the client library must
    /// buffer data sent to the service until the service confirms it has
    /// persisted the data. This requires more memory in the client, and when
    /// the buffer grows too large, may require stalling the writer until the
    /// service can persist the data.
    ///
    /// Use this function for data sources representing computations where
    /// it is expensive or impossible to restart said computation. This function
    /// is also useful when it is hard or impossible to predict the number of
    /// bytes emitted by a stream, even if restarting the stream is not too
    /// expensive.
    ///
    /// # Example
    /// ```
    /// # use google_cloud_storage::client::Storage;
    /// # async fn sample(client: &Storage) -> anyhow::Result<()> {
    /// let response = client
    ///     .write_object("projects/_/buckets/my-bucket", "my-object", "hello world")
    ///     .send_buffered()
    ///     .await?;
    /// println!("response details={response:?}");
    /// # Ok(()) }
    /// ```
    ///
    /// # Example
    /// ```
    /// # use google_cloud_storage::client::Storage;
    /// # async fn sample(client: &Storage) -> anyhow::Result<()> {
    /// let response = client
    ///     .write_object("projects/_/buckets/my-bucket", "my-object", "hello world")
    ///     .send_unbuffered()
    ///     .await?;
    /// println!("response details={response:?}");
    /// # Ok(()) }
    /// ```
    ///
    /// # Parameters
    /// * `bucket` - the bucket name containing the object. In
    ///   `projects/_/buckets/{bucket_id}` format.
    /// * `object` - the object name.
    /// * `payload` - the object data.
    ///
    /// [Seek]: crate::streaming_source::Seek
<<<<<<< HEAD
    pub fn upload_object<B, O, T, P>(&self, bucket: B, object: O, payload: T) -> UploadObject<P>
=======
    pub fn write_object<B, O, T, P>(
        &self,
        bucket: B,
        object: O,
        payload: T,
    ) -> WriteObject<P, Crc32c>
>>>>>>> f5ffd2b7
    where
        B: Into<String>,
        O: Into<String>,
        T: Into<Payload<P>>,
    {
        WriteObject::new(self.inner.clone(), bucket, object, payload)
    }

    /// Reads the contents of an object.
    ///
    /// # Example
    /// ```
    /// # use google_cloud_storage::client::Storage;
    /// # async fn sample(client: &Storage) -> anyhow::Result<()> {
    /// use google_cloud_storage::ReadObjectResponse;
    /// let mut resp = client
    ///     .read_object("projects/_/buckets/my-bucket", "my-object")
    ///     .send()
    ///     .await?;
    /// let mut contents = Vec::new();
    /// while let Some(chunk) = resp.next().await.transpose()? {
    ///   contents.extend_from_slice(&chunk);
    /// }
    /// println!("object contents={:?}", bytes::Bytes::from_owner(contents));
    /// # Ok(()) }
    /// ```
    ///
    /// # Parameters
    /// * `bucket` - the bucket name containing the object. In
    ///   `projects/_/buckets/{bucket_id}` format.
    /// * `object` - the object name.
    pub fn read_object<B, O>(&self, bucket: B, object: O) -> ReadObject
    where
        B: Into<String>,
        O: Into<String>,
    {
        ReadObject::new(self.inner.clone(), bucket, object)
    }

    pub(crate) fn new(builder: ClientBuilder) -> gax::client_builder::Result<Self> {
        use gax::client_builder::Error;
        let client = reqwest::Client::builder()
            // Disable all automatic decompression. These could be enabled by users by enabling
            // the corresponding features flags, but we will not be able to tell whether this
            // has happened.
            .no_brotli()
            .no_deflate()
            .no_gzip()
            .no_zstd()
            .build()
            .map_err(Error::transport)?;
        let mut builder = builder;
        let cred = if let Some(c) = builder.credentials {
            c
        } else {
            auth::credentials::Builder::default()
                .build()
                .map_err(Error::cred)?
        };
        let endpoint = builder
            .endpoint
            .unwrap_or_else(|| self::DEFAULT_HOST.to_string());
        builder.credentials = Some(cred);
        builder.endpoint = Some(endpoint);
        let inner = Arc::new(StorageInner::new(client, builder));
        Ok(Self { inner })
    }
}

impl StorageInner {
    /// Builds a client assuming `config.cred` and `config.endpoint` are initialized, panics otherwise.
    pub(self) fn new(client: reqwest::Client, builder: ClientBuilder) -> Self {
        Self {
            client,
            cred: builder
                .credentials
                .expect("StorageInner assumes the credentials are initialized"),
            endpoint: builder
                .endpoint
                .expect("StorageInner assumes the endpoint is initialized"),
            options: builder.default_options,
        }
    }

    // Helper method to apply authentication headers to the request builder.
    pub async fn apply_auth_headers(
        &self,
        builder: reqwest::RequestBuilder,
    ) -> crate::Result<reqwest::RequestBuilder> {
        let cached_auth_headers = self
            .cred
            .headers(Extensions::new())
            .await
            .map_err(Error::authentication)?;

        let auth_headers = match cached_auth_headers {
            CacheableResource::New { data, .. } => data,
            CacheableResource::NotModified => {
                unreachable!("headers are not cached");
            }
        };

        let builder = builder.headers(auth_headers);
        Ok(builder)
    }
}

/// A builder for [Storage].
///
/// ```
/// # use google_cloud_storage::client::Storage;
/// # async fn sample() -> anyhow::Result<()> {
/// let builder = Storage::builder();
/// let client = builder
///     .with_endpoint("https://storage.googleapis.com")
///     .build()
///     .await?;
/// # Ok(()) }
/// ```
pub struct ClientBuilder {
    pub(crate) endpoint: Option<String>,
    pub(crate) credentials: Option<auth::credentials::Credentials>,
    // Default options for requests.
    pub(crate) default_options: RequestOptions,
}

impl ClientBuilder {
    pub(crate) fn new() -> Self {
        Self {
            endpoint: None,
            credentials: None,
            default_options: RequestOptions::new(),
        }
    }

    /// Creates a new client.
    ///
    /// # Example
    /// ```
    /// # use google_cloud_storage::client::Storage;
    /// # async fn sample() -> anyhow::Result<()> {
    /// let client = Storage::builder().build().await?;
    /// # Ok(()) }
    /// ```
    pub async fn build(self) -> gax::client_builder::Result<Storage> {
        Storage::new(self)
    }

    /// Sets the endpoint.
    ///
    /// # Example
    /// ```
    /// # use google_cloud_storage::client::Storage;
    /// # async fn sample() -> anyhow::Result<()> {
    /// let client = Storage::builder()
    ///     .with_endpoint("https://private.googleapis.com")
    ///     .build()
    ///     .await?;
    /// # Ok(()) }
    /// ```
    pub fn with_endpoint<V: Into<String>>(mut self, v: V) -> Self {
        self.endpoint = Some(v.into());
        self
    }

    /// Configures the authentication credentials.
    ///
    /// Google Cloud Storage requires authentication for most buckets. Use this
    /// method to change the credentials used by the client. More information
    /// about valid credentials types can be found in the [google-cloud-auth]
    /// crate documentation.
    ///
    /// # Example
    /// ```
    /// # use google_cloud_storage::client::Storage;
    /// # async fn sample() -> anyhow::Result<()> {
    /// use auth::credentials::mds;
    /// let client = Storage::builder()
    ///     .with_credentials(
    ///         mds::Builder::default()
    ///             .with_scopes(["https://www.googleapis.com/auth/cloud-platform.read-only"])
    ///             .build()?)
    ///     .build()
    ///     .await?;
    /// # Ok(()) }
    /// ```
    ///
    /// [google-cloud-auth]: https://docs.rs/google-cloud-auth
    pub fn with_credentials<V: Into<auth::credentials::Credentials>>(mut self, v: V) -> Self {
        self.credentials = Some(v.into());
        self
    }

    /// Configure the retry policy.
    ///
    /// The client libraries can automatically retry operations that fail. The
    /// retry policy controls what errors are considered retryable, sets limits
    /// on the number of attempts or the time trying to make attempts.
    ///
    /// # Example
    /// ```
    /// # use google_cloud_storage::client::Storage;
    /// # async fn sample() -> anyhow::Result<()> {
    /// use gax::retry_policy::{AlwaysRetry, RetryPolicyExt};
    /// let client = Storage::builder()
    ///     .with_retry_policy(AlwaysRetry.with_attempt_limit(3))
    ///     .build()
    ///     .await?;
    /// # Ok(()) }
    /// ```
    pub fn with_retry_policy<V: Into<gax::retry_policy::RetryPolicyArg>>(mut self, v: V) -> Self {
        self.default_options.retry_policy = v.into().into();
        self
    }

    /// Configure the retry backoff policy.
    ///
    /// The client libraries can automatically retry operations that fail. The
    /// backoff policy controls how long to wait in between retry attempts.
    ///
    /// # Example
    /// ```
    /// # use google_cloud_storage::client::Storage;
    /// # async fn sample() -> anyhow::Result<()> {
    /// use gax::exponential_backoff::ExponentialBackoff;
    /// use std::time::Duration;
    /// let policy = ExponentialBackoff::default();
    /// let client = Storage::builder()
    ///     .with_backoff_policy(policy)
    ///     .build()
    ///     .await?;
    /// # Ok(()) }
    /// ```
    pub fn with_backoff_policy<V: Into<gax::backoff_policy::BackoffPolicyArg>>(
        mut self,
        v: V,
    ) -> Self {
        self.default_options.backoff_policy = v.into().into();
        self
    }

    /// Configure the retry throttler.
    ///
    /// Advanced applications may want to configure a retry throttler to
    /// [Address Cascading Failures] and when [Handling Overload] conditions.
    /// The client libraries throttle their retry loop, using a policy to
    /// control the throttling algorithm. Use this method to fine tune or
    /// customize the default retry throtler.
    ///
    /// [Handling Overload]: https://sre.google/sre-book/handling-overload/
    /// [Addressing Cascading Failures]: https://sre.google/sre-book/addressing-cascading-failures/
    ///
    /// # Example
    /// ```
    /// # use google_cloud_storage::client::Storage;
    /// # async fn sample() -> anyhow::Result<()> {
    /// use gax::retry_throttler::AdaptiveThrottler;
    /// let client = Storage::builder()
    ///     .with_retry_throttler(AdaptiveThrottler::default())
    ///     .build()
    ///     .await?;
    /// # Ok(()) }
    /// ```
    pub fn with_retry_throttler<V: Into<gax::retry_throttler::RetryThrottlerArg>>(
        mut self,
        v: V,
    ) -> Self {
        self.default_options.retry_throttler = v.into().into();
        self
    }

    /// Sets the payload size threshold to switch from single-shot to resumable uploads.
    ///
    /// # Example
    /// ```
    /// # use google_cloud_storage::client::Storage;
    /// # async fn sample() -> anyhow::Result<()> {
    /// let client = Storage::builder()
    ///     .with_resumable_upload_threshold(0_usize) // Forces a resumable upload.
    ///     .build()
    ///     .await?;
    /// let response = client
    ///     .write_object("projects/_/buckets/my-bucket", "my-object", "hello world")
    ///     .send_buffered()
    ///     .await?;
    /// println!("response details={response:?}");
    /// # Ok(()) }
    /// ```
    ///
    /// The client library can write objects using [single-shot] or [resumable]
    /// uploads. For small objects, single-shot uploads offer better
    /// performance, as they require a single HTTP transfer. For larger objects,
    /// the additional request latency is not significant, and resumable uploads
    /// offer better recovery on errors.
    ///
    /// The library automatically selects resumable uploads when the payload is
    /// equal to or larger than this option. For smaller writes the client
    /// library uses single-shot uploads.
    ///
    /// The exact threshold depends on where the application is deployed and
    /// destination bucket location with respect to where the application is
    /// running. The library defaults should work well in most cases, but some
    /// applications may benefit from fine-tuning.
    ///
    /// [single-shot]: https://cloud.google.com/storage/docs/uploading-objects
    /// [resumable]: https://cloud.google.com/storage/docs/resumable-uploads
    pub fn with_resumable_upload_threshold<V: Into<usize>>(mut self, v: V) -> Self {
        self.default_options.resumable_upload_threshold = v.into();
        self
    }

    /// Changes the buffer size for some resumable uploads.
    ///
    /// # Example
    /// ```
    /// # use google_cloud_storage::client::Storage;
    /// # async fn sample() -> anyhow::Result<()> {
    /// let client = Storage::builder()
    ///     .with_resumable_upload_buffer_size(32 * 1024 * 1024_usize)
    ///     .build()
    ///     .await?;
    /// let response = client
    ///     .write_object("projects/_/buckets/my-bucket", "my-object", "hello world")
    ///     .send_buffered()
    ///     .await?;
    /// println!("response details={response:?}");
    /// # Ok(()) }
    /// ```
    ///
    /// When performing [resumable uploads] from sources without [Seek] the
    /// client library needs to buffer data in memory until it is persisted by
    /// the service. Otherwise the data would be lost if the upload is
    /// interrupted. Applications may want to tune this buffer size:
    ///
    /// - Use smaller buffer sizes to support more concurrent writes in the
    ///   same application.
    /// - Use larger buffer sizes for better throughput. Sending many small
    ///   buffers stalls the writer until the client receives a successful
    ///   response from the service.
    ///
    /// Keep in mind that there are diminishing returns on using larger buffers.
    ///
    /// [resumable uploads]: https://cloud.google.com/storage/docs/resumable-uploads
    /// [Seek]: crate::streaming_source::Seek
    pub fn with_resumable_upload_buffer_size<V: Into<usize>>(mut self, v: V) -> Self {
        self.default_options.resumable_upload_buffer_size = v.into();
        self
    }

    /// Configure the resume policy for object reads.
    ///
    /// The Cloud Storage client library can automatically resume a read request
    /// that is interrupted by a transient error. Applications may want to
    /// limit the number of read attempts, or may wish to expand the type
    /// of errors treated as retryable.
    ///
    /// # Example
    /// ```
    /// # use google_cloud_storage::client::Storage;
    /// # async fn sample() -> anyhow::Result<()> {
    /// use google_cloud_storage::read_resume_policy::{AlwaysResume, ReadResumePolicyExt};
    /// let client = Storage::builder()
    ///     .with_read_resume_policy(AlwaysResume.with_attempt_limit(3))
    ///     .build()
    ///     .await?;
    /// # Ok(()) }
    /// ```
    pub fn with_read_resume_policy<V>(mut self, v: V) -> Self
    where
        V: ReadResumePolicy + 'static,
    {
        self.default_options.read_resume_policy = Arc::new(v);
        self
    }
}

/// The default host used by the service.
const DEFAULT_HOST: &str = "https://storage.googleapis.com";

pub(crate) mod info {
    const NAME: &str = env!("CARGO_PKG_NAME");
    const VERSION: &str = env!("CARGO_PKG_VERSION");
    lazy_static::lazy_static! {
        pub(crate) static ref X_GOOG_API_CLIENT_HEADER: String = {
            let ac = gaxi::api_header::XGoogApiClient{
                name:          NAME,
                version:       VERSION,
                library_type:  gaxi::api_header::GCCL,
            };
            ac.grpc_header_value()
        };
    }
}

/// The set of characters that are percent encoded.
///
/// This set is defined at https://cloud.google.com/storage/docs/request-endpoints#encoding:
///
/// Encode the following characters when they appear in either the object name
/// or query string of a request URL:
///     !, #, $, &, ', (, ), *, +, ,, /, :, ;, =, ?, @, [, ], and space characters.
const ENCODED_CHARS: percent_encoding::AsciiSet = percent_encoding::CONTROLS
    .add(b'!')
    .add(b'#')
    .add(b'$')
    .add(b'&')
    .add(b'\'')
    .add(b'(')
    .add(b')')
    .add(b'*')
    .add(b'+')
    .add(b',')
    .add(b'/')
    .add(b':')
    .add(b';')
    .add(b'=')
    .add(b'?')
    .add(b'@')
    .add(b'[')
    .add(b']')
    .add(b' ');

/// Percent encode a string.
///
/// To ensure compatibility certain characters need to be encoded when they appear
/// in either the object name or query string of a request URL.
pub(crate) fn enc(value: &str) -> String {
    percent_encoding::utf8_percent_encode(value, &ENCODED_CHARS).to_string()
}

pub(crate) fn apply_customer_supplied_encryption_headers(
    builder: reqwest::RequestBuilder,
    common_object_request_params: &Option<crate::model::CommonObjectRequestParams>,
) -> reqwest::RequestBuilder {
    common_object_request_params.iter().fold(builder, |b, v| {
        b.header(
            "x-goog-encryption-algorithm",
            v.encryption_algorithm.clone(),
        )
        .header(
            "x-goog-encryption-key",
            BASE64_STANDARD.encode(v.encryption_key_bytes.clone()),
        )
        .header(
            "x-goog-encryption-key-sha256",
            BASE64_STANDARD.encode(v.encryption_key_sha256_bytes.clone()),
        )
    })
}

#[cfg(test)]
pub(crate) mod tests {
    use super::*;
    use gax::retry_result::RetryResult;
    use std::{sync::Arc, time::Duration};

    pub(crate) fn test_builder() -> ClientBuilder {
        ClientBuilder::new()
            .with_credentials(auth::credentials::testing::test_credentials())
            .with_endpoint("http://private.googleapis.com")
            .with_backoff_policy(
                gax::exponential_backoff::ExponentialBackoffBuilder::new()
                    .with_initial_delay(Duration::from_millis(1))
                    .with_maximum_delay(Duration::from_millis(2))
                    .build()
                    .expect("hard coded policy should build correctly"),
            )
    }

    /// This is used by the request builder tests.
    pub(crate) fn test_inner_client(builder: ClientBuilder) -> Arc<StorageInner> {
        let client = reqwest::Client::new();
        Arc::new(StorageInner::new(client, builder))
    }

    mockall::mock! {
        #[derive(Debug)]
        pub RetryThrottler {}

        impl gax::retry_throttler::RetryThrottler for RetryThrottler {
            fn throttle_retry_attempt(&self) -> bool;
            fn on_retry_failure(&mut self, flow: &RetryResult);
            fn on_success(&mut self);
        }
    }

    mockall::mock! {
        #[derive(Debug)]
        pub RetryPolicy {}

        impl gax::retry_policy::RetryPolicy for RetryPolicy {
            fn on_error(&self, loop_start: std::time::Instant, attempt_count: u32, idempotent: bool, error: gax::error::Error) -> RetryResult;
        }
    }

    mockall::mock! {
        #[derive(Debug)]
        pub BackoffPolicy {}

        impl gax::backoff_policy::BackoffPolicy for BackoffPolicy {
            fn on_failure(&self, loop_start: std::time::Instant, attempt_count: u32) -> std::time::Duration;
        }
    }

    mockall::mock! {
        #[derive(Debug)]
        pub ReadResumePolicy {}

        impl crate::read_resume_policy::ReadResumePolicy for ReadResumePolicy {
            fn on_error(&self, query: &crate::read_resume_policy::ResumeQuery, error: gax::error::Error) -> crate::read_resume_policy::ResumeResult;
        }
    }
}<|MERGE_RESOLUTION|>--- conflicted
+++ resolved
@@ -157,16 +157,7 @@
     /// * `payload` - the object data.
     ///
     /// [Seek]: crate::streaming_source::Seek
-<<<<<<< HEAD
-    pub fn upload_object<B, O, T, P>(&self, bucket: B, object: O, payload: T) -> UploadObject<P>
-=======
-    pub fn write_object<B, O, T, P>(
-        &self,
-        bucket: B,
-        object: O,
-        payload: T,
-    ) -> WriteObject<P, Crc32c>
->>>>>>> f5ffd2b7
+    pub fn write_object<B, O, T, P>(&self, bucket: B, object: O, payload: T) -> WriteObject<P>
     where
         B: Into<String>,
         O: Into<String>,
