// Copyright 2025 Google LLC
//
// Licensed under the Apache License, Version 2.0 (the "License");
// you may not use this file except in compliance with the License.
// You may obtain a copy of the License at
//
//     https://www.apache.org/licenses/LICENSE-2.0
//
// Unless required by applicable law or agreed to in writing, software
// distributed under the License is distributed on an "AS IS" BASIS,
// WITHOUT WARRANTIES OR CONDITIONS OF ANY KIND, either express or implied.
// See the License for the specific language governing permissions and
// limitations under the License.

pub mod delete_file;
pub mod download_byte_range;
pub mod download_encrypted_file;
<<<<<<< HEAD
pub mod file_download_into_memory;
pub mod file_upload_from_memory;
=======
pub mod download_file;
>>>>>>> 2db08acb
pub mod generate_encryption_key;
pub mod list_files;
pub mod list_files_with_prefix;
pub mod set_metadata;
pub mod stream_file_download;
pub mod stream_file_upload;
pub mod upload_encrypted_file;
pub mod upload_file;<|MERGE_RESOLUTION|>--- conflicted
+++ resolved
@@ -15,12 +15,9 @@
 pub mod delete_file;
 pub mod download_byte_range;
 pub mod download_encrypted_file;
-<<<<<<< HEAD
+pub mod download_file;
 pub mod file_download_into_memory;
 pub mod file_upload_from_memory;
-=======
-pub mod download_file;
->>>>>>> 2db08acb
 pub mod generate_encryption_key;
 pub mod list_files;
 pub mod list_files_with_prefix;
