--- conflicted
+++ resolved
@@ -452,10 +452,9 @@
     tracing::info!("running compose_file example");
     objects::compose_file::sample(&control, &id).await?;
 
-<<<<<<< HEAD
     tracing::info!("running move_file example");
     objects::move_file::sample(&control, &id, &id).await?;
-=======
+
     // Create a folder for the delete_folder example.
     let _ = control
         .create_folder()
@@ -473,7 +472,6 @@
     let kms_key = create_bucket_kms_key(&control, project_id, kms_ring, &id).await?;
     tracing::info!("running upload_with_kms_key");
     objects::upload_with_kms_key::sample(&client, &id, file_to_upload_path, &kms_key).await?;
->>>>>>> f8e8fbcd
 
     Ok(())
 }
