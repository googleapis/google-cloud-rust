--- conflicted
+++ resolved
@@ -451,7 +451,6 @@
     tracing::info!("running compose_file example");
     objects::compose_file::sample(&control, &id).await?;
 
-<<<<<<< HEAD
     // Create a folder for the delete_folder example.
     let _ = control
         .create_folder()
@@ -470,8 +469,6 @@
     tracing::info!("running upload_with_kms_key");
     objects::upload_with_kms_key::sample(&client, &id, file_to_upload_path, &kms_key).await?;
 
-=======
->>>>>>> 92224eb9
     Ok(())
 }
 
