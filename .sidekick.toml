# Copyright 2024 Google LLC
#
# Licensed under the Apache License, Version 2.0 (the "License");
# you may not use this file except in compliance with the License.
# You may obtain a copy of the License at
#
#     https://www.apache.org/licenses/LICENSE-2.0
#
# Unless required by applicable law or agreed to in writing, software
# distributed under the License is distributed on an "AS IS" BASIS,
# WITHOUT WARRANTIES OR CONDITIONS OF ANY KIND, either express or implied.
# See the License for the specific language governing permissions and
# limitations under the License.

[general]
language = 'rust'
specification-format = 'protobuf'
ignored-directories = [
  # This is where Rust puts all the binaries.
  "target",
]

[source]
# By default only search in the `googleapis-root` directory.
roots                       = 'googleapis'
showcase-extracted-name     = 'gapic-showcase-0.36.2'
showcase-root               = 'https://github.com/googleapis/gapic-showcase/archive/refs/tags/v0.36.2.tar.gz'
showcase-sha256             = '0914bdbb088713aa087a53b355ff6631ad95e4769afd8bbd97d5d9e78d4cdf09'
<<<<<<< HEAD
googleapis-root             = 'https://github.com/googleapis/googleapis/archive/3322511885371d2b2253f209ccc3aa60d4100cfd.tar.gz'
googleapis-sha256           = '3dd2e10e76613f9e4bacfe6d73b54be8efe31848dc6acf2739c9f6dc1a33ef86'
discovery-extracted-name    = 'discovery-artifact-manager-4e311c74a8997b3fbece49a88446d5b8f84dc55a'
discovery-root              = 'https://github.com/googleapis/discovery-artifact-manager/archive/4e311c74a8997b3fbece49a88446d5b8f84dc55a.tar.gz'
discovery-sha256            = '87da60d15b9c228c88cc0388575383032fd8751d5c3724a0d9a0e1f0345a1c1e'
=======
googleapis-root             = 'https://github.com/googleapis/googleapis/archive/5ad924f17ca7d0cf72344523bb2d1fa20f864e1d.tar.gz'
googleapis-sha256           = 'c9f8202baa6e14c5ba5e5c28df02df4bdfcc8cbe4eefe8d3f2a9cc4a936e37f0'
discovery-extracted-name    = 'discovery-artifact-manager-e5110917872f89d9ed7181163db107d31f6613eb'
discovery-root              = 'https://github.com/googleapis/discovery-artifact-manager/archive/e5110917872f89d9ed7181163db107d31f6613eb.tar.gz'
discovery-sha256            = 'bbc7f13c456d7fd911d813eb99d9e9096069bbc33d3cd1e016230ac818463789'
>>>>>>> 1dea6b3c
protobuf-src-extracted-name = 'protobuf-29.3'
protobuf-src-root           = 'https://github.com/protocolbuffers/protobuf/releases/download/v29.3/protobuf-29.3.tar.gz'
protobuf-src-sha256         = '008a11cc56f9b96679b4c285fd05f46d317d685be3ab524b2a310be0fbad987e'
protobuf-src-subdir         = 'src'
conformance-extracted-name  = 'protobuf-29.3'
conformance-root            = 'https://github.com/protocolbuffers/protobuf/releases/download/v29.3/protobuf-29.3.tar.gz'
conformance-sha256          = '008a11cc56f9b96679b4c285fd05f46d317d685be3ab524b2a310be0fbad987e'

[codec]
# The default version for all crates. This can be overridden in the crate's
# `.sidekick.toml` file.
version = "1.0.0"
# The default release level for all crates.
release-level = "stable"
# Disable a number of warnings.
# TODO(#1285) - remove `redundant_explicit_links` workaround when no longer needed
# TODO(#742) - remove `broken_intro_doc_links` workaround when no longer needed
disabled-rustdoc-warnings = "redundant_explicit_links,broken_intra_doc_links"
# These are external (not part of `google-cloud-rust`) crates used by (nearly
# all) generated crates. 
'package:bytes'      = 'force-used=true,package=bytes'
'package:serde'      = 'force-used=true,package=serde'
'package:serde_json' = 'force-used=true,package=serde_json'
'package:serde_with' = 'force-used=true,package=serde_with'
# These are used by crates with services.
'package:async-trait' = 'used-if=services,package=async-trait'
'package:gax'         = 'used-if=services,package=google-cloud-gax'
'package:gaxi'        = 'used-if=services,package=google-cloud-gax-internal,feature=_internal-http-client'
'package:lazy_static' = 'used-if=services,package=lazy_static'
'package:reqwest'     = 'used-if=services,package=reqwest'
'package:tracing'     = 'used-if=services,package=tracing'
# Only used if LROs are present
'package:lro' = 'used-if=lro,package=google-cloud-lro'
# Only used if a service has auto-populated fields
'package:uuid' = 'used-if=autopopulated,package=uuid'
# I (coryan@) got lazy, it is tedious to auto-detect if this is used in `sidekick`.
# OTOH, the only case where this is not used is a crate without any messages, i.e., just enums.
'package:wkt' = 'force-used=true,package=google-cloud-wkt,source=google.protobuf'
# These are crates in `google-cloud-rust`. If not used, `sidekick` prunes them
# from the list of dependencies.
'package:api'          = 'package=google-cloud-api,source=google.api'
'package:cloud_common' = 'package=google-cloud-common,source=google.cloud.common'
'package:gtype'        = 'package=google-cloud-type,source=google.type'
'package:grafeas'      = 'package=google-cloud-grafeas-v1,source=grafeas.v1'
'package:iam_v1'       = 'package=google-cloud-iam-v1,source=google.iam.v1'
'package:location'     = 'package=google-cloud-location,source=google.cloud.location'
'package:logging_type' = 'package=google-cloud-logging-type,source=google.logging.type'
'package:longrunning'  = 'package=google-cloud-longrunning,source=google.longrunning'
'package:rpc'          = 'package=google-cloud-rpc,source=google.rpc'
'package:rpc_context'  = 'package=google-cloud-rpc-context,source=google.rpc.context'

[release]
remote          = 'upstream'
branch          = 'main'
ignored-changes = ['.repo-metadata.json', '.sidekick.toml']

[[release.tools.cargo]]
name    = 'cargo-semver-checks'
version = '0.44.0'

[[release.tools.cargo]]
name    = 'cargo-workspaces'
version = '0.4.0'

[release.pre-installed]
cargo = 'cargo'
git   = 'git'<|MERGE_RESOLUTION|>--- conflicted
+++ resolved
@@ -26,19 +26,16 @@
 showcase-extracted-name     = 'gapic-showcase-0.36.2'
 showcase-root               = 'https://github.com/googleapis/gapic-showcase/archive/refs/tags/v0.36.2.tar.gz'
 showcase-sha256             = '0914bdbb088713aa087a53b355ff6631ad95e4769afd8bbd97d5d9e78d4cdf09'
-<<<<<<< HEAD
 googleapis-root             = 'https://github.com/googleapis/googleapis/archive/3322511885371d2b2253f209ccc3aa60d4100cfd.tar.gz'
 googleapis-sha256           = '3dd2e10e76613f9e4bacfe6d73b54be8efe31848dc6acf2739c9f6dc1a33ef86'
 discovery-extracted-name    = 'discovery-artifact-manager-4e311c74a8997b3fbece49a88446d5b8f84dc55a'
 discovery-root              = 'https://github.com/googleapis/discovery-artifact-manager/archive/4e311c74a8997b3fbece49a88446d5b8f84dc55a.tar.gz'
 discovery-sha256            = '87da60d15b9c228c88cc0388575383032fd8751d5c3724a0d9a0e1f0345a1c1e'
-=======
 googleapis-root             = 'https://github.com/googleapis/googleapis/archive/5ad924f17ca7d0cf72344523bb2d1fa20f864e1d.tar.gz'
 googleapis-sha256           = 'c9f8202baa6e14c5ba5e5c28df02df4bdfcc8cbe4eefe8d3f2a9cc4a936e37f0'
 discovery-extracted-name    = 'discovery-artifact-manager-e5110917872f89d9ed7181163db107d31f6613eb'
 discovery-root              = 'https://github.com/googleapis/discovery-artifact-manager/archive/e5110917872f89d9ed7181163db107d31f6613eb.tar.gz'
 discovery-sha256            = 'bbc7f13c456d7fd911d813eb99d9e9096069bbc33d3cd1e016230ac818463789'
->>>>>>> 1dea6b3c
 protobuf-src-extracted-name = 'protobuf-29.3'
 protobuf-src-root           = 'https://github.com/protocolbuffers/protobuf/releases/download/v29.3/protobuf-29.3.tar.gz'
 protobuf-src-sha256         = '008a11cc56f9b96679b4c285fd05f46d317d685be3ab524b2a310be0fbad987e'
